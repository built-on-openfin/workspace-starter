--- conflicted
+++ resolved
@@ -30,11 +30,8 @@
 | [How To Support Context And Intents](./how-to/support-context-and-intents)   | This example is an extension of the register with store example but shows you how to implement intent support in your workspace platform. It includes various examples of sharing context and different ways of raising an intent and passing the context to the intent target.
 | [How To Register With Browser](./how-to/register-with-browser)   | This example provides details on how to use OpenFin's Browser component to implement a Workspace Platform. 
 | [How To Customize Workspace](./how-to/customize-workspace)   | This example is an extension of the context and intents how to but includes examples on how to: customize the browser (buttons, menus and context menus), have a custom workspace and page saving setup, how you could implement sharing of workspaces and pages and how you can use notifications and custom home search result templates. 
-<<<<<<< HEAD
+| [How To Customize Home Templates](./how-to/customize-home-templates)   | This example demonstrates how to customize home result templates. 
 | [Setup Automation Tests](./how-to/setup-automation-tests)   | This example contains some sub packages which provide features to simplify the running of automation tests against the OpenFin runtime. 
-=======
-| [How To Customize Home Templates](./how-to/customize-home-templates)   | This example demonstrates how to customize home result templates. 
->>>>>>> 0748125c
 
 
 ## Before you get started
