--- conflicted
+++ resolved
@@ -11,11 +11,7 @@
 
 ## What version does this branch cover?
 
-<<<<<<< HEAD
-This branch covers version **11.0.0** of OpenFin Workspace (there are versioned branches for other releases). [Click here to visit the release notes.](https://developer.openfin.co/versions/?product=Runtime#/?product=Workspace&sub-product=Workspace&version=11.0.0)
-=======
 This branch covers version **11.0.0** of OpenFin Workspace (there are versioned branches for other releases). [Click here to visit the release notes.](https://developer.openfin.co/versions/?product=Runtime#/?product=Workspace&sub-product=Workspace&version=11.0.6)
->>>>>>> 7eab7fcb
 
 ## What you can do with this repository
 
@@ -125,11 +121,7 @@
   "desktopSettings": {
     "openfinSystemApplications": {
       "workspace": {
-<<<<<<< HEAD
-        "version": "11.0.0",
-=======
         "version": "11.0.6",
->>>>>>> 7eab7fcb
         "customConfig": {}
       }
     }
@@ -144,11 +136,7 @@
   "desktopSettings": {
     "systemApps": {
       "workspace": {
-<<<<<<< HEAD
-        "version": "11.0.0",
-=======
         "version": "11.0.6",
->>>>>>> 7eab7fcb
         "customConfig": {}
       }
     }
