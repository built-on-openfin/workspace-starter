--- conflicted
+++ resolved
@@ -11,11 +11,7 @@
 
 ## What version does this branch cover?
 
-<<<<<<< HEAD
-This branch covers version **13.0.0** of OpenFin Workspace (there are versioned branches for other releases). [Click here to visit the release notes.](https://developer.openfin.co/versions/?product=Runtime#/?product=Workspace&sub-product=Workspace&version=13.0.0)
-=======
 This branch covers version **13.0.0** of OpenFin Workspace (there are versioned branches for other releases). [Click here to visit the release notes.](https://developer.openfin.co/versions/?product=Runtime#/?product=Workspace&sub-product=Workspace&version=13.0.7)
->>>>>>> c679a213
 
 ## What you can do with this repository
 
@@ -128,11 +124,7 @@
   "desktopSettings": {
     "openfinSystemApplications": {
       "workspace": {
-<<<<<<< HEAD
-        "version": "13.0.0",
-=======
         "version": "13.0.7",
->>>>>>> c679a213
         "customConfig": {}
       }
     }
@@ -147,11 +139,7 @@
   "desktopSettings": {
     "systemApps": {
       "workspace": {
-<<<<<<< HEAD
-        "version": "13.0.0",
-=======
         "version": "13.0.7",
->>>>>>> c679a213
         "customConfig": {}
       }
     }
