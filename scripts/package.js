--- conflicted
+++ resolved
@@ -35,15 +35,9 @@
   .alias('help', 'h').argv;
 
 function packageHOWTOs(args) {
-<<<<<<< HEAD
   const URLPattern = /http:\/\/localhost:8080/g;
-
+  const CommonURLPattern = /http:\/\/localhost:8080\/common/g;
   let publishDir = `public-${args.location}`;
-=======
-  const URLPattern = new RegExp("http:\/\/localhost:8080", 'g');
-  const CommonURLPattern = new RegExp("http:\/\/localhost:8080/common", 'g');
-  let publishDir = "public-" + args.location
->>>>>>> bde8009b
 
   if (args.legacy) {
     publishDir = 'public';
@@ -90,22 +84,18 @@
       to: URL
     };
 
-    let CommonURL = [baseURL, "workspace-starter", hostFolder, "common"].join("/");
-    let commonOptions = {
-      files: targetDir + '/**/*.json',
+    const commonUrl = [baseURL, 'workspace-starter', hostFolder, 'common'].join('/');
+    const commonOptions = {
+      files: `${targetDir}/**/*.json`,
       from: CommonURLPattern,
-      to: CommonURL,
+      to: commonUrl
     };
     try {
-<<<<<<< HEAD
+      const commonResults = replace.sync(commonOptions);
+      console.log('Replacement results for common:', commonResults);
+      console.log(`Common URLs replaced with: ${commonUrl}`);
+
       const results = replace.sync(options);
-=======
-      let commonResults = replace.sync(commonOptions);
-      console.log('Replacement results for common:', commonResults);
-      console.log("Common URLs replaced with: " + CommonURL);
-
-      let results = replace.sync(options);
->>>>>>> bde8009b
       console.log('Replacement results:', results);
       console.log(`URLs replaced with: ${URL}`);
     } catch (error) {
