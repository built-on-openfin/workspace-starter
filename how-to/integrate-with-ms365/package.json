--- conflicted
+++ resolved
@@ -19,15 +19,9 @@
 	"author": "martyn.janes@openfin.co",
 	"license": "SEE LICENSE IN LICENSE.MD",
 	"dependencies": {
-<<<<<<< HEAD
-		"@finos/fdc3": "^2.0.0-beta.2",
-		"@microsoft/microsoft-graph-types": "^2.25.0",
-		"@openfin/core": "^29.73.14",
-=======
 		"@finos/fdc3": "^2.0.0-beta.5",
 		"@microsoft/microsoft-graph-types": "^2.26.0",
-		"@openfin/core": "^28.72.17",
->>>>>>> b6106548
+		"@openfin/core": "^29.73.14",
 		"@openfin/microsoft365": "1.0.0",
 		"@openfin/workspace": "11.0.6",
 		"@openfin/workspace-platform": "11.0.6"
