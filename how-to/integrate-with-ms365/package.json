--- conflicted
+++ resolved
@@ -23,15 +23,6 @@
 		"@finos/fdc3": "^2.0.3",
 		"@microsoft/microsoft-graph-types": "^2.40.0",
 		"@openfin/microsoft365": "1.0.1",
-<<<<<<< HEAD
-		"@openfin/workspace": "17.0.12",
-		"@openfin/workspace-platform": "17.0.12",
-		"csstype": "^3.1.3"
-	},
-	"devDependencies": {
-		"@openfin/core": "34.78.79",
-		"@openfin/node-adapter": "34.78.79",
-=======
 		"@openfin/workspace": "17.0.14",
 		"@openfin/workspace-platform": "17.0.14",
 		"csstype": "^3.1.3"
@@ -39,7 +30,6 @@
 	"devDependencies": {
 		"@openfin/core": "34.78.80",
 		"@openfin/node-adapter": "34.78.80",
->>>>>>> 62f293e8
 		"eslint": "8.56.0",
 		"eslint-config-airbnb": "19.0.4",
 		"eslint-config-airbnb-typescript": "17.1.0",
