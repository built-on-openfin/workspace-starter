{
	"name": "openfin-workspace--integrate-with-ms365",
	"version": "13.0.0",
	"description": "OpenFin Workspace -- Integrate with Microsoft 365",
	"main": "index.js",
	"scripts": {
		"dos": "npm --prefix ../common/ run dos",
		"build": "npm run build-server & npm run build-client",
		"build-server": "tsc --project ./server",
		"build-client": "webpack build --config ./client/webpack.config.js --mode=development",
		"build-client-prod": "webpack build --config ./client/webpack.config.js --mode=production",
		"start": "npm run server",
		"client": "npm --prefix ../common/ run client",
		"server": "node ./server/build/index.js",
		"kill": "npm --prefix ../common/ run kill",
		"setup": "cd ../../ && npm install && cd how-to/integrate-with-ms365 && npm run build && npm --prefix ../common/ run build",
		"validate": "npm --prefix ../../ run validate"
	},
	"author": "martyn.janes@openfin.co",
	"license": "SEE LICENSE IN LICENSE.MD",
	"dependencies": {
		"@finos/fdc3": "^2.0.1",
		"@microsoft/microsoft-graph-types": "^2.31.0",
		"@openfin/microsoft365": "1.0.0",
		"@openfin/workspace": "13.0.5",
		"@openfin/workspace-platform": "13.0.5"
	},
	"devDependencies": {
		"@openfin/core": "31.75.4",
		"@types/express": "^4.17.17",
		"@types/node": "^20.1.3",
		"copy-webpack-plugin": "^11.0.0",
		"express": "^4.18.2",
		"ts-loader": "^9.4.2",
<<<<<<< HEAD
		"typescript": "^5.0.4",
		"webpack": "^5.82.0",
		"webpack-cli": "^5.1.0"
=======
		"typescript": "^4.9.5",
		"webpack": "^5.82.1",
		"webpack-cli": "^5.1.1"
>>>>>>> ae6815f0
	}
}<|MERGE_RESOLUTION|>--- conflicted
+++ resolved
@@ -20,26 +20,20 @@
 	"license": "SEE LICENSE IN LICENSE.MD",
 	"dependencies": {
 		"@finos/fdc3": "^2.0.1",
-		"@microsoft/microsoft-graph-types": "^2.31.0",
+		"@microsoft/microsoft-graph-types": "^2.32.0",
 		"@openfin/microsoft365": "1.0.0",
-		"@openfin/workspace": "13.0.5",
-		"@openfin/workspace-platform": "13.0.5"
+		"@openfin/workspace": "13.0.7",
+		"@openfin/workspace-platform": "13.0.7"
 	},
 	"devDependencies": {
 		"@openfin/core": "31.75.4",
 		"@types/express": "^4.17.17",
-		"@types/node": "^20.1.3",
+		"@types/node": "^20.2.0",
 		"copy-webpack-plugin": "^11.0.0",
 		"express": "^4.18.2",
 		"ts-loader": "^9.4.2",
-<<<<<<< HEAD
 		"typescript": "^5.0.4",
-		"webpack": "^5.82.0",
-		"webpack-cli": "^5.1.0"
-=======
-		"typescript": "^4.9.5",
-		"webpack": "^5.82.1",
+		"webpack": "^5.83.1",
 		"webpack-cli": "^5.1.1"
->>>>>>> ae6815f0
 	}
 }