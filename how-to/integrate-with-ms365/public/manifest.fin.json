--- conflicted
+++ resolved
@@ -35,13 +35,8 @@
 	},
 	"customSettings": {
 		"ms365": {
-<<<<<<< HEAD
-			"clientId": "fd7ccadf-dc09-4ed5-aa04-e10855d757f7",
-			"tenantId": "f8e6c64e-926f-4470-96b3-fd26345f27ff",
-=======
-			"clientId": "***REMOVED***",
-			"tenantId": "***REMOVED***",
->>>>>>> f944029b
+			"clientId": "",
+			"tenantId": "",
 			"redirectUri": "http://localhost:8080/oauth_redirect.html",
 			"permissions": [
 				"User.Read",
