--- conflicted
+++ resolved
@@ -2,13 +2,8 @@
 	"devtools_port": 9090,
 	"licenseKey": "openfin-demo-license-key",
 	"runtime": {
-<<<<<<< HEAD
-		"arguments": "--v=1 --inspect",
-		"version": "38.126.82.58"
-=======
 		"arguments": "",
 		"version": "38.126.82.61"
->>>>>>> 8d46d0d5
 	},
 	"platform": {
 		"uuid": "integrate-with-ms365",
@@ -29,11 +24,7 @@
 		"company": "OpenFin",
 		"description": "A way of showing examples of what OpenFin can do.",
 		"icon": "http://localhost:8080/favicon.ico",
-<<<<<<< HEAD
-		"name": "Integrate With Microsoft 365 - vnext",
-=======
 		"name": "Integrate With Microsoft 365 - v19.1.0",
->>>>>>> 8d46d0d5
 		"target": ["desktop", "start-menu"]
 	},
 	"supportInformation": {
