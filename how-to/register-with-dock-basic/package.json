--- conflicted
+++ resolved
@@ -1,10 +1,6 @@
 {
 	"name": "openfin-workspace--register-with-dock-basic",
-<<<<<<< HEAD
-	"version": "10.0.0",
-=======
 	"version": "9.1.0",
->>>>>>> fb506ad6
 	"description": "OpenFin Workspace -- Register with dock basic",
 	"main": "index.js",
 	"scripts": {
@@ -24,13 +20,8 @@
 	"license": "SEE LICENSE IN LICENSE.MD",
 	"dependencies": {
 		"@openfin/core": "^27.70.8",
-<<<<<<< HEAD
-		"@openfin/workspace": "next",
-		"@openfin/workspace-platform": "next"
-=======
 		"@openfin/workspace": "9.1.22",
 		"@openfin/workspace-platform": "9.1.22"
->>>>>>> fb506ad6
 	},
 	"devDependencies": {
 		"@types/express": "^4.17.13",
