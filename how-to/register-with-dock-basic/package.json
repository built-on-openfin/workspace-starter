{
	"name": "openfin-workspace--register-with-dock-basic",
	"version": "13.0.0",
	"description": "OpenFin Workspace -- Register with dock basic",
	"main": "index.js",
	"scripts": {
		"dos": "node ./scripts/dos.mjs && node ./scripts/kill.mjs",
		"kill": "node ./scripts/kill.mjs",
		"client": "node ./scripts/launch.mjs",
		"build-client": "webpack build --config ./client/webpack.config.js --mode=development",
		"build": "npm run build-client",
		"start": "npx --yes http-server ./public -p 8080 -c-1",
		"setup": "cd ../../ && npm install && cd how-to/register-with-dock && npm run build"
	},
	"author": "martyn.janes@openfin.co",
	"license": "SEE LICENSE IN LICENSE.MD",
	"dependencies": {
		"@openfin/workspace": "13.0.7",
		"@openfin/workspace-platform": "13.0.7"
	},
	"devDependencies": {
<<<<<<< HEAD
		"@openfin/core": "30.74.16",
		"@types/express": "^4.17.17",
		"@types/node": "^20.2.5",
		"express": "^4.18.2",
		"ts-loader": "^9.4.3",
		"typescript": "^4.9.5",
		"webpack": "^5.85.0",
=======
		"@openfin/core": "31.75.4",
		"@types/express": "^4.17.17",
		"@types/node": "^20.2.0",
		"express": "^4.18.2",
		"ts-loader": "^9.4.2",
		"typescript": "^5.0.4",
		"webpack": "^5.83.1",
>>>>>>> ff4129ac
		"webpack-cli": "^5.1.1"
	}
}<|MERGE_RESOLUTION|>--- conflicted
+++ resolved
@@ -10,7 +10,7 @@
 		"build-client": "webpack build --config ./client/webpack.config.js --mode=development",
 		"build": "npm run build-client",
 		"start": "npx --yes http-server ./public -p 8080 -c-1",
-		"setup": "cd ../../ && npm install && cd how-to/register-with-dock && npm run build"
+		"setup": "cd ../../ && npm install && cd how-to/register-with-dock-basic && npm run build"
 	},
 	"author": "martyn.janes@openfin.co",
 	"license": "SEE LICENSE IN LICENSE.MD",
@@ -19,23 +19,11 @@
 		"@openfin/workspace-platform": "13.0.7"
 	},
 	"devDependencies": {
-<<<<<<< HEAD
-		"@openfin/core": "30.74.16",
-		"@types/express": "^4.17.17",
-		"@types/node": "^20.2.5",
-		"express": "^4.18.2",
+		"@openfin/core": "31.75.4",
+		"openfin-adapter": "31.75.4",
 		"ts-loader": "^9.4.3",
-		"typescript": "^4.9.5",
+		"typescript": "^5.0.4",
 		"webpack": "^5.85.0",
-=======
-		"@openfin/core": "31.75.4",
-		"@types/express": "^4.17.17",
-		"@types/node": "^20.2.0",
-		"express": "^4.18.2",
-		"ts-loader": "^9.4.2",
-		"typescript": "^5.0.4",
-		"webpack": "^5.83.1",
->>>>>>> ff4129ac
 		"webpack-cli": "^5.1.1"
 	}
 }