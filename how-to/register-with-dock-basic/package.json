--- conflicted
+++ resolved
@@ -20,21 +20,12 @@
 	"author": "martyn.janes@openfin.co",
 	"license": "SEE LICENSE IN LICENSE.MD",
 	"dependencies": {
-<<<<<<< HEAD
-		"@openfin/workspace": "19.0.3",
-		"@openfin/workspace-platform": "19.0.3"
-	},
-	"devDependencies": {
-		"@openfin/core": "38.82.61",
-		"@openfin/node-adapter": "38.82.61",
-=======
 		"@openfin/workspace": "19.0.4",
 		"@openfin/workspace-platform": "19.0.4"
 	},
 	"devDependencies": {
 		"@openfin/core": "38.82.69",
 		"@openfin/node-adapter": "38.82.69",
->>>>>>> b9ebb785
 		"eslint": "8.57.0",
 		"eslint-config-airbnb": "19.0.4",
 		"eslint-config-airbnb-typescript": "18.0.0",
