--- conflicted
+++ resolved
@@ -232,11 +232,7 @@
 	const payload = !isEmpty(initOptions[ACTION_PAYLOAD_PARAM_NAME])
 		? extractPayloadFromParams(initOptions)
 		: undefined;
-<<<<<<< HEAD
-		const availableListeners = actionListeners[Array.isArray(action) ? action[0] : action];
-=======
 	const availableListeners = actionListeners[Array.isArray(action) ? action[0] : action];
->>>>>>> 8d46d0d5
 	if (!isEmpty(availableListeners)) {
 		const subscriberIds = Object.keys(availableListeners);
 
@@ -266,14 +262,10 @@
  * @param initOptions The init options to extract from.
  * @param context The context calling the action handler.
  */
-<<<<<<< HEAD
-async function notifyListeners(initOptions: OpenFin.UserAppConfigArgs, context: ActionHandlerContext): Promise<void> {
-=======
 async function notifyListeners(
 	initOptions: OpenFin.UserAppConfigArgs,
 	context: ActionHandlerContext
 ): Promise<void> {
->>>>>>> 8d46d0d5
 	const customParamIds = Object.keys(listeners);
 	let listenerId: string | undefined;
 
@@ -321,13 +313,9 @@
  * @param event The event container the new init options.
  * @param event.userAppConfigArgs The config args containing the init options.
  */
-<<<<<<< HEAD
-async function queryWhileRunning(event: Extract<OpenFin.ApplicationEvent, { type: "run-requested" }>): Promise<void> {
-=======
 async function queryWhileRunning(
 	event: Extract<OpenFin.ApplicationEvent, { type: "run-requested" }>
 ): Promise<void> {
->>>>>>> 8d46d0d5
 	if (!isEmpty(event?.userAppConfigArgs)) {
 		logger.info("Received while platform is running", event.userAppConfigArgs);
 		if (!isEmpty(event.userAppConfigArgs[ACTION_PARAM_NAME])) {
