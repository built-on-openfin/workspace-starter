import type OpenFin from "@openfin/core";
import {
	getCurrentSync,
	type BrowserSnapshot,
	WindowType,
	type BrowserWorkspacePlatformWindowOptions,
	type Page
} from "@openfin/workspace-platform";
import { launchConnectedApp } from "./connections";
import * as endpointProvider from "./endpoint";
import { createLogger } from "./logger-provider";
import { MANIFEST_TYPES } from "./manifest-types";
import {
	bringViewToFront,
	bringWindowToFront,
	doesViewExist,
	doesWindowExist,
	findViewNames
} from "./platform/browser";
import type { PlatformApp, PlatformAppIdentifier } from "./shapes/app-shapes";
import { isEmpty, objectClone, randomUUID } from "./utils";

const logger = createLogger("Launch");

/**
 * Launch an application in the way specified by its manifest type.
 * @param platformApp The application to launch.
 * @returns Identifiers specific to the type of application launched.
 */
export async function launch(platformApp: PlatformApp): Promise<PlatformAppIdentifier[] | undefined> {
	try {
		logger.info("Application launch requested", platformApp);

		if (isEmpty(platformApp)) {
			logger.warn("An empty app definition was passed to launch");
			return [];
		}
		const app = objectClone(platformApp);

		const platformAppIdentities: PlatformAppIdentifier[] = [];
		switch (app.manifestType) {
			case MANIFEST_TYPES.External.id:
			case MANIFEST_TYPES.InlineExternal.id: {
				const platformIdentity = await launchExternal(app);
				if (platformIdentity) {
					platformAppIdentities.push(platformIdentity);
				}
				break;
			}
			case MANIFEST_TYPES.Appasset.id:
			case MANIFEST_TYPES.InlineAppAsset.id: {
				const platformIdentity = await launchAppAsset(app);
				if (platformIdentity) {
					platformAppIdentities.push(platformIdentity);
				}
				break;
			}
			case MANIFEST_TYPES.InlineView.id:
			case MANIFEST_TYPES.View.id: {
				const platformIdentity = await launchView(app);
				if (platformIdentity) {
					platformAppIdentities.push(platformIdentity);
				}
				break;
			}
			case MANIFEST_TYPES.Window.id:
			case MANIFEST_TYPES.InlineWindow.id: {
				const platformIdentity = await launchWindow(app);
				if (platformIdentity) {
					platformAppIdentities.push(platformIdentity);
				}
				break;
			}
			case MANIFEST_TYPES.Snapshot.id:
			case MANIFEST_TYPES.InlineSnapshot.id: {
				const identities = await launchSnapshot(app);
				if (identities) {
					platformAppIdentities.push(...identities);
				}
				break;
			}
			case MANIFEST_TYPES.Manifest.id: {
				const manifestApp = await fin.Application.startFromManifest(app.manifest);
				const manifestUUID = manifestApp?.identity?.uuid;
				if (!isEmpty(manifestUUID)) {
					platformAppIdentities.push({
						uuid: manifestUUID,
						name: manifestUUID,
						appId: app.appId
					});
				}
				break;
			}
			case MANIFEST_TYPES.DesktopBrowser.id: {
				await fin.System.openUrlWithBrowser(app.manifest);
				break;
			}
			case MANIFEST_TYPES.Endpoint.id: {
				if (endpointProvider.hasEndpoint(app.manifest)) {
					const identity = await endpointProvider.requestResponse<{ payload: PlatformApp }, OpenFin.Identity>(
						app.manifest,
						{ payload: app }
					);
					if (isEmpty(identity)) {
						logger.warn(
							`App with id: ${app.appId} encountered when launched using endpoint: ${app.manifest}.`
						);
					} else {
						platformAppIdentities.push({ ...identity, appId: app.appId });
					}
				} else {
					logger.warn(
						`App with id: ${app.appId} could not be launched as it is of manifestType: ${app.manifestType} and the endpoint: ${app.manifest} is not available.`
					);
				}
				break;
			}
			case MANIFEST_TYPES.Connection.id: {
				logger.info(
					"An app defined by a connection (connected app) has been selected. Passing selection to connection"
				);
				const identity = await launchConnectedApp(app);
				if (!isEmpty(identity)) {
					platformAppIdentities.push({ ...identity, appId: app.appId });
				}
				break;
			}
			default: {
				logger.error("We do not support the manifest type so this app cannot be launched.", app);
			}
		}

		logger.info("Finished application launch request");
		return platformAppIdentities;
	} catch (err) {
		logger.error("Failed during application launch request", err);
	}
}

/**
 * Bring the applications views to the front.
 * @param platformApp The application to bring to the front.
 * @param platformAppIdentifiers Additional app identifiers to bring to the front.
 */
export async function bringToFront(
	platformApp: PlatformApp,
	platformAppIdentifiers: PlatformAppIdentifier[]
): Promise<void> {
	switch (platformApp.manifestType) {
		case MANIFEST_TYPES.External.id:
		case MANIFEST_TYPES.InlineExternal.id:
		case MANIFEST_TYPES.Manifest.id:
		case MANIFEST_TYPES.DesktopBrowser.id:
		case MANIFEST_TYPES.Endpoint.id:
		case MANIFEST_TYPES.Connection.id: {
			logger.info(`Bringing apps of type: ${platformApp.manifestType} to front is not supported.`);
			break;
		}
		case MANIFEST_TYPES.InlineView.id:
		case MANIFEST_TYPES.View.id: {
			if (Array.isArray(platformAppIdentifiers) && platformAppIdentifiers.length === 1) {
				await bringViewToFront({ identity: platformAppIdentifiers[0] });
			} else {
				logger.warn(
					`A request to bring a view app to front was received but we didn't receive exactly one identity for app: ${platformApp.appId}.`
				);
			}
			break;
		}
		case MANIFEST_TYPES.Window.id:
		case MANIFEST_TYPES.InlineWindow.id: {
			if (Array.isArray(platformAppIdentifiers) && platformAppIdentifiers.length === 1) {
				await bringWindowToFront({ identity: platformAppIdentifiers[0] });
			} else {
				logger.warn(
					`A request to bring a window app to front was received but we didn't receive exactly one identity for app: ${platformApp.appId}.`
				);
			}
			break;
		}
		case MANIFEST_TYPES.UnregisteredApp.id: {
			if (Array.isArray(platformAppIdentifiers) && platformAppIdentifiers.length === 1) {
				// isView - this should be the majority of cases for an unregistered app
				let isView = true;
				try {
					const view = fin.View.wrapSync(platformAppIdentifiers[0]);
					const viewInfo = await view.getInfo();
					logger.info("View Info", viewInfo);
				} catch {
					isView = false;
				}
				if (isView) {
					await bringViewToFront({ identity: platformAppIdentifiers[0] });
				} else {
					await bringWindowToFront({ identity: platformAppIdentifiers[0] });
				}
			} else {
				logger.warn(
					`A request to bring a window app to front was received but we didn't receive exactly one identity for app: ${platformApp.appId}.`
				);
			}
			break;
		}
		case MANIFEST_TYPES.Snapshot.id: {
			if (Array.isArray(platformAppIdentifiers) && platformAppIdentifiers.length > 0) {
				for (const identity of platformAppIdentifiers) {
					await bringViewToFront({ identity });
				}
			} else {
				logger.warn(
					`A request to bring a snapshot app to front was received but we didn't receive at least one view for app: ${platformApp.appId}.`
				);
			}
			break;
		}
		default: {
			logger.error(
				"We do not support the manifest type so this app cannot be brought to front.",
				platformApp
			);
		}
	}
}

/**
 * Get the platform app identifiers of all the views in a window.
 * @param name The identity name of the window.
 * @param uuid The identity uuid of the window.
 * @param appId The application to map the view identities with.
 * @returns List of platform app identifiers.
 */
async function getViewIdentities(
	name: string,
	uuid: string,
	appId: string
): Promise<PlatformAppIdentifier[]> {
	const identity = { uuid, name };
	const win = fin.Window.wrapSync(identity);
	const views = await win.getCurrentViews();
	const viewIdentities = views.map((view) => ({ ...view.identity, appId }));
	await win.setAsForeground();
	return viewIdentities;
}

/**
 * Get a manifest as either a string or a specific object type.
 * @param platformApp The application to get the manifest from.
 * @returns The manifest object.
 */
function getInlineManifest<T>(platformApp: PlatformApp): T {
	if (typeof platformApp.manifest === "string" && platformApp.manifest.startsWith("{")) {
		return JSON.parse(platformApp.manifest) as T;
	}

	return platformApp.manifest as T;
}

/**
 * Get a manifest from a url.
 * @param platformApp The application to get the manifest from.
 * @returns The manifest object.
 */
async function getManifest<T>(platformApp: PlatformApp): Promise<T | undefined> {
	const platformEndpointId = getManifestEndpointId();
	const appEndpointId = getManifestEndpointId(platformApp.appId);
	let targetEndpointId: string | undefined;

	if (endpointProvider.hasEndpoint(appEndpointId)) {
		targetEndpointId = appEndpointId;
	} else if (endpointProvider.hasEndpoint(platformEndpointId)) {
		targetEndpointId = platformEndpointId;
	}
	try {
		if (isEmpty(targetEndpointId)) {
			const manifestResponse = await fetch(platformApp.manifest);
			const manifest = (await manifestResponse.json()) as T;
			return manifest;
		}
		const endpointManifest = await endpointProvider.requestResponse<{ url: string; appId: string }, T>(
			targetEndpointId,
			{ url: platformApp.manifest, appId: platformApp.appId }
		);

		return endpointManifest;
	} catch (error) {
		logger.error(
			`There was an error while trying to fetch the manifest: ${platformApp.manifest} for appId: ${platformApp.appId}`,
			error
		);
	}
}

/**
 * Generates an endpoint id for fetching manifests.
 * @param appId if an appId is specified then the endpointId is specific for fetching this app's manifest
 * @returns the Id that should be used for an endpoint lookup
 */
function getManifestEndpointId(appId?: string): string {
	const platformManifestEndpoint = "manifest-get";
	if (isEmpty(appId)) {
		return platformManifestEndpoint;
	}
	return `${platformManifestEndpoint}-${appId}`;
}

/**
 * Launch a window for the platform app.
 * @param windowApp The app to launch the window for.
 * @returns The identity of the window launched.
 */
async function launchWindow(windowApp: PlatformApp): Promise<PlatformAppIdentifier | undefined> {
	if (isEmpty(windowApp)) {
		logger.warn("No app was passed to launchWindow");
		return;
	}

	if (
		windowApp.manifestType !== MANIFEST_TYPES.Window.id &&
		windowApp.manifestType !== MANIFEST_TYPES.InlineWindow.id
	) {
		logger.warn(
			`The app passed was not of manifestType ${MANIFEST_TYPES.Window.id} or ${MANIFEST_TYPES.InlineWindow.id}.`
		);
		return;
	}
	let manifest: OpenFin.WindowOptions | undefined;

	if (windowApp.manifestType === MANIFEST_TYPES.Window.id) {
		manifest = await getManifest<OpenFin.WindowOptions>(windowApp);
	} else {
		// conversion because of manifestType. In most use cases manifest is always a path to an executable or to a manifest file. For classic windows we are demonstrating how it could be used
		// for passing the manifest inline
		manifest = getInlineManifest(windowApp);
	}

	if (isEmpty(manifest)) {
		logger.error(
			`There was a problem encountered while trying to fetch the manifest for app: ${windowApp.appId}. Returning without launching.`
		);
		return;
	}

	let name = manifest.name;
	let wasNameSpecified = !isEmpty(name);

	if (!wasNameSpecified && windowApp?.instanceMode === "single") {
		logger.info(
			`A unique name was not provided in the manifest of this window but the custom config indicates that this app is supposed to have a single instance so we are using the appId: ${windowApp.appId} as the unique name.`
		);
		name = windowApp.appId;
		// assign the new name to the manifest in case the view doesn't exist yet (as it is dynamically allocated and not part of the app's manifest)
		manifest.name = name;
		wasNameSpecified = true;
	} else if (!wasNameSpecified) {
		name = `${windowApp.appId}/${randomUUID()}`;
		manifest.name = name;
	}

	let identity = { uuid: fin.me.identity.uuid, name };

	let windowExists = false;

	if (wasNameSpecified) {
		windowExists = await doesWindowExist(identity, true);
	}

	if (!windowExists) {
		try {
			const platform = getCurrentSync();
			manifest.defaultHeight = windowApp?.launchPreference?.bounds?.height ?? manifest.defaultHeight;
			manifest.height = windowApp?.launchPreference?.bounds?.height ?? manifest.height;
			manifest.defaultWidth = windowApp?.launchPreference?.bounds?.width ?? manifest.defaultWidth;
			manifest.width = windowApp?.launchPreference?.bounds?.width ?? manifest.width;
			manifest.defaultCentered = windowApp.launchPreference?.defaultCentered ?? manifest.defaultCentered;

			const createdWindow = await platform.createWindow(manifest);
			identity = createdWindow.identity;
			await bringWindowToFront({ window: createdWindow });
		} catch (err) {
			logger.error("Error launching window", err);
			return;
		}
	}
	return { ...identity, appId: windowApp.appId };
}

/**
 * Launch a view for the platform app.
 * @param viewApp The app to launch the view for.
 * @returns The identity of the view launched.
 */
async function launchView(viewApp: PlatformApp): Promise<PlatformAppIdentifier | undefined> {
	if (isEmpty(viewApp)) {
		logger.warn("No app was passed to launchView");
		return;
	}

	if (
		viewApp.manifestType !== MANIFEST_TYPES.View.id &&
		viewApp.manifestType !== MANIFEST_TYPES.InlineView.id
	) {
		logger.warn(
			`The app passed was not of manifestType ${MANIFEST_TYPES.View.id} or ${MANIFEST_TYPES.InlineView.id}.`
		);
		return;
	}
	let manifest: OpenFin.ViewOptions | undefined;

	if (viewApp.manifestType === MANIFEST_TYPES.View.id) {
		manifest = await getManifest<OpenFin.ViewOptions>(viewApp);
	} else {
		// conversion because of manifestType. In most use cases manifest is always a path to an executable or to a manifest file. For views we are demonstrating how it could be used
		// for passing the manifest inline
		manifest = getInlineManifest(viewApp);
	}

	if (isEmpty(manifest)) {
		logger.error(
			`There was a problem encountered while trying to fetch the manifest for app: ${viewApp.appId}. Returning without launching.`
		);
		return;
	}

	let name = manifest.name;

	let wasNameSpecified = !isEmpty(name);

	if (!wasNameSpecified && viewApp?.instanceMode === "single") {
		logger.info(
			`A unique name was not provided in the manifest of this view but the custom config indicates that this app is supposed to have a single instance so we are using the appId: ${viewApp.appId} as the unique name.`
		);
		name = viewApp.appId;
		// assign the new name to the manifest in case the view doesn't exist yet (as it is dynamically allocated and not part of the app's manifest)
		manifest.name = name;
		wasNameSpecified = true;
	} else if (!wasNameSpecified) {
		name = `${viewApp.appId}/${randomUUID()}`;
		manifest.name = name;
	}

	let identity = { uuid: fin.me.identity.uuid, name };

	let viewExists = false;

	if (wasNameSpecified) {
		viewExists = await doesViewExist(identity, true);
	}

	if (!viewExists) {
		try {
			const platform = getCurrentSync();

<<<<<<< HEAD
			if (!isEmpty(viewApp.launchPreference?.bounds) || !isEmpty(viewApp?.launchPreference?.options?.view)) {
=======
			if (!isEmpty(viewApp.launchPreference?.bounds) || !isEmpty(viewApp?.launchPreference?.options)) {
>>>>>>> e39154d6
				let workspacePlatform:
					| Partial<BrowserWorkspacePlatformWindowOptions>
					| { windowType: WindowType.Platform }
					| undefined = {};

				const layout = {
					content: [
						{
							type: "stack",
							content: [
								{
									type: "component",
									componentName: "view",
									componentState: manifest
								}
							]
						}
					],
					settings: {
<<<<<<< HEAD
						hasHeaders: viewApp.launchPreference?.options?.view?.host?.hasHeaders
=======
						hasHeaders: viewApp.launchPreference?.options?.host?.hasHeaders
>>>>>>> e39154d6
					}
				};

				workspacePlatform = {
<<<<<<< HEAD
					windowType: !isEmpty(viewApp.launchPreference?.options?.view?.host?.url)
						? WindowType.Platform
						: undefined,
					disableMultiplePages: viewApp.launchPreference?.options?.view?.host?.disableMultiplePages,
					title: viewApp.launchPreference?.options?.view?.host?.title,
					favicon: viewApp.launchPreference?.options?.view?.host?.icon
				};
				if (
					!isEmpty(viewApp.launchPreference?.options?.view?.host?.pageTitle) ||
					!isEmpty(viewApp.launchPreference?.options?.view?.host?.pageIcon)
				) {
					const page: Page = {
						pageId: `page-${randomUUID()}`,
						iconUrl: viewApp.launchPreference?.options?.view?.host?.pageIcon,
						title: await platform.Browser.getUniquePageTitle(
							viewApp.launchPreference?.options?.view?.host?.pageTitle
=======
					windowType: !isEmpty(viewApp.launchPreference?.options?.host?.url)
						? WindowType.Platform
						: undefined,
					disableMultiplePages: viewApp.launchPreference?.options?.host?.disableMultiplePages,
					title: viewApp.launchPreference?.options?.host?.title,
					favicon: viewApp.launchPreference?.options?.host?.icon
				};
				if (
					!isEmpty(viewApp.launchPreference?.options?.host?.pageTitle) ||
					!isEmpty(viewApp.launchPreference?.options?.host?.pageIcon)
				) {
					const page: Page = {
						pageId: `page-${randomUUID()}`,
						iconUrl: viewApp.launchPreference?.options?.host?.pageIcon,
						title: await platform.Browser.getUniquePageTitle(
							viewApp.launchPreference?.options?.host?.pageTitle
>>>>>>> e39154d6
						),
						layout
					};
					workspacePlatform.pages = [page];
				}
<<<<<<< HEAD
				if (viewApp.launchPreference?.options?.view?.host?.disableToolbarOptions === true) {
=======
				if (viewApp.launchPreference?.options?.host?.disableToolbarOptions === true) {
>>>>>>> e39154d6
					workspacePlatform.toolbarOptions = { buttons: [] };
				}

				if (Object.keys(workspacePlatform).length === 0) {
					workspacePlatform = undefined;
				}

				const preferenceWindow = await platform.createWindow({
					workspacePlatform,
<<<<<<< HEAD
					url: viewApp.launchPreference?.options?.view?.host?.url,
=======
					url: viewApp.launchPreference?.options?.host?.url,
>>>>>>> e39154d6
					height: viewApp.launchPreference?.bounds?.height,
					defaultHeight: viewApp.launchPreference?.bounds?.height,
					defaultWidth: viewApp.launchPreference?.bounds?.width,
					width: viewApp.launchPreference?.bounds?.width,
					defaultCentered: viewApp.launchPreference?.defaultCentered,
					layout
				});

				const createdViews = await preferenceWindow.getCurrentViews();
				if (createdViews.length === 1) {
					if (createdViews[0].identity.name === identity.name) {
						identity = createdViews[0].identity;
					} else {
						logger.warn(
							`The specified view id: ${identity.name} was not found in the returned view so we will be returning undefined as we cannot confirm the view was created.`
						);
						return;
					}
				} else {
					logger.warn(
						`We expected to create a single view with identity ${identity.name} but a preference was specified and the created window had more than the requested view ${createdViews.length}`
					);
					const matchedView = createdViews.find((view) => view.identity.name === identity.name);
					if (isEmpty(matchedView)) {
						logger.warn(
							`The specified view id: ${identity.name} was not found in the list of returned views so we will be returning undefined as we cannot confirm the view was created.`
						);
						return;
					}
					identity = matchedView.identity;
				}
			} else {
				const createdView = await platform.createView(manifest);
				identity = createdView.identity;
			}
		} catch (err) {
			logger.error("Error launching view", err);
			return;
		}
	}
	return { ...identity, appId: viewApp.appId };
}

/**
 * Launch a snapshot for the platform app.
 * @param snapshotApp The app to launch snapshot view for.
 * @returns The identities of the snapshot parts launched.
 */
async function launchSnapshot(snapshotApp: PlatformApp): Promise<PlatformAppIdentifier[] | undefined> {
	if (isEmpty(snapshotApp)) {
		logger.warn("No app was passed to launchSnapshot");
		return;
	}

	if (
		snapshotApp.manifestType !== MANIFEST_TYPES.Snapshot.id &&
		snapshotApp.manifestType !== MANIFEST_TYPES.InlineSnapshot.id
	) {
		logger.warn(
			`The app passed was not of manifestType ${MANIFEST_TYPES.Snapshot.id} or ${MANIFEST_TYPES.InlineSnapshot.id}`
		);
		return;
	}

	let manifest: BrowserSnapshot | undefined;

	if (snapshotApp.manifestType === MANIFEST_TYPES.Snapshot.id) {
		logger.info(`Fetching snapshot for app ${snapshotApp.appId} from url: ${snapshotApp.manifest}`);
		manifest = await getManifest<BrowserSnapshot>(snapshotApp);
	} else {
		logger.info(`Using snapshot defined in manifest setting of app ${snapshotApp.appId}`);
		manifest = getInlineManifest(snapshotApp);
	}

	if (isEmpty(manifest)) {
		logger.error(
			`There was a problem encountered while trying to fetch the manifest for app: ${snapshotApp.appId}. Returning without launching.`
		);
		return;
	}

	const windows = manifest.windows;
	const windowsToCreate = [];

	if (Array.isArray(windows)) {
		const windowsToGather: string[] = [];
		const viewIds: PlatformAppIdentifier[] = [];

		for (const currentWindow of windows) {
			let getViewIdsForLayout = findViewNames(currentWindow.layout);
			if (Array.isArray(currentWindow.workspacePlatform?.pages)) {
				for (const page of currentWindow.workspacePlatform.pages) {
					getViewIdsForLayout = getViewIdsForLayout.concat(findViewNames(page.layout));
				}
			}
			getViewIdsForLayout = [...new Set(getViewIdsForLayout)];

			if (getViewIdsForLayout.length === 0) {
				const uuid = randomUUID();
				const name = `${snapshotApp.appId}/${uuid}`;
				currentWindow.name = name;
				windowsToCreate.push(currentWindow);
				windowsToGather.push(name);
			} else {
				// we have views. Grab the first one to validate existence.
				const viewId = getViewIdsForLayout[0];

				for (const entry of getViewIdsForLayout) {
					viewIds.push({ name: entry, uuid: fin.me.identity.uuid, appId: snapshotApp.appId });
				}

				// these views should be readonly and cannot be pulled out of the page or closed
				if (!(await doesViewExist({ name: viewId, uuid: fin.me.identity.uuid }))) {
					windowsToCreate.push(currentWindow);
				}
			}
		}

		manifest.windows = windowsToCreate;

		if (windowsToCreate.length > 0) {
			const platform = getCurrentSync();
			try {
				await platform.applySnapshot(manifest);
			} catch (err) {
				logger.error("Error trying to apply snapshot to platform", err, manifest);
			}
		}

		for (const targetWindow of windowsToGather) {
			const windowViewIds = await getViewIdentities(targetWindow, fin.me.identity.uuid, snapshotApp.appId);
			viewIds.push(...windowViewIds);
		}

		return viewIds;
	}
}

/**
 * Launch an app asset for the platform app.
 * @param appAssetApp The app to launch app asset view for.
 * @returns The identities of the snapshot parts launched.
 */
async function launchAppAsset(appAssetApp: PlatformApp): Promise<PlatformAppIdentifier | undefined> {
	const options: OpenFin.ExternalProcessRequestType = {};
	logger.info(`Request to launch app asset app of type ${appAssetApp.manifestType}`);
	if (appAssetApp.manifestType === MANIFEST_TYPES.Appasset.id) {
		options.alias = appAssetApp.manifest;
	} else if (appAssetApp.manifestType === MANIFEST_TYPES.InlineAppAsset.id) {
		const appAssetInfo: OpenFin.AppAssetInfo = getInlineManifest(appAssetApp);
		try {
			await fin.System.downloadAsset(appAssetInfo, (progress) => {
				const downloadedPercent = Math.floor((progress.downloadedBytes / progress.totalBytes) * 100);
				logger.info(`Downloaded ${downloadedPercent}% of app asset with appId of ${appAssetApp.appId}`);
			});
		} catch (error) {
			logger.error(`Error trying to download app asset with app id: ${appAssetApp.appId}`, error);
			return;
		}
		options.alias = appAssetInfo.alias;
		options.arguments = appAssetInfo.args;
	} else {
		logger.warn(
			"An app asset app was passed to launch app asset but it didn't match the supported manifest types."
		);
		return;
	}
	if (appAssetApp.instanceMode === "single") {
		// use the appId as the UUID and OpenFin will only be able to launch a single instance
		options.uuid = appAssetApp.appId;
	}
	logger.info(`Launching app asset with appId: ${appAssetApp.appId} with the following options:`, options);
	try {
		const identity = await fin.System.launchExternalProcess(options);
		logger.info(`App asset with appId: ${appAssetApp.appId} launched with the following identity`, identity);
		return { ...identity, appId: appAssetApp.appId };
	} catch (error) {
		logger.error(`Error trying to launch app asset with appId: ${appAssetApp.appId}}`, error);
	}
}

/**
 * Launch an external for the platform app.
 * @param externalApp The app to launch external view for.
 * @returns The identities of the snapshot parts launched.
 */
async function launchExternal(externalApp: PlatformApp): Promise<PlatformAppIdentifier | undefined> {
	let options: OpenFin.ExternalProcessRequestType = {};
	logger.info(`Request to external app of type ${externalApp.manifestType}`);
	if (externalApp.manifestType === MANIFEST_TYPES.External.id) {
		options.path = externalApp.manifest;
	} else if (externalApp.manifestType === MANIFEST_TYPES.InlineExternal.id) {
		options = getInlineManifest(externalApp);
	} else {
		logger.warn("An external app was passed to launch but it didn't match the supported manifest types.");
		return;
	}
	if (externalApp.instanceMode === "single") {
		// use the appId as the UUID and OpenFin will only be able to launch a single instance
		options.uuid = externalApp.appId;
	}
	try {
		const identity = await fin.System.launchExternalProcess(options);
		return { ...identity, appId: externalApp.appId };
	} catch (err) {
		logger.error(`Error trying to launch external with appId: ${externalApp.appId}`, err);
	}
}<|MERGE_RESOLUTION|>--- conflicted
+++ resolved
@@ -450,11 +450,7 @@
 		try {
 			const platform = getCurrentSync();
 
-<<<<<<< HEAD
-			if (!isEmpty(viewApp.launchPreference?.bounds) || !isEmpty(viewApp?.launchPreference?.options?.view)) {
-=======
 			if (!isEmpty(viewApp.launchPreference?.bounds) || !isEmpty(viewApp?.launchPreference?.options)) {
->>>>>>> e39154d6
 				let workspacePlatform:
 					| Partial<BrowserWorkspacePlatformWindowOptions>
 					| { windowType: WindowType.Platform }
@@ -474,33 +470,11 @@
 						}
 					],
 					settings: {
-<<<<<<< HEAD
-						hasHeaders: viewApp.launchPreference?.options?.view?.host?.hasHeaders
-=======
 						hasHeaders: viewApp.launchPreference?.options?.host?.hasHeaders
->>>>>>> e39154d6
 					}
 				};
 
 				workspacePlatform = {
-<<<<<<< HEAD
-					windowType: !isEmpty(viewApp.launchPreference?.options?.view?.host?.url)
-						? WindowType.Platform
-						: undefined,
-					disableMultiplePages: viewApp.launchPreference?.options?.view?.host?.disableMultiplePages,
-					title: viewApp.launchPreference?.options?.view?.host?.title,
-					favicon: viewApp.launchPreference?.options?.view?.host?.icon
-				};
-				if (
-					!isEmpty(viewApp.launchPreference?.options?.view?.host?.pageTitle) ||
-					!isEmpty(viewApp.launchPreference?.options?.view?.host?.pageIcon)
-				) {
-					const page: Page = {
-						pageId: `page-${randomUUID()}`,
-						iconUrl: viewApp.launchPreference?.options?.view?.host?.pageIcon,
-						title: await platform.Browser.getUniquePageTitle(
-							viewApp.launchPreference?.options?.view?.host?.pageTitle
-=======
 					windowType: !isEmpty(viewApp.launchPreference?.options?.host?.url)
 						? WindowType.Platform
 						: undefined,
@@ -517,17 +491,12 @@
 						iconUrl: viewApp.launchPreference?.options?.host?.pageIcon,
 						title: await platform.Browser.getUniquePageTitle(
 							viewApp.launchPreference?.options?.host?.pageTitle
->>>>>>> e39154d6
 						),
 						layout
 					};
 					workspacePlatform.pages = [page];
 				}
-<<<<<<< HEAD
-				if (viewApp.launchPreference?.options?.view?.host?.disableToolbarOptions === true) {
-=======
 				if (viewApp.launchPreference?.options?.host?.disableToolbarOptions === true) {
->>>>>>> e39154d6
 					workspacePlatform.toolbarOptions = { buttons: [] };
 				}
 
@@ -537,11 +506,7 @@
 
 				const preferenceWindow = await platform.createWindow({
 					workspacePlatform,
-<<<<<<< HEAD
-					url: viewApp.launchPreference?.options?.view?.host?.url,
-=======
 					url: viewApp.launchPreference?.options?.host?.url,
->>>>>>> e39154d6
 					height: viewApp.launchPreference?.bounds?.height,
 					defaultHeight: viewApp.launchPreference?.bounds?.height,
 					defaultWidth: viewApp.launchPreference?.bounds?.width,
