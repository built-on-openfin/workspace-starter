--- conflicted
+++ resolved
@@ -991,7 +991,6 @@
 	) {
 		args = launchPreference.options.native?.arguments;
 		logger.debug(`Using passed launch preference for the args for app ${app.appId}`, args);
-<<<<<<< HEAD
 	}
 
 	if (isEmpty(args) && nativeOptions.type === "native" && Array.isArray(nativeOptions.native?.arguments)) {
@@ -999,15 +998,6 @@
 		logger.debug(`Using app definition based args for app ${app.appId}`, args);
 	}
 
-=======
-	}
-
-	if (isEmpty(args) && nativeOptions.type === "native" && Array.isArray(nativeOptions.native?.arguments)) {
-		args = nativeOptions.native?.arguments;
-		logger.debug(`Using app definition based args for app ${app.appId}`, args);
-	}
-
->>>>>>> 2e0d2a1b
 	if (isEmpty(args) && isStringValue(options.arguments)) {
 		args = [options.arguments];
 	} else if (isEmpty(args)) {
