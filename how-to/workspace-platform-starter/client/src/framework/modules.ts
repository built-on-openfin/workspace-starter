import type OpenFin from "@openfin/core";
import {
	getCurrentSync,
	type BrowserWindowModule,
	type WorkspacePlatformModule
} from "@openfin/workspace-platform";
import { getApp, getApps } from "./apps";
import { checkCondition, conditionChanged } from "./conditions";
import * as Dialog from "./dialog";
import { getEndpointClient } from "./endpoint";
import type { EndpointClient } from "./endpoint-client";
import * as favoriteProvider from "./favorite";
import { launch } from "./launch";
import { subscribeLifecycleEvent, unsubscribeLifecycleEvent } from "./lifecycle";
import { createLogger } from "./logger-provider";
import { MANIFEST_TYPES } from "./manifest-types";
import * as Menu from "./menu";
import { launchPage, launchView } from "./platform/browser";
import type { PlatformApp, UpdatableLaunchPreference } from "./shapes/app-shapes";
import type { ConditionContextTypes, ConditionsClient } from "./shapes/conditions-shapes";
import type { DialogClient } from "./shapes/dialog-shapes";
import type { FavoriteClient } from "./shapes/favorite-shapes";
import type { Logger } from "./shapes/logger-shapes";
import type { MenuClient } from "./shapes/menu-shapes";
import type {
	Module,
	ModuleDefinition,
	ModuleEntry,
	ModuleEntryTypes,
	ModuleHelpers,
	ModuleImplementation,
	ModuleList,
	ModuleTypes
} from "./shapes/module-shapes";
import type { NotificationClient } from "./shapes/notification-shapes";
import type { ShareClient } from "./shapes/share-shapes";
import type { ThemeClient } from "./shapes/theme-shapes";
import * as Share from "./share";
import {
	getCurrentColorSchemeMode,
	getCurrentIconFolder,
	getCurrentPalette,
	getCurrentThemeId,
	themeUrl
} from "./themes";
import { isEmpty, objectClone } from "./utils";
import { getVersionInfo } from "./version";
import { getNotificationClient } from "./workspace/notifications";

const logger = createLogger("Modules");
let passedSessionId: string;
let bootstrapped = false;

/**
 * All the loaded modules.
 */
const loadedModules: {
	[url: string]: ModuleEntryTypes;
} = {};

/**
 * Setup any required listeners needed by this module and specify the session id for this instance of the platform.
 * @param sessionId Session id to make available to modules.
 */
export async function init(sessionId: string): Promise<void> {
	logger.info(
		`Initializing and listening for the after bootstrap lifecycle event and setting the passed sessionId: ${sessionId}`
	);
	passedSessionId = sessionId;
	const bootstrappedLifeCycleId: string = subscribeLifecycleEvent(
		"after-bootstrap",
		async (_platform: WorkspacePlatformModule) => {
			bootstrapped = true;
			unsubscribeLifecycleEvent(bootstrappedLifeCycleId, "after-bootstrap");
		}
	);
}

/**
 * Load the modules from the list.
 * @param moduleList The list of modules to load.
 * @param moduleType The type of modules to load.
 * @returns Nothing.
 */
export async function loadModules<
	M extends ModuleImplementation<O, H>,
	H = ModuleHelpers,
	O = unknown,
	D extends ModuleDefinition<O> = ModuleDefinition<O>
>(moduleList: ModuleList | undefined, moduleType: ModuleTypes): Promise<ModuleEntry<M, H, O, D>[]> {
	const loaded: ModuleEntry<M, H, O, D>[] = [];

	const modules = moduleList?.modules;
	if (Array.isArray(modules)) {
		for (const moduleDefinition of modules) {
			const module = await loadModule<M, H, O, D>(moduleDefinition, moduleType);
			if (module) {
				loaded.push(module);
			}
		}
	}

	return loaded;
}

/**
 * Load a module if it is enabled and add it to the loaded list.
 * @param moduleDefinition The module definition to load.
 * @param moduleType The type of module to load.
 * @returns Nothing.
 */
export async function loadModule<
	M extends ModuleImplementation<O, H>,
	H = ModuleHelpers,
	O = unknown,
	D extends ModuleDefinition<O> = ModuleDefinition<O>
>(moduleDefinition: ModuleDefinition, moduleType: ModuleTypes): Promise<ModuleEntry<M, H, O, D> | undefined> {
	if (!moduleDefinition.id) {
		logger.warn("Module does not have an id defined");
		return;
	}
	if (moduleDefinition.enabled ?? true) {
		if (!moduleDefinition.url) {
			logger.error(`Module '${moduleDefinition.id}' can not be loaded without a url`);
			return;
		}
		if (!loadedModules[moduleDefinition.url]) {
			try {
				logger.info(`Loading module '${moduleDefinition.url}' for type ${moduleType}`);
				const mod: Module = await import(/* webpackIgnore: true */ moduleDefinition.url);
				if (!mod.entryPoints) {
					logger.error(`Module '${moduleDefinition.id}' has no exported entryPoints`);
					return;
				}
				const entryPoints = Object.keys(mod.entryPoints);
				if (!entryPoints.includes(moduleType)) {
					logger.error(
						`Module was loaded, but is does not contain an entry point for type ${moduleType}, it only contains ${entryPoints.join(
							", "
						)}`
					);
					return;
				}
				logger.info(`Module contains implementations for ${entryPoints.join(", ")}`);
				loadedModules[moduleDefinition.url] = {};

				// Store all the entry points for the modules
				for (const entryPoint of entryPoints) {
					loadedModules[moduleDefinition.url][entryPoint as ModuleTypes] = {
						// If the moduleType is the type being loaded then we can store the
						// definition as well, otherwise create a dummy entry
						definition: entryPoint === moduleType ? moduleDefinition : ({} as ModuleDefinition),
						isInitialized: false,
						// Store the entry point or a dummy implementation for other types
						implementation: mod.entryPoints[entryPoint as ModuleTypes] ?? ({} as ModuleImplementation)
					};
				}
			} catch (err) {
				logger.error(`Error loading module ${moduleDefinition.url}`, err);
				return;
			}
		} else {
			logger.info(`Module already loaded '${moduleDefinition.url}' using cached version`);
			const loaded = loadedModules[moduleDefinition.url][moduleType];
			if (!loaded) {
				logger.error(`Module from cache does not contain an entry point for type ${moduleType}`);
				return;
			}
			loaded.definition = moduleDefinition;
		}

		return loadedModules[moduleDefinition.url][moduleType] as ModuleEntry<M, H, O, D>;
	}
}

/**
 * Initialize modules of the given type.
 * @param moduleEntries The type of modules to initialize.
 * @param helpers Helper methods to pass to all the modules.
 * @param progress Progress callback for monitor module initialization.
 * @returns The list of initialized modules.
 */
export async function initializeModules<
	M extends ModuleImplementation<O, H>,
	H extends ModuleHelpers = ModuleHelpers,
	O = unknown,
	D extends ModuleDefinition<O> = ModuleDefinition<O>
>(
	moduleEntries: ModuleEntry<M, H, O, D>[],
	helpers: H,
	progress?: (definition: ModuleDefinition) => Promise<void>
): Promise<void> {
	for (const moduleEntry of moduleEntries) {
		if (progress) {
			await progress(moduleEntry.definition);
		}
		await initializeModule<M, H, O, D>(moduleEntry, helpers);
	}
}

/**
 * Initialize a single module entry.
 * @param moduleEntry The entry to initialize.
 * @param helpers Helper methods to pass to the module.
 * @returns The initialized module implementation.
 */
export async function initializeModule<
	M extends ModuleImplementation<O, H>,
	H extends ModuleHelpers = ModuleHelpers,
	O = unknown,
	D extends ModuleDefinition<O> = ModuleDefinition<O>
>(moduleEntry: ModuleEntry<M, H, O, D>, helpers: H): Promise<M | undefined> {
	if (!moduleEntry.isInitialized) {
		if (moduleEntry.implementation?.initialize) {
			try {
				logger.info(`Initializing module '${moduleEntry.definition.id}'`);
				const moduleHelpers = {
					...helpers,
					getNotificationClient: getNotificationClientProxy(moduleEntry.definition),
					getEndpointClient: getEndpointClientProxy(moduleEntry.definition)
				};
				await moduleEntry.implementation.initialize(moduleEntry.definition, createLogger, moduleHelpers);
				moduleEntry.isInitialized = true;
			} catch (err) {
				logger.error(`Error initializing module ${moduleEntry.definition.id}`, err);
			}
		} else {
			moduleEntry.isInitialized = true;
		}
	}

	return moduleEntry.isInitialized ? moduleEntry.implementation : undefined;
}

/**
 * Close down modules of the given type.
 * @param moduleType The type of modules to close down.
 * @returns Nothing.
 */
export async function closedownModules(moduleType: ModuleTypes): Promise<void> {
	for (const url in loadedModules) {
		const moduleEntry = loadedModules[url][moduleType];
		if (moduleEntry) {
			await closedownModule(moduleEntry);
		}
	}
}

/**
 * Close down a single module entry.
 * @param moduleEntry The entry to close down.
 * @returns Nothing.
 */
export async function closedownModule<
	M extends ModuleImplementation<O, H>,
	H = ModuleHelpers,
	O = unknown,
	D extends ModuleDefinition<O> = ModuleDefinition<O>
>(moduleEntry: ModuleEntry<M, H, O, D>): Promise<void> {
	if (moduleEntry.isInitialized) {
		if (moduleEntry.implementation?.closedown) {
			try {
				logger.info(`Closing down module '${moduleEntry.definition.id}'`);
				await moduleEntry.implementation.closedown();
				moduleEntry.isInitialized = false;
			} catch (err) {
				logger.error(`Error closing down module ${moduleEntry.definition.id}`, err);
			}
		} else {
			moduleEntry.isInitialized = false;
		}
	}
}

/**
 * Get the default helpers for modules.
 * @returns The module helpers.
 */
export function getDefaultHelpers(): ModuleHelpers {
	return {
		sessionId: passedSessionId,
		getPlatform: getCurrentSync,
		getApps: async (): Promise<PlatformApp[]> => {
			logger.info("getApps: getting public apps for module.");
			return getApps({ private: false });
		},
		getApp,
		getVersionInfo,
		getInteropClient,
		getFavoriteClient,
		getThemeClient,
		getMenuClient,
		getConditionsClient,
<<<<<<< HEAD
=======
		getShareClient,
		getDialogClient,
>>>>>>> 90970d54
		launchApp: async (appId: string, launchPreference?: UpdatableLaunchPreference): Promise<void> => {
			logger.info(`launchApp: Looking up appId: ${appId}`);
			const app = await getApp(appId);
			if (isEmpty(app)) {
				logger.warn(`launchApp: The specified appId: ${appId} is not listed in this platform.`);
			} else {
				logger.info(`launchApp: Launching app with appId: ${appId}`);
				await launch(app, launchPreference);
				logger.info(`launchApp: App with appId: ${appId} launched.`);
			}
		},
		launchPage: async (
			pageId: string,
			options?: {
				bounds?: OpenFin.Bounds;
				targetWindowIdentity?: OpenFin.Identity;
				createCopyIfExists?: boolean;
			},
			providedLogger?: Logger
		): Promise<BrowserWindowModule | undefined> => {
			const platform = getCurrentSync();
			const page = await platform.Storage.getPage(pageId);
			if (page) {
				return launchPage(page, options, providedLogger);
			}
			if (!isEmpty(providedLogger)) {
				providedLogger.error(`The passed pageId: ${pageId} does not exist`);
			} else {
				logger.error(`The passed pageId: ${pageId} does not exist`);
			}
		},
		launchWorkspace: async (workspaceId): Promise<boolean> => {
			const platform = getCurrentSync();
			const workspace = await platform.Storage.getWorkspace(workspaceId);
			if (workspace) {
				return platform.applyWorkspace(workspace);
			}

			logger.warn(`Unable to launch workspace with id ${workspaceId} as it does not exist`);
			return false;
		},
		launchView,
		launchSnapshot: async (manifestUrl): Promise<OpenFin.Identity[]> => {
			const identities = await launch({
				manifestType: MANIFEST_TYPES.Snapshot.id,
				manifest: manifestUrl,
				appId: "",
				title: "",
				icons: [],
				publisher: ""
			});
			return identities ? identities.map((identity) => ({ uuid: identity.uuid, name: identity.name })) : [];
		},
		subscribeLifecycleEvent,
		unsubscribeLifecycleEvent
	};
}

/**
 * Get the interop client to use with the modules.
 * @returns The interop client.
 */
async function getInteropClient(): Promise<OpenFin.InteropClient | undefined> {
	if (bootstrapped) {
		// if an interop broker has been assigned for the platform
		// provide a proxy to the requesting integration
		return fin.Interop.connectSync(fin.me.uuid, {});
	}
	// otherwise returned undefined as they should be calling after the bootstrapped lifecycle event
	logger.warn(
		"A request was made for the interop client before bootstrapping had completed. Please listen for the lifeCycle event 'after-bootstrap' before use."
	);
}

/**
 * Get the favorite client to use with the modules.
 * @returns The favorite client.
 */
async function getFavoriteClient(): Promise<FavoriteClient | undefined> {
	if (!favoriteProvider.getInfo().isEnabled) {
		return undefined;
	}
	// right now we return all functions but the optional adds scope for deciding who gets the ability to set/remove favorites
	return favoriteProvider;
}

/**
 * Returns a function that generates a notification client lazily using a module definition.
 * @param definition module definition to use when requesting a notification client
 * @returns a function that calls the getNotificationClient function using an enclosed module definition.
 */
function getNotificationClientProxy(
	definition: ModuleDefinition
): () => Promise<NotificationClient | undefined> {
	const options = objectClone(definition);
	return async () => getNotificationClient(options);
}

/**
 * Returns a function that generates a endpoint client lazily using a module definition.
 * @param definition module definition to use when requesting a endpoint client
 * @returns a function that calls the getEndpointClient function using an enclosed module definition.
 */
function getEndpointClientProxy(definition: ModuleDefinition): () => Promise<EndpointClient | undefined> {
	const options = objectClone(definition);
	return async () => getEndpointClient(options);
}

/**
 * Get the theme client to use with the modules.
 * @returns The theme client.
 */
async function getThemeClient(): Promise<ThemeClient> {
	return {
		getThemeId: getCurrentThemeId,
		getIconFolder: getCurrentIconFolder,
		getPalette: getCurrentPalette,
		getColorSchemeMode: getCurrentColorSchemeMode,
		themeUrl: async (url): Promise<string | undefined> => {
			const iconFolder = await getCurrentIconFolder();
			const colorScheme = await getCurrentColorSchemeMode();
			return themeUrl(url, iconFolder, colorScheme);
		}
	};
}

/**
 * Get the menu client to use with the modules.
 * @returns The menu client.
 */
async function getMenuClient(): Promise<MenuClient> {
	return {
		getPopupMenuStyle: Menu.getPopupMenuStyle,
		showPopupMenu: Menu.showPopupMenu
	};
}

/**
 * Get the conditions client to use with the modules.
 * @returns The conditions client.
 */
async function getConditionsClient(): Promise<ConditionsClient> {
	return {
		check: async (conditionId: string, contextType?: ConditionContextTypes): Promise<boolean> => {
			const platform = getCurrentSync();
			return checkCondition(platform, conditionId, contextType);
		},
		changed: conditionChanged
	};
}

/**
 * Get the share client to use with the modules.
 * @returns The share client.
 */
async function getShareClient(): Promise<ShareClient | undefined> {
	if (Share.isShareEnabled()) {
		return {
			typeEnabled: Share.typeEnabled,
			share: Share.share,
			confirmation: Share.confirmation
		};
	}
}

/**
 * Get the dialog client to use with the modules.
 * @returns The dialog client.
 */
async function getDialogClient(): Promise<DialogClient> {
	return {
		showConfirmation: Dialog.showConfirmation
	};
}<|MERGE_RESOLUTION|>--- conflicted
+++ resolved
@@ -291,11 +291,8 @@
 		getThemeClient,
 		getMenuClient,
 		getConditionsClient,
-<<<<<<< HEAD
-=======
 		getShareClient,
 		getDialogClient,
->>>>>>> 90970d54
 		launchApp: async (appId: string, launchPreference?: UpdatableLaunchPreference): Promise<void> => {
 			logger.info(`launchApp: Looking up appId: ${appId}`);
 			const app = await getApp(appId);
