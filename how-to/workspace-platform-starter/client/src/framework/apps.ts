import { getCurrentSync } from "@openfin/workspace-platform";
import { getConnectedApps } from "./connections";
import { addDirectoryEndpoint, init as directoryInit, getPlatformApps } from "./directory";
import { fireLifecycleEvent } from "./lifecycle";
import { createLogger } from "./logger-provider";
import { MANIFEST_TYPES } from "./manifest-types";
import type { AppFilterOptions, AppProviderOptions, PlatformApp } from "./shapes/app-shapes";
import type { EndpointProvider } from "./shapes/endpoint-shapes";
import { isEmpty, isNumber, isString, randomUUID } from "./utils";
import { getCanDownloadAppAssets, getCanLaunchExternalProcess } from "./utils-capability";

const logger = createLogger("Apps");

let cachedApps: PlatformApp[] = [];
let cacheDuration: number = 0;
let cacheRetrievalStrategy: "on-demand" | "interval" = "on-demand";
let lastCacheUpdate: number = 0;
let isInitialized: boolean = false;
let supportedManifestTypes: string[];
let getEntriesResolvers: ((apps: PlatformApp[]) => void)[] | undefined;
let canLaunchExternalProcess: boolean | undefined;
let canDownloadAppAssets: boolean | undefined;

/**
 * Initialize the application provider.
 * @param options Options for the actions provider.
 * @param endpointProvider The endpoint provider to help retrieve apps from endpoints.
 * @returns Nothing.
 */
export async function init(
	options: AppProviderOptions | undefined,
	endpointProvider: EndpointProvider
): Promise<void> {
	if (isInitialized) {
		logger.warn("The app service is already initialized");
		return;
	}

	if (options) {
		isInitialized = true;
		await directoryInit(endpointProvider);

		if (!isEmpty(options?.appsSourceUrl)) {
			// backward compatibility support
			logger.info(
				"Using appsSourceUrl as it was specified. Backwards compatibility mode. Try to use the endpointIds setting instead and define some endpoints"
			);
			if (Array.isArray(options?.appsSourceUrl)) {
				logger.info("appsSourceUrl specified as an array of urls");
				const appUrls: string[] = options?.appsSourceUrl || [];
				for (const url of appUrls) {
					addDirectoryEndpoint({
						id: randomUUID(),
						url: { path: url, credentials: options?.includeCredentialOnSourceRequest }
					});
				}
			} else {
				logger.info("appsSourceUrl specified as a single url");
				addDirectoryEndpoint({
					id: randomUUID(),
					url: { path: options?.appsSourceUrl, credentials: options?.includeCredentialOnSourceRequest }
				});
			}
		} else if (Array.isArray(options?.endpointIds)) {
			logger.info("Using the following passed endpoints", options.endpointIds);
			for (const endpointId of options.endpointIds) {
				if (isString(endpointId)) {
					if (endpointId.startsWith("http")) {
						addDirectoryEndpoint({
							id: randomUUID(),
							url: { path: endpointId, credentials: options?.includeCredentialOnSourceRequest }
						});
					} else {
						addDirectoryEndpoint({
							id: randomUUID(),
							endpointId
						});
					}
				} else {
					addDirectoryEndpoint({
						id: randomUUID(),
						map: endpointId
					});
				}
			}
		}

		if (isNumber(options?.cacheDurationInSeconds)) {
			cacheDuration += options?.cacheDurationInSeconds * 1000;
		}

		if (isNumber(options?.cacheDurationInMinutes)) {
			cacheDuration += options?.cacheDurationInMinutes * 60 * 1000;
		}
		supportedManifestTypes = options?.manifestTypes ?? [];

		cacheRetrievalStrategy = options?.cacheRetrievalStrategy ?? cacheRetrievalStrategy;
		if (cacheDuration > 0 && cacheRetrievalStrategy === "interval") {
			let updateInProgress = false;
			window.setInterval(async () => {
				if (!updateInProgress) {
					updateInProgress = true;
					try {
						await getEntries();
					} finally {
						updateInProgress = false;
					}
				}
			}, cacheDuration);
		}
	}
}

/**
 * Get the list of applications and filter if requested.
 * @param appFilter The options filters.
 * @returns The list of application.
 */
export async function getApps(appFilter?: AppFilterOptions): Promise<PlatformApp[]> {
	if (isInitialized) {
		logger.info("Requesting apps");

		try {
			const apps = await getEntries();

			if (appFilter) {
				if (!isEmpty(appFilter.private) && !isEmpty(appFilter.autostart)) {
					return apps.filter((appToFilter) => {
						const isPrivate = appToFilter.private ?? false;
						const autostart = appToFilter.autostart ?? false;
						return appFilter.private === isPrivate && appFilter.autostart === autostart;
					});
				}
				if (!isEmpty(appFilter.private)) {
					return apps.filter((appToFilter) => {
						const isPrivate = appToFilter.private ?? false;
						return appFilter.private === isPrivate;
					});
				}
				if (!isEmpty(appFilter.autostart)) {
					return apps.filter((appToFilter) => {
						const autostart = appToFilter.autostart ?? false;
						return appFilter.autostart === autostart;
					});
				}
			}
			return apps;
		} catch (err) {
			logger.error("Error retrieving apps. Returning empty list", err);
			return [];
		}
	} else {
		logger.warn("Calling getApps before app provider is initialized");
	}

	return [];
}

/**
 * Get the list of apps from the specified entries.
 * @returns The app entries.
 */
async function getEntries(): Promise<PlatformApp[]> {
	if (isEmpty(getEntriesResolvers)) {
		let performRequest = true;
		if (cacheRetrievalStrategy === "on-demand") {
			performRequest = false;

			const now = Date.now();
			if (now - lastCacheUpdate > cacheDuration) {
				lastCacheUpdate = now;
				performRequest = true;
			}
		}

		if (performRequest) {
			getEntriesResolvers = [];

			logger.info("Apps cache expired refreshing");

			const apps: PlatformApp[] = [];
			try {
				logger.info("Getting directory apps.");
				const directoryApps = await getPlatformApps();
				apps.push(...directoryApps);

				logger.info("Getting connected apps.");
				const connectedApps = await getConnectedApps();
				if (connectedApps.length > 0) {
					logger.info(
						`Adding ${connectedApps.length} apps from connected apps to the apps list to be validated`
					);
					apps.push(...connectedApps);
				}
			} catch (error) {
				logger.error("Error fetching apps.", error);
			}

			const lastCachedAppsJson = JSON.stringify(cachedApps);

			cachedApps = await validateEntries(apps);

			if (getEntriesResolvers.length > 0) {
				logger.info("Resolving getEntry promises");

				for (const getEntriesResolver of getEntriesResolvers) {
					getEntriesResolver(cachedApps);
				}
			}

			getEntriesResolvers = undefined;

			const cachedAppJson = JSON.stringify(cachedApps);

			if (cachedAppJson !== lastCachedAppsJson) {
				const platform = getCurrentSync();
				await fireLifecycleEvent(platform, "apps-changed");
			}
		}

		return cachedApps;
	}

	return new Promise<PlatformApp[]>((resolve) => {
		if (getEntriesResolvers) {
			logger.info("Storing getEntry resolver");
			getEntriesResolvers.push(resolve);
		} else {
			resolve(cachedApps);
		}
	});
}

/**
 * Validate the list of app entries against supported manifest types and permissions.
 * @param apps The list of apps to validation.
 * @returns The list of validated apps.
 */
async function validateEntries(apps: PlatformApp[]): Promise<PlatformApp[]> {
	const hasLaunchExternalProcess = await getCanLaunchExternalProcess(logger);
	const hasDownloadAppAssets = await getCanDownloadAppAssets(logger);

	const validatedApps: PlatformApp[] = [];
	const rejectedAppIds = [];

	for (const app of apps) {
		const manifestType = app.manifestType;

		if (manifestType) {
			let validApp = true;
			if (!isEmpty(supportedManifestTypes) && supportedManifestTypes.length > 0) {
				validApp = supportedManifestTypes.includes(manifestType);
			}

			if (validApp) {
				if (
					manifestType !== MANIFEST_TYPES.External.id &&
					manifestType !== MANIFEST_TYPES.InlineExternal.id &&
					manifestType !== MANIFEST_TYPES.Appasset.id &&
					manifestType !== MANIFEST_TYPES.InlineAppAsset.id
				) {
					validatedApps.push(app);
				} else if (!hasLaunchExternalProcess) {
					rejectedAppIds.push(app.appId);
				} else if (
					(manifestType === MANIFEST_TYPES.Appasset.id ||
						manifestType === MANIFEST_TYPES.InlineAppAsset.id) &&
					!hasDownloadAppAssets
				) {
					rejectedAppIds.push(app.appId);
				} else {
					validatedApps.push(app);
				}
			} else {
				logger.warn("Application is not in the list of supported manifest types", app.appId, manifestType);
			}
		} else {
			logger.warn("Application does not have a manifestType", app.appId);
		}
	}

	if (rejectedAppIds.length > 0) {
		logger.warn(
			"Not passing the following list of applications as they will not be able to run on this machine due to missing permissions. Alternatively this logic could be moved to the launch function where a selection is not launched but the user is presented with a modal saying they can't launch it due to permissions",
			rejectedAppIds
		);
	}

	return validatedApps;
}

/**
 * Get a list of application that match the specified tags.
 * @param tags The tags to match.
 * @param mustMatchAll The application must have all the tags,
 * @param appFilter Additional filters to apply to the list of applications.
 * @returns The list of application that match the specified tags.
 */
export async function getAppsByTag(
	tags: string[],
	mustMatchAll = false,
	appFilter?: AppFilterOptions
): Promise<PlatformApp[]> {
	const apps = await getApps(appFilter);

	return apps.filter((value) => {
		if (isEmpty(value.tags)) {
			return false;
		}
		let matchFound = false;
		for (const tag of tags) {
			if (value.tags.includes(tag)) {
				if (mustMatchAll) {
					matchFound = true;
				} else {
					return true;
				}
			} else if (mustMatchAll) {
				return false;
			}
		}
		return matchFound;
	});
}

/**
 * The the app by its id.
 * @param appId The id of the requested app.
 * @returns The app if it was found.
 */
export async function getApp(appId: string): Promise<PlatformApp | undefined> {
	if (!appId) {
		return undefined;
	}

	const apps = await getApps();
	let app = apps.find((entry) => entry.appId === appId);

	if (isEmpty(app)) {
		app = apps.find((entry) => entry.name === appId);
		logger.info(
			`App not found when using lookup id: ${appId} against appId. Fell back to name to see if it is a reference against name. App found: ${!isEmpty(
				app
			)}`
		);
	}

	return app;
<<<<<<< HEAD
}

/**
 * Do we have the permissions to launch external processes.
 * @returns True if we have permission.
 */
async function getCanLaunchExternalProcess(): Promise<boolean> {
	if (!isEmpty(canLaunchExternalProcess)) {
		return canLaunchExternalProcess;
	}

	try {
		const canLaunchExternalProcessResponse = await fin.System.queryPermissionForCurrentContext(
			"System.launchExternalProcess"
		);

		canLaunchExternalProcess = canLaunchExternalProcessResponse?.granted;
	} catch (error) {
		logger.error("Error while querying for System.launchExternalProcess permission", error);
		canLaunchExternalProcess = false;
	}

	return canLaunchExternalProcess;
}

/**
 * Do we have the permissions to download app assets.
 * @returns True if we have permission.
 */
async function getCanDownloadAppAssets(): Promise<boolean> {
	if (!isEmpty(canDownloadAppAssets)) {
		return canDownloadAppAssets;
	}

	try {
		const canDownloadAppAssetsResponse =
			await fin.System.queryPermissionForCurrentContext("System.downloadAsset");
		canDownloadAppAssets = canDownloadAppAssetsResponse?.granted;
	} catch (error) {
		logger.error("Error while querying for System.downloadAsset permission", error);
		canDownloadAppAssets = false;
	}

	return canDownloadAppAssets;
=======
>>>>>>> 90970d54
}<|MERGE_RESOLUTION|>--- conflicted
+++ resolved
@@ -18,8 +18,6 @@
 let isInitialized: boolean = false;
 let supportedManifestTypes: string[];
 let getEntriesResolvers: ((apps: PlatformApp[]) => void)[] | undefined;
-let canLaunchExternalProcess: boolean | undefined;
-let canDownloadAppAssets: boolean | undefined;
 
 /**
  * Initialize the application provider.
@@ -346,51 +344,4 @@
 	}
 
 	return app;
-<<<<<<< HEAD
-}
-
-/**
- * Do we have the permissions to launch external processes.
- * @returns True if we have permission.
- */
-async function getCanLaunchExternalProcess(): Promise<boolean> {
-	if (!isEmpty(canLaunchExternalProcess)) {
-		return canLaunchExternalProcess;
-	}
-
-	try {
-		const canLaunchExternalProcessResponse = await fin.System.queryPermissionForCurrentContext(
-			"System.launchExternalProcess"
-		);
-
-		canLaunchExternalProcess = canLaunchExternalProcessResponse?.granted;
-	} catch (error) {
-		logger.error("Error while querying for System.launchExternalProcess permission", error);
-		canLaunchExternalProcess = false;
-	}
-
-	return canLaunchExternalProcess;
-}
-
-/**
- * Do we have the permissions to download app assets.
- * @returns True if we have permission.
- */
-async function getCanDownloadAppAssets(): Promise<boolean> {
-	if (!isEmpty(canDownloadAppAssets)) {
-		return canDownloadAppAssets;
-	}
-
-	try {
-		const canDownloadAppAssetsResponse =
-			await fin.System.queryPermissionForCurrentContext("System.downloadAsset");
-		canDownloadAppAssets = canDownloadAppAssetsResponse?.granted;
-	} catch (error) {
-		logger.error("Error while querying for System.downloadAsset permission", error);
-		canDownloadAppAssets = false;
-	}
-
-	return canDownloadAppAssets;
-=======
->>>>>>> 90970d54
 }