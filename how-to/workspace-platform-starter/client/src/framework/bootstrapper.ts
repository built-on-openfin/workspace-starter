import type { HomeRegistration, RegistrationMetaInfo } from "@openfin/workspace";
import { getCurrentSync } from "@openfin/workspace-platform";
import * as analyticsProvider from "./analytics";
import { getApps } from "./apps";
import * as authProvider from "./auth";
import { isAuthenticationEnabled } from "./auth";
<<<<<<< HEAD
import * as connectionProvider from "./connections";
import {
	init as registerInitOptionsListener,
	registerListener as registerInitListener
=======
import * as conditionsProvider from "./conditions";
import * as connectionProvider from "./connections";
import {
	registerListener as registerInitListener,
	init as registerInitOptionsListener
>>>>>>> 90970d54
} from "./init-options";
import { closedown as deregisterIntegration, init as registerIntegration } from "./integrations";
import { launch } from "./launch";
import { fireLifecycleEvent } from "./lifecycle";
import { createLogger } from "./logger-provider";
import { getDefaultHelpers } from "./modules";
import * as platformSplashProvider from "./platform/platform-splash";
import { getSettings } from "./settings";
import type { PlatformAnalyticsEvent } from "./shapes/analytics-shapes";
import type { BootstrapComponents, BootstrapOptions } from "./shapes/bootstrap-shapes";
import type { HomeProviderOptions } from "./shapes/home-shapes";
import type { LoggedInLifecyclePayload } from "./shapes/lifecycle-shapes";
import type { ModuleHelpers } from "./shapes/module-shapes";
import * as trayProvider from "./tray";
import { isEmpty } from "./utils";
import * as versionProvider from "./version";
import * as dockComponent from "./workspace/dock";
import * as homeComponent from "./workspace/home";
import * as lowCodeIntegrationProvider from "./workspace/low-code-integrations";
import * as notificationsComponent from "./workspace/notifications";
import * as storeComponent from "./workspace/store";

const logger = createLogger("Bootstrapper");

let bootstrapOptions: BootstrapOptions | undefined;
let deregistered = false;

/**
 * Bootstrap the workspace components.
 * @returns True if the platform started successfully.
 */
export async function init(): Promise<boolean> {
	// you can kick off your bootstrapping process here where you may decide to prompt for authentication,
	// gather reference data etc before starting workspace and interacting with it.
	logger.info("Initializing the bootstrapper");
	const customSettings = await getSettings();

	bootstrapOptions = { ...customSettings?.bootstrap };
	bootstrapOptions.home = bootstrapOptions.home ?? true;
	bootstrapOptions.store = bootstrapOptions.store ?? false;
	bootstrapOptions.dock = bootstrapOptions.dock ?? false;
	bootstrapOptions.notifications = bootstrapOptions.notifications ?? false;
	bootstrapOptions.autoShow = bootstrapOptions.autoShow ?? [];
	bootstrapOptions.autostartApps = bootstrapOptions.autostartApps ?? true;

	const moduleHelpers: ModuleHelpers = getDefaultHelpers();

	const registeredComponents: BootstrapComponents[] = [];
	let homeRegistration: HomeRegistration | undefined;
	let workspaceMetaInfo: RegistrationMetaInfo | undefined;
	let notificationMetaInfo: RegistrationMetaInfo | undefined;

	await platformSplashProvider.updateProgress("Integrations");
	logger.info("Registering integrations");
	await registerIntegration(customSettings?.integrationProvider, moduleHelpers, async (query) => {
		if (homeRegistration?.setSearchQuery) {
			await homeRegistration?.setSearchQuery(query);
		} else {
			logger.warn("Home registration setSearchQuery called by integration, but it is not available");
		}
	});

	if (bootstrapOptions.home) {
		await platformSplashProvider.updateProgress("Home");

		let homeProvider: HomeProviderOptions | undefined = customSettings?.homeProvider;

		// If there were no custom settings home provider
		// default to values from the manifest
		if (isEmpty(homeProvider)) {
			const app = await fin.Application.getCurrent();
			const manifest = await app.getManifest();
			homeProvider = {
				id: fin.me.identity.uuid,
				title: "Home",
				icon: manifest.platform?.icon ?? ""
			};
		}

		// only register search logic once workspace is running
		homeRegistration = await homeComponent.register(homeProvider);
		if (homeRegistration) {
			workspaceMetaInfo = {
				workspaceVersion: homeRegistration.workspaceVersion,
				clientAPIVersion: homeRegistration.clientAPIVersion
			};
			registeredComponents.push("home");
			registerHomeConnectionActions();
		}
	}

	if (bootstrapOptions.store) {
		await platformSplashProvider.updateProgress("Store");

		const storeRegistration = await storeComponent.register(customSettings?.storefrontProvider);
		if (storeRegistration) {
			if (!workspaceMetaInfo) {
				workspaceMetaInfo = storeRegistration;
			}
			registeredComponents.push("store");
			registerStoreConnectionActions();
		}
	}

	if (bootstrapOptions.dock) {
		await platformSplashProvider.updateProgress("Dock");

		const dockRegistration = await dockComponent.register(customSettings?.dockProvider, bootstrapOptions);
		if (dockRegistration) {
			if (!workspaceMetaInfo) {
				workspaceMetaInfo = dockRegistration;
			}
			registeredComponents.push("dock");
			registerDockConnectionActions();
		}
	}

	if (!isEmpty(workspaceMetaInfo)) {
		// we match the versions of workspace related packages
		versionProvider.setVersion("workspacePlatformClient", workspaceMetaInfo.clientAPIVersion);
		versionProvider.setVersion("workspaceClient", workspaceMetaInfo.clientAPIVersion);
		versionProvider.setVersion("workspace", workspaceMetaInfo.workspaceVersion);
	}

	if (bootstrapOptions.notifications) {
		await platformSplashProvider.updateProgress("Notifications");

		notificationMetaInfo = await notificationsComponent.register(customSettings?.notificationProvider);
		registerNotificationConnectionActions();
	}
	conditionsProvider.registerCondition(
		"notifications",
		async () => bootstrapOptions?.notifications ?? false,
		false
	);

	if (!isEmpty(notificationMetaInfo)) {
		versionProvider.setVersion("notificationCenter", notificationMetaInfo.workspaceVersion);
	}

	const versionStatus = await versionProvider.getVersionStatus();
	const versionInfo = await versionProvider.getVersionInfo();

	logger.info("Loaded with the following versions.", versionInfo);
	if (analyticsProvider.isEnabled()) {
		logger.info("Analytics Provider enabled. Capturing versioning information.");
		const analyticsEvent: PlatformAnalyticsEvent = {
			source: "WorkspacePlatform",
			type: "version",
			timestamp: new Date(),
			data: versionInfo,
			action: "load"
		};
		await analyticsProvider.handleAnalytics([analyticsEvent]);
	}

	await platformSplashProvider.updateProgress("Versions");

	logger.info("Checking to see if version management is required.");
	if (await versionProvider.manageVersionStatus(versionStatus)) {
		// version status had to be managed so it couldn't just continue. Stop initialization.
		await deregister();
		logger.warn("Platform bootstrapping stopped as the current versioning required stopping.");
		return false;
	}

	logger.info("Checking to see if version monitoring is required.");
	await versionProvider.MonitorVersionStatus();

	if (lowCodeIntegrationProvider.isEnabled()) {
		await platformSplashProvider.updateProgress("Low Code Integrations");

		// register any instantiated low code integrations that require registering
		await lowCodeIntegrationProvider.initializeWorkflows();
		if (lowCodeIntegrationProvider.hasRegisteredIntegrations() && !registeredComponents.includes("home")) {
			registeredComponents.push("home");
			registerHomeConnectionActions();
		}
	}

	logger.info("Validating auto show list:", bootstrapOptions.autoShow);
	// Remove any entries from autoShow that have not been registered
	bootstrapOptions.autoShow = bootstrapOptions.autoShow.filter(
		(component) => registeredComponents.includes(component) || component === "none"
	);
	logger.info("Validated auto show list:", bootstrapOptions.autoShow);

	// If the autoShow options is not empty, default to the first registered component.
	if (bootstrapOptions.autoShow.length === 0 && registeredComponents.length > 0) {
		logger.info(
			`No auto show options specified but at least one Workspace Component is registered. Showing the first registered component: ${registeredComponents[0]}`
		);
		bootstrapOptions.autoShow = [registeredComponents[0]];
	}

	await autoShow();
	let autoShowOnShortcut = true;
	registerInitListener(async (_) => {
		if (autoShowOnShortcut && bootstrapOptions?.autoShow) {
			await autoShow();
		}
	});

	if (!isEmpty(customSettings?.trayProvider) && customSettings?.trayProvider.enabled) {
		await platformSplashProvider.updateProgress("Tray");
		await trayProvider.init(customSettings?.trayProvider);
	}

	const platform = getCurrentSync();

	if (isAuthenticationEnabled()) {
		logger.info("Setting up listeners for authentication events");
		// platform is instantiated and authentication if required is given. Watch for session
		// expiry
		authProvider.subscribe("logged-in", async (user?: unknown) => {
			// what behavior do you want to do when someone logs in
			// potentially the inverse if you hid something on session expiration
			await fireLifecycleEvent(platform, "auth-logged-in", {
				user
			} as LoggedInLifecyclePayload);
			// if the user has logged in and ensure the autoShow is not disabled
			autoShowOnShortcut = true;
		});

		authProvider.subscribe("session-expired", async () => {
			// session expired. What do you want to do with the platform when the user needs to log back in.
			await fireLifecycleEvent(platform, "auth-session-expired");
			// if the user has logged out ensure the autoShow is disabled
			autoShowOnShortcut = false;
		});

		authProvider.subscribe("before-logged-out", async () => {
			// what behavior do you want to do when someone logs in
			// do you want to save anything before they log themselves out
			await fireLifecycleEvent(platform, "auth-before-logged-out");
		});
	}

	logger.info("Setting up dispose handler.");
	const providerWindow = fin.Window.getCurrentSync();
	await providerWindow.once("close-requested", async (event) => {
		await deregister();
		await fin.Platform.getCurrentSync().quit();
	});

	// Once the platform is started and everything is bootstrapped initialize the init options
	// listener so that it is ready to handle initial params or subsequent requests.
	await registerInitOptionsListener(customSettings?.initOptionsProvider, moduleHelpers, "after-bootstrap");

	// Let any other modules participate in the lifecycle
	await fireLifecycleEvent(platform, "after-bootstrap");

	// start up any apps that have requested to be started up at the end of the bootstrapping process
	if (bootstrapOptions.autostartApps) {
		await autoStartApps();
	}

	logger.info("Finished the bootstrapping process.");
	return true;
}

/**
 * Start any apps that are listed in the auto start options for the bootstrap process.
 */
async function autoStartApps(): Promise<void> {
	const apps = await getApps({ autostart: true });
	if (Array.isArray(apps) && apps.length > 0) {
		await platformSplashProvider.updateProgress("Auto Start Apps");
		logger.info(
			`Apps have been marked that they should autostart after the bootstrapping process and the platform has not set autostartApps to false in the bootstrapping options. ${apps.length} app(s) will be launched.`
		);
		for (const app of apps) {
			setTimeout(async () => {
				try {
					// we should not wait for every single app to launch in case there are slow launching apps or delays
					// the goal is to launch all of the apps that have requested it
					logger.info(`Launching app: ${app.appId}`);
					const appIdentifier = await launch(app);
					logger.info(`App: ${app.appId} launched with the following identifier`, appIdentifier);
				} catch (error) {
					logger.error(`Error launching app: ${app.appId}.`, error);
				}
			}, 1000);
		}
	}
}

/**
 * This function autoShows any components that are listed in the auto show options for the bootstrap process.
 */
async function autoShow(): Promise<void> {
	const autoShowComponents = bootstrapOptions?.autoShow;
	if (Array.isArray(autoShowComponents)) {
		for (const autoShowComponent of autoShowComponents) {
			if (autoShowComponent === "home") {
				await homeComponent.show();
			} else if (autoShowComponent === "store") {
				await storeComponent.show();
			} else if (autoShowComponent === "dock") {
				await dockComponent.show();
			}
		}
	}
}

/**
 * Deregister any of the components registered on startup.
 */
async function deregister(): Promise<void> {
	if (!deregistered) {
		logger.info("Deregister has been called.");
		await deregisterIntegration();
		if (bootstrapOptions?.dock) {
			await dockComponent.deregister();
		}
		if (bootstrapOptions?.store) {
			await storeComponent.deregister();
		}
		if (bootstrapOptions?.home) {
			await homeComponent.deregister();
		}
		if (bootstrapOptions?.notifications) {
			await notificationsComponent.deregister();
		}
		logger.info("Finished deregister.");
		deregistered = true;
	}
}

/**
 * Used to register home related actions.
 */
function registerHomeConnectionActions(): void {
	connectionProvider.registerAction("show-home", async () => {
		await homeComponent.show();
	});
	connectionProvider.registerAction("hide-home", async () => {
		await homeComponent.hide();
	});
}

/**
 * Used to register store related actions.
 */
function registerStoreConnectionActions(): void {
	connectionProvider.registerAction("show-store", async () => {
		await storeComponent.show();
	});
	connectionProvider.registerAction("hide-store", async () => {
		await storeComponent.hide();
	});
}

/**
 * Used to register dock related actions.
 */
function registerDockConnectionActions(): void {
	connectionProvider.registerAction("show-dock", async () => {
		await dockComponent.show();
	});
	connectionProvider.registerAction("minimize-dock", async () => {
		await dockComponent.minimize();
	});
}

/**
 * Used to register notification related actions.
 */
function registerNotificationConnectionActions(): void {
	connectionProvider.registerAction("show-notifications", async () => {
		await notificationsComponent.show();
	});
	connectionProvider.registerAction("hide-notifications", async () => {
		await notificationsComponent.hide();
	});
}<|MERGE_RESOLUTION|>--- conflicted
+++ resolved
@@ -4,18 +4,11 @@
 import { getApps } from "./apps";
 import * as authProvider from "./auth";
 import { isAuthenticationEnabled } from "./auth";
-<<<<<<< HEAD
-import * as connectionProvider from "./connections";
-import {
-	init as registerInitOptionsListener,
-	registerListener as registerInitListener
-=======
 import * as conditionsProvider from "./conditions";
 import * as connectionProvider from "./connections";
 import {
 	registerListener as registerInitListener,
 	init as registerInitOptionsListener
->>>>>>> 90970d54
 } from "./init-options";
 import { closedown as deregisterIntegration, init as registerIntegration } from "./integrations";
 import { launch } from "./launch";
