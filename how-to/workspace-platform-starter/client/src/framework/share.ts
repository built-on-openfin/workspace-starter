--- conflicted
+++ resolved
@@ -4,20 +4,6 @@
 	getCurrentSync,
 	type CustomActionPayload,
 	type CustomActionsMap,
-<<<<<<< HEAD
-	type CustomButtonActionPayload,
-	type Page
-} from "@openfin/workspace-platform";
-import { IndicatorColor, create, type NotificationOptions } from "@openfin/workspace/notifications";
-import { requestResponse } from "./endpoint";
-import { registerListener, removeListener } from "./init-options";
-import { createLogger } from "./logger-provider";
-import { showPopupMenu } from "./menu";
-import { getPageBounds, launchPage } from "./platform/browser";
-import { getSettings } from "./settings";
-import type { SharePageData, ShareStoreEntry, ShareWorkspaceData } from "./shapes/share-shapes";
-import { isEmpty } from "./utils";
-=======
 	type CustomButtonActionPayload
 } from "@openfin/workspace-platform";
 import { IndicatorColor, create, type NotificationOptions } from "@openfin/workspace/notifications";
@@ -37,7 +23,6 @@
 	ShareProviderOptions
 } from "./shapes/share-shapes";
 import { isEmpty, isStringValue } from "./utils";
->>>>>>> 90970d54
 
 const logger = createLogger("Share");
 
@@ -53,16 +38,6 @@
  * @param helpers The module helpers.
  * @param iconUrl The default icon url to use for notifications or modals.
  */
-<<<<<<< HEAD
-export async function init(options: { enabled: boolean } | undefined): Promise<void> {
-	if (options) {
-		shareEnabled = options?.enabled;
-
-		if (shareEnabled) {
-			if (!shareRegistered) {
-				shareRegistered = true;
-				initOptionsListenerId = registerListener(async (initOptions, context) => {
-=======
 export async function init(
 	options: ShareProviderOptions | undefined,
 	helpers: ModuleHelpers,
@@ -79,7 +54,6 @@
 				await initializeModules<Share>(modules, helpers);
 
 				initOptionsListenerId = registerListener(async (initOptions) => {
->>>>>>> 90970d54
 					logger.info("Received share request.");
 					if (isStringValue(initOptions.shareType)) {
 						let payloadJson;
@@ -90,11 +64,7 @@
 					} else {
 						logger.warn("shareType passed but it wasn't a string");
 					}
-<<<<<<< HEAD
-				}, "shareId");
-=======
 				}, "shareType");
->>>>>>> 90970d54
 			} else {
 				logger.warn("Share cannot be initialized more than once.");
 			}
@@ -125,55 +95,6 @@
  * @param type The type of share to check.
  * @returns True if the share type is enabled.
  */
-<<<<<<< HEAD
-export async function showShareOptions(payload: CustomButtonActionPayload): Promise<void> {
-	if (shareRegistered) {
-		logger.info("Share called with payload:", payload);
-
-		const windowIdentity = payload.windowIdentity;
-		let pageId;
-
-		const platformWorkspace = getCurrentSync();
-		const currentWindow = platformWorkspace.Browser.wrapSync(windowIdentity);
-		const currentPages = await currentWindow.getPages();
-
-		for (const page of currentPages) {
-			if (page.isActive) {
-				pageId = page.pageId;
-			}
-		}
-
-		const template: OpenFin.MenuItemTemplate<SharePageData | ShareWorkspaceData | undefined>[] = [];
-
-		if (!isEmpty(pageId)) {
-			template.push({
-				label: "Share Page",
-				data: { windowIdentity, pageId, type: "page" }
-			});
-			template.push({ type: "separator" });
-		}
-		template.push({
-			label: "Share Workspace",
-			data: { type: "workspace" }
-		});
-
-		const result = await showPopupMenu<SharePageData | ShareWorkspaceData | undefined>(
-			{ x: payload.x, y: payload.y },
-			payload.windowIdentity,
-			"",
-			template
-		);
-
-		if (isEmpty(result)) {
-			logger.info("share menu dismissed.");
-		} else if (result.type === "page") {
-			await saveSharedPage(result);
-		} else if (result.type === "workspace") {
-			await saveSharedWorkspace();
-		}
-	} else {
-		logger.warn("Share cannot be triggered as it hasn't been registered yet.");
-=======
 export async function typeEnabled(type: string): Promise<boolean> {
 	if (Array.isArray(modules)) {
 		for (const module of modules) {
@@ -182,7 +103,6 @@
 				return true;
 			}
 		}
->>>>>>> 90970d54
 	}
 
 	return false;
@@ -240,77 +160,13 @@
 export async function getPlatformActions(): Promise<CustomActionsMap> {
 	const actionMap: CustomActionsMap = {};
 
-<<<<<<< HEAD
-	const notification: NotificationOptions = {
-		expires: new Date(Date.now() + 30000),
-		body: "The share request has been fetched and applied.",
-		buttons: [
-			{
-				submit: false,
-				onClick: null,
-				index: 3,
-				iconUrl: "",
-				cta: false,
-				title: "Dismiss",
-				type: "button"
-			}
-		],
-		stream: {
-			id: "share-requests",
-			displayName: "Share Request",
-			appId: fin.me.identity.uuid
-		},
-		priority: 1,
-		icon: settings?.browserProvider?.defaultWindowOptions?.icon,
-		indicator: {
-			color: IndicatorColor.GREEN,
-			text: "Share Request Applied"
-		},
-		category: "share",
-		title: "Share Request Applied",
-		template: "markdown"
-=======
 	actionMap.share = async (payload: CustomActionPayload): Promise<void> => {
 		if (payload.callerType === CustomActionCallerType.CustomButton) {
 			await showShareOptions(payload);
 		}
->>>>>>> 90970d54
 	};
 
-<<<<<<< HEAD
-	const notification: NotificationOptions = {
-		expires: new Date(Date.now() + 30000),
-		body: `The share request you raised has been copied to the **clipboard** and will be valid for ${expiryInHours} hours. \n Share Url: \n * **${url}**`,
-		buttons: [
-			{
-				submit: false,
-				onClick: null,
-				index: 3,
-				iconUrl: "",
-				cta: false,
-				title: "Dismiss",
-				type: "button"
-			}
-		],
-		stream: {
-			id: "share-requests",
-			displayName: "Share Request",
-			appId: fin.me.identity.uuid
-		},
-		priority: 1,
-		icon: settings?.browserProvider?.defaultWindowOptions?.icon,
-		indicator: {
-			color: IndicatorColor.BLUE,
-			text: "Share Request Raised"
-		},
-		category: "share",
-		title: "Share Request Raised",
-		template: "markdown"
-	};
-	await create(notification);
-=======
 	return actionMap;
->>>>>>> 90970d54
 }
 
 /**
@@ -318,79 +174,6 @@
  * @param type The type of share to perform.
  * @param payload The data to associate with the share.
  */
-<<<<<<< HEAD
-async function notifyOfFailure(body: string): Promise<void> {
-	const settings = await getSettings();
-
-	const notification: NotificationOptions = {
-		expires: new Date(Date.now() + 30000),
-		body,
-		buttons: [
-			{
-				submit: false,
-				onClick: null,
-				index: 3,
-				iconUrl: "",
-				cta: false,
-				title: "Dismiss",
-				type: "button"
-			}
-		],
-		stream: {
-			id: "share-requests",
-			displayName: "Share Request",
-			appId: fin.me.identity.uuid
-		},
-		priority: 1,
-		icon: settings?.browserProvider?.defaultWindowOptions?.icon,
-		indicator: {
-			color: IndicatorColor.RED,
-			text: "Share Request Failed"
-		},
-		category: "share",
-		title: "Share Request Failed",
-		template: "markdown"
-	};
-	await create(notification);
-}
-
-/**
- * Notify that a share request has expired.
- */
-async function notifyOfExpiry(): Promise<void> {
-	const settings = await getSettings();
-
-	const notification: NotificationOptions = {
-		expires: new Date(Date.now() + 30000),
-		body: "The share request has expired and is no longer available.",
-		buttons: [
-			{
-				submit: false,
-				onClick: null,
-				index: 3,
-				iconUrl: "",
-				cta: false,
-				title: "Dismiss",
-				type: "button"
-			}
-		],
-		stream: {
-			id: "share-requests",
-			displayName: "Share Request",
-			appId: fin.me.identity.uuid
-		},
-		priority: 1,
-		icon: settings?.browserProvider?.defaultWindowOptions?.icon,
-		indicator: {
-			color: IndicatorColor.RED,
-			text: "Share Request Expired"
-		},
-		category: "share",
-		title: "Share Request Expired",
-		template: "markdown"
-	};
-	await create(notification);
-=======
 export async function share(type: string, payload?: unknown): Promise<void> {
 	let handled = false;
 	for (const module of modules) {
@@ -403,7 +186,6 @@
 	if (!handled) {
 		logger.warn(`Received shareType ${type} but no module was found to handle it.`);
 	}
->>>>>>> 90970d54
 }
 
 /**
@@ -501,20 +283,4 @@
 		};
 		await create(notification);
 	}
-}
-
-/**
- * Get the inbuilt actions for the platform.
- * @returns The map of platform actions.
- */
-export async function getPlatformActions(): Promise<CustomActionsMap> {
-	const actionMap: CustomActionsMap = {};
-
-	actionMap.share = async (payload: CustomActionPayload): Promise<void> => {
-		if (payload.callerType === CustomActionCallerType.CustomButton) {
-			await showShareOptions(payload);
-		}
-	};
-
-	return actionMap;
 }