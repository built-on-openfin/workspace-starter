import type OpenFin from "@openfin/core";
import { getCurrentSync, type Page } from "@openfin/workspace-platform";
import { create, IndicatorColor, type NotificationOptions } from "@openfin/workspace/notifications";
import { requestResponse } from "./endpoint";
import { registerListener, removeListener } from "./init-options";
import { createLogger } from "./logger-provider";
import { getPageBounds, launchPage } from "./platform/browser";
import { getSettings } from "./settings";
import type { ShareStoreEntry, SharePageData, ShareWorkspaceData } from "./shapes/share-shapes";
import { isEmpty } from "./utils";

const logger = createLogger("Share");

let shareEnabled = false;
let shareRegistered = false;
let initOptionsListenerId: string | undefined;

/**
 * Initialize the sharing.
 * @param options The options for sharing.
 */
export async function init(options: { enabled: boolean } | undefined): Promise<void> {
	if (options) {
		shareEnabled = options?.enabled;

		if (shareEnabled) {
			if (!shareRegistered) {
				shareRegistered = true;
				initOptionsListenerId = registerListener("shareId", async (initOptions) => {
					logger.info("Received share request.");
					if (typeof initOptions.shareId === "string") {
						await loadSharedEntry(initOptions.shareId);
					} else {
						logger.warn("shareId passed but it wasn't a string");
					}
				});
			} else {
				logger.warn("Share cannot be registered more than once.");
			}
		}
	}
}

/**
 * Closedown the share provider.
 */
export async function closedown(): Promise<void> {
	if (shareEnabled) {
		if (shareRegistered) {
			if (initOptionsListenerId) {
				removeListener(initOptionsListenerId);
			}
		} else {
			logger.warn("Share isn't registered yet so cannot be deregistered.");
		}
	}
}

/**
 * Is sharing enabled.
 * @returns True if sharing is enabled.
 */
export function isShareEnabled(): boolean {
	return shareEnabled;
}

/**
 * Show the share options menu.
 * @param payload The payload containing information to use for positioning.
 * @param payload.windowIdentity The window that initiated the menu request.
 * @param payload.x The x position of the mouse click.
 * @param payload.y The y position of the mouse click.
 */
export async function showShareOptions(payload: {
	windowIdentity: OpenFin.Identity;
	x: number;
	y: number;
}): Promise<void> {
	if (shareRegistered) {
		logger.info("Share called with payload:", payload);

		const windowIdentity = payload.windowIdentity;
		let pageId;

		const platformWorkspace = getCurrentSync();
		const currentWindow = platformWorkspace.Browser.wrapSync(windowIdentity);
		const currentPages = await currentWindow.getPages();

		for (const page of currentPages) {
			if (page.isActive) {
				pageId = page.pageId;
			}
		}

<<<<<<< HEAD
		const template: OpenFin.MenuItemTemplate<SharePageData | ShareWorkspaceData>[] = [];
=======
		const template: OpenFin.MenuItemTemplate[] = [];
>>>>>>> a1683169

		if (!isEmpty(pageId)) {
			template.push({
				label: "Share Page",
				data: { windowIdentity, pageId, type: "page" }
			});
			template.push({ type: "separator", data: {} });
		}
		template.push({
			label: "Share Workspace",
			data: { type: "workspace" }
		});

		const r = await currentWindow.openfinWindow.showPopupMenu<SharePageData | ShareWorkspaceData>({
			template,
			x: payload.x,
			y: payload.y
		});

		if (r.result === "closed") {
			logger.info("share menu dismissed.");
		} else if (r.data.type === "page") {
			await saveSharedPage(r.data);
		} else if (r.data.type === "workspace") {
			await saveSharedWorkspace();
		}
	} else {
		logger.warn("Share cannot be triggered as it hasn't been registered yet.");
	}
}

/**
 * Share the specified data.
 * @param options The data to share.
 */
export async function share(options: SharePageData | ShareWorkspaceData): Promise<void> {
	if (shareRegistered) {
		if (options) {
			if (options.type === "workspace") {
				logger.info("A request to share the workspace has been raised.");
				await saveSharedWorkspace(options);
			} else if (options.type === "page") {
				logger.info("Share called with payload: =", options);
				await saveSharedPage(options);
			}
		} else {
			logger.warn("No options provided to share.");
		}
	} else {
		logger.warn("Share cannot be triggered as it hasn't been registered yet.");
	}
}

/**
 * Show a successful load notification.
 */
async function notifyOfSuccessfulLoad(): Promise<void> {
	const settings = await getSettings();

	const notification: NotificationOptions = {
		expires: new Date(Date.now() + 30000),
		body: "The share request has been fetched and applied.",
		buttons: [
			{
				submit: false,
				onClick: null,
				index: 3,
				iconUrl: "",
				cta: false,
				title: "Dismiss",
				type: "button"
			}
		],
		stream: {
			id: "share-requests",
			displayName: "Share Request",
			appId: fin.me.identity.uuid
		},
		priority: 1,
		icon: settings.browserProvider?.defaultWindowOptions?.icon,
		indicator: {
			color: IndicatorColor.GREEN,
			text: "Share Request Applied"
		},
		category: "share",
		title: "Share Request Applied",
		template: "markdown"
	};
	await create(notification);
}

/**
 * Show a success notification.
 * @param url The url to show in the notification body.
 * @param expiryInHours The expiry time for the notification.
 */
async function notifyOfSuccess(url: string, expiryInHours: number): Promise<void> {
	const settings = await getSettings();

	const notification: NotificationOptions = {
		expires: new Date(Date.now() + 30000),
		body: `The share request you raised has been copied to the **clipboard** and will be valid for ${expiryInHours} hours. \n Share Url: \n * **${url}**`,
		buttons: [
			{
				submit: false,
				onClick: null,
				index: 3,
				iconUrl: "",
				cta: false,
				title: "Dismiss",
				type: "button"
			}
		],
		stream: {
			id: "share-requests",
			displayName: "Share Request",
			appId: fin.me.identity.uuid
		},
		priority: 1,
		icon: settings.browserProvider?.defaultWindowOptions?.icon,
		indicator: {
			color: IndicatorColor.BLUE,
			text: "Share Request Raised"
		},
		category: "share",
		title: "Share Request Raised",
		template: "markdown"
	};
	await create(notification);
}

/**
 * Notify of failure.
 * @param body The message for the failure.
 */
async function notifyOfFailure(body: string): Promise<void> {
	const settings = await getSettings();

	const notification: NotificationOptions = {
		expires: new Date(Date.now() + 30000),
		body,
		buttons: [
			{
				submit: false,
				onClick: null,
				index: 3,
				iconUrl: "",
				cta: false,
				title: "Dismiss",
				type: "button"
			}
		],
		stream: {
			id: "share-requests",
			displayName: "Share Request",
			appId: fin.me.identity.uuid
		},
		priority: 1,
		icon: settings.browserProvider?.defaultWindowOptions?.icon,
		indicator: {
			color: IndicatorColor.RED,
			text: "Share Request Failed"
		},
		category: "share",
		title: "Share Request Failed",
		template: "markdown"
	};
	await create(notification);
}

/**
 * Notify that a share request has expired.
 */
async function notifyOfExpiry(): Promise<void> {
	const settings = await getSettings();

	const notification: NotificationOptions = {
		expires: new Date(Date.now() + 30000),
		body: "The share request has expired and is no longer available.",
		buttons: [
			{
				submit: false,
				onClick: null,
				index: 3,
				iconUrl: "",
				cta: false,
				title: "Dismiss",
				type: "button"
			}
		],
		stream: {
			id: "share-requests",
			displayName: "Share Request",
			appId: fin.me.identity.uuid
		},
		priority: 1,
		icon: settings.browserProvider?.defaultWindowOptions?.icon,
		indicator: {
			color: IndicatorColor.RED,
			text: "Share Request Expired"
		},
		category: "share",
		title: "Share Request Expired",
		template: "markdown"
	};
	await create(notification);
}

/**
 * Save a shared page.
 * @param data The data for the share.
 */
async function saveSharedPage(data: SharePageData): Promise<void> {
	let page: Page | undefined;
	if (!isEmpty(data.page)) {
		page = data.page;
	} else {
		const platform = getCurrentSync();
		let useStorage = true;
		try {
			if (data.windowIdentity) {
				const targetWindow = platform.Browser.wrapSync(data.windowIdentity);
				page = await targetWindow.getPage(data.pageId);
				if (isEmpty(page?.customData)) {
					page.customData = {};
				}
				page.customData.windowBounds = await targetWindow.openfinWindow.getBounds();
				useStorage = false;
			}
		} catch {}
		if (isEmpty(page) && !isEmpty(data.pageId)) {
			// we haven't got a passed page and we were not given a window identity but we do have a pageId
			// check to see if it is an active page to get the latest information
			const attachedPages = await platform.Browser.getAllAttachedPages();
			for (const attachedPage of attachedPages) {
				if (attachedPage.pageId === data.pageId) {
					page = { ...attachedPage };
					if (isEmpty(page.customData)) {
						page.customData = {};
					}
					page.customData.windowBounds = getPageBounds(data.pageId);
					useStorage = false;
					break;
				}
			}
		}
		if (useStorage) {
			page = await platform.Storage.getPage(data.pageId);
		}
	}
	const payload = {
		type: "page",
		data: {
			page
		}
	};
	await saveShareRequest(payload);
}

/**
 * Save a workspace.
 * @param data The data for the share.
 */
async function saveSharedWorkspace(data?: ShareWorkspaceData): Promise<void> {
	let snapshot = null;

	const workspaceId = data?.workspaceId;
	if (isEmpty(workspaceId)) {
		const platform = getCurrentSync();
		snapshot = await platform.getSnapshot();
	} else {
		const platform = getCurrentSync();
		const savedWorkspace = await platform.Storage.getWorkspace(workspaceId);
		if (!isEmpty(savedWorkspace)) {
			snapshot = savedWorkspace.snapshot;
		}
	}

	if (isEmpty(snapshot)) {
		await notifyOfFailure("Unable to action your workspace share request.");
	} else {
		const payload = {
			type: "workspace",
			data: {
				snapshot
			}
		};
		await saveShareRequest(payload);
	}
}

/**
 * Save the request.
 * @param payload The payload to save.
 */
async function saveShareRequest(payload: unknown): Promise<void> {
	try {
		const expiryInHours = 24;
		const response = await requestResponse<unknown, { url: string; id?: string }>("share-save", payload);

		if (response) {
			let id = response.id;
			if (isEmpty(id)) {
				const indexOfId = response.url.lastIndexOf("/");
				if (indexOfId !== -1) {
					id = response.url.slice(indexOfId + 1);
				}
			}

			if (isEmpty(id)) {
				await notifyOfFailure("The share request you raised could not be generated.");
				return;
			}

			const platform = getCurrentSync();
			const platformInfo = await platform.Application.getInfo();
			let finsLink: string;

			if (platformInfo.manifestUrl.startsWith("http")) {
				finsLink = `${platformInfo.manifestUrl.replace("http", "fin")}?$$shareId=${id}`;
			} else {
				logger.error(
					"We do not support file based manifest launches. The manifest has to be served over http/https:",
					platformInfo.manifestUrl
				);
				await notifyOfFailure("The share request you raised could not be generated.");
				return;
			}

			await fin.Clipboard.writeText({
				data: finsLink
			});
			await notifyOfSuccess(finsLink, expiryInHours);
		} else {
			await notifyOfFailure("The share request you raised could not be generated.");
		}
	} catch (error) {
		logger.error("Error saving share request:", error);
		await notifyOfFailure("The share request you raised could not be generated.");
	}
}

/**
 * Load a shared entry.
 * @param id The id of the entry to load.
 */
async function loadSharedEntry(id: string): Promise<void> {
	try {
		const shareEntry = await requestResponse<{ id: string }, ShareStoreEntry>("share-get", { id });
		if (!isEmpty(shareEntry)) {
			if (shareEntry.type === "page") {
				await launchPage(shareEntry.data.page, undefined, logger);
			} else if (shareEntry.type === "workspace") {
				const platform = getCurrentSync();
				await platform.applySnapshot(shareEntry.data.snapshot);
			} else {
				logger.warn(`Share entry of unknown type specified: ${shareEntry.type}`);
				await notifyOfFailure("The specified share link is not supported and cannot be loaded.");
				return;
			}
			await notifyOfSuccessfulLoad();
		} else {
			await notifyOfExpiry();
		}
	} catch (error) {
		logger.error("There has been an error trying to load and apply the share link.", error);
		await notifyOfFailure("The specified share link cannot be loaded.");
	}
}<|MERGE_RESOLUTION|>--- conflicted
+++ resolved
@@ -92,25 +92,21 @@
 			}
 		}
 
-<<<<<<< HEAD
-		const template: OpenFin.MenuItemTemplate<SharePageData | ShareWorkspaceData>[] = [];
-=======
-		const template: OpenFin.MenuItemTemplate[] = [];
->>>>>>> a1683169
+		const template: OpenFin.MenuItemTemplate<SharePageData | ShareWorkspaceData | undefined>[] = [];
 
 		if (!isEmpty(pageId)) {
 			template.push({
 				label: "Share Page",
 				data: { windowIdentity, pageId, type: "page" }
 			});
-			template.push({ type: "separator", data: {} });
+			template.push({ type: "separator" });
 		}
 		template.push({
 			label: "Share Workspace",
 			data: { type: "workspace" }
 		});
 
-		const r = await currentWindow.openfinWindow.showPopupMenu<SharePageData | ShareWorkspaceData>({
+		const r = await currentWindow.openfinWindow.showPopupMenu<SharePageData | ShareWorkspaceData | undefined>({
 			template,
 			x: payload.x,
 			y: payload.y
@@ -118,9 +114,9 @@
 
 		if (r.result === "closed") {
 			logger.info("share menu dismissed.");
-		} else if (r.data.type === "page") {
+		} else if (r.data?.type === "page") {
 			await saveSharedPage(r.data);
-		} else if (r.data.type === "workspace") {
+		} else if (r.data?.type === "workspace") {
 			await saveSharedWorkspace();
 		}
 	} else {
