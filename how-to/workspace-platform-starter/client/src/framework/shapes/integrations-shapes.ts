--- conflicted
+++ resolved
@@ -129,13 +129,8 @@
 		query: string,
 		lastResponse: HomeSearchListenerResponse,
 		options: {
-<<<<<<< HEAD
-			queryMinLength: number;
-			queryAgainst: string[];
-=======
 			queryMinLength?: number;
 			queryAgainst?: string[];
->>>>>>> a58e6617
 			isSuggestion?: boolean;
 		}
 	): Promise<HomeSearchResult[]>;
