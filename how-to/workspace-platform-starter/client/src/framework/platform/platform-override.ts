--- conflicted
+++ resolved
@@ -24,14 +24,7 @@
 } from "@openfin/workspace-platform";
 import type { DockProviderConfigWithIdentity } from "@openfin/workspace-platform/client-api/src";
 import type { PopupMenuStyles } from "workspace-platform-starter/shapes/menu-shapes";
-<<<<<<< HEAD
-import {
-	getWindowPositionOptions,
-	getWindowPositionUsingStrategy
-} from "workspace-platform-starter/utils-position";
-=======
 import { getWindowPositionUsingStrategy } from "workspace-platform-starter/utils-position";
->>>>>>> 2e0d2a1b
 import * as analyticsProvider from "../analytics";
 import { getToolbarButtons, updateBrowserWindowButtonsColorScheme } from "../buttons";
 import * as endpointProvider from "../endpoint";
@@ -40,15 +33,11 @@
 import * as Menu from "../menu";
 import { getGlobalMenu, getPageMenu, getViewMenu, showPopupMenu } from "../menu";
 import type { PlatformAnalyticsEvent } from "../shapes/analytics-shapes";
-<<<<<<< HEAD
-import type { BrowserProviderOptions, WindowPositioningOptions } from "../shapes/browser-shapes";
-=======
 import type {
 	BrowserProviderOptions,
 	UnsavedPagePromptStrategy,
 	WindowPositioningOptions
 } from "../shapes/browser-shapes";
->>>>>>> 2e0d2a1b
 import type {
 	PageChangedLifecyclePayload,
 	WorkspaceChangedLifecyclePayload
@@ -95,11 +84,7 @@
 
 const logger = createLogger("PlatformOverride");
 
-<<<<<<< HEAD
-let windowPositioningOptions: WindowPositioningOptions | undefined;
-=======
 let unsavedPagePromptStrategy: UnsavedPagePromptStrategy | undefined;
->>>>>>> 2e0d2a1b
 let disableStorageMapping: boolean | undefined;
 let globalMenuStyle: PopupMenuStyles | undefined;
 let pageMenuStyle: PopupMenuStyles | undefined;
@@ -773,29 +758,6 @@
 				return super.createWindow(options, identity);
 			}
 
-<<<<<<< HEAD
-			if (!windowPositioningOptions?.disableWindowPositioningStrategy) {
-				if (isEmpty(windowPositioningOptions)) {
-					const settings = await getSettings();
-					windowPositioningOptions = await getWindowPositionOptions(settings?.browserProvider);
-				}
-
-				if (!isEmpty(windowPositioningOptions)) {
-					logger.info("Create Window", options);
-
-					const hasLeft = !isEmpty(options?.defaultLeft);
-					const hasTop = !isEmpty(options?.defaultTop);
-
-					if (!hasLeft || !hasTop) {
-						const position = await getWindowPositionUsingStrategy(windowPositioningOptions);
-
-						if (!hasLeft && !isEmpty(position?.left)) {
-							options.defaultLeft = position.left;
-						}
-						if (!hasTop && !isEmpty(position?.top)) {
-							options.defaultTop = position.top;
-						}
-=======
 			if (!isEmpty(windowPositioningOptions) && !windowPositioningOptions?.disableWindowPositioningStrategy) {
 				const hasLeft = !isEmpty(options?.defaultLeft);
 				const hasTop = !isEmpty(options?.defaultTop);
@@ -810,7 +772,6 @@
 					if (!hasTop && !isEmpty(position?.top)) {
 						options.defaultTop = position.top;
 						logger.debug(`Updating default top to ${position.top} using window positioning strategy`);
->>>>>>> 2e0d2a1b
 					}
 				}
 			}
