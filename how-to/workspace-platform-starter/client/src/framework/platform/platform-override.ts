import type OpenFin from "@openfin/core";
import type { LayoutClient } from "@openfin/snap-sdk";
import {
	getCurrentSync,
	type AnalyticsEvent,
	type ApplyWorkspacePayload,
	type BrowserCreateWindowRequest,
	type ColorSchemeOptionType,
	type CreateSavedPageRequest,
	type CreateSavedWorkspaceRequest,
	type GlobalContextMenuItemData,
	type OpenGlobalContextMenuPayload,
	type OpenPageTabContextMenuPayload,
	type OpenViewTabContextMenuPayload,
	type Page,
	type PageTabContextMenuItemData,
	type UpdateSavedPageRequest,
	type UpdateSavedWorkspaceRequest,
	type ViewTabMenuData,
	type Workspace,
	type WorkspacePlatformProvider,
	type HandleSaveModalOnPageClosePayload,
	type SaveModalOnPageCloseResult,
	type CopyPagePayload,
	type HandlePageChangesPayload,
	type ModifiedPageState,
	type SetActivePageForWindowPayload,
	type Locale
} from "@openfin/workspace-platform";
import type { DockProviderConfigWithIdentity } from "@openfin/workspace-platform/client-api/src";
import type { PopupMenuStyles } from "workspace-platform-starter/shapes/menu-shapes";
import { getWindowPositionUsingStrategy } from "workspace-platform-starter/utils-position";
import * as analyticsProvider from "../analytics";
import { getToolbarButtons, updateBrowserWindowButtonsColorScheme } from "../buttons";
import * as endpointProvider from "../endpoint";
import { fireLifecycleEvent } from "../lifecycle";
import { createLogger } from "../logger-provider";
import * as Menu from "../menu";
import { getGlobalMenu, getPageMenu, getViewMenu, showPopupMenu } from "../menu";
import type { PlatformAnalyticsEvent } from "../shapes/analytics-shapes";
import type {
	BrowserProviderOptions,
	UnsavedPagePromptStrategy,
	WindowPositioningOptions
} from "../shapes/browser-shapes";
import type {
	LanguageChangedLifecyclePayload,
	PageChangedLifecyclePayload,
	WorkspaceChangedLifecyclePayload
} from "../shapes/lifecycle-shapes";
import type {
	EndpointPageGetRequest,
	EndpointPageGetResponse,
	EndpointPageListRequest,
	EndpointPageListResponse,
	EndpointPageRemoveRequest,
	EndpointPageSetRequest,
	EndpointWorkspaceGetRequest,
	EndpointWorkspaceGetResponse,
	EndpointWorkspaceListRequest,
	EndpointWorkspaceListResponse,
	EndpointWorkspaceRemoveRequest,
	EndpointWorkspaceSetRequest,
	PlatformProviderOptions
} from "../shapes/platform-shapes";
import type { VersionInfo } from "../shapes/version-shapes";
import * as snapProvider from "../snap";
import { applyClientSnapshot, decorateSnapshot } from "../snapshot-source";
import { setCurrentColorSchemeMode } from "../themes";
import { deepMerge, isEmpty, isStringValue, randomUUID } from "../utils";
import { loadConfig, saveConfig } from "../workspace/dock";
import { getPageBounds } from "./browser";
import { closedown as closedownPlatform } from "./platform";
import {
	mapPlatformPageFromStorage,
	mapPlatformPageToStorage,
	mapPlatformWorkspaceToStorage,
	mapStorageToPlatformWorkspace
} from "./platform-mapper";

const WORKSPACE_ENDPOINT_ID_LIST = "workspace-list";
const WORKSPACE_ENDPOINT_ID_GET = "workspace-get";
const WORKSPACE_ENDPOINT_ID_SET = "workspace-set";
const WORKSPACE_ENDPOINT_ID_REMOVE = "workspace-remove";

const PAGE_ENDPOINT_ID_LIST = "page-list";
const PAGE_ENDPOINT_ID_GET = "page-get";
const PAGE_ENDPOINT_ID_REMOVE = "page-remove";
const PAGE_ENDPOINT_ID_SET = "page-set";

const logger = createLogger("PlatformOverride");

let unsavedPagePromptStrategy: UnsavedPagePromptStrategy | undefined;
let disableStorageMapping: boolean | undefined;
let globalMenuStyle: PopupMenuStyles | undefined;
let pageMenuStyle: PopupMenuStyles | undefined;
let viewMenuStyle: PopupMenuStyles | undefined;
let workspaceApplied: boolean;
let defaultOptions:
	| {
			window: Partial<BrowserCreateWindowRequest> | undefined;
			page: Partial<Page> | undefined;
			view: Partial<OpenFin.ViewOptions> | undefined;
	  }
	| undefined;

/**
 * Override methods in the platform.
 * @param WorkspacePlatformProvider The workspace platform class to extend.
 * @param platformProviderSettings The settings for the platform provider.
 * @param browserProviderSettings The settings for the browser provider.
 * @param windowPositioningOptions The window positioning options.
 * @param versionInfo The app version info.
 * @returns The overridden class.
 */
export function overrideCallback(
	WorkspacePlatformProvider: OpenFin.Constructor<WorkspacePlatformProvider>,
	platformProviderSettings: PlatformProviderOptions | undefined,
	browserProviderSettings: BrowserProviderOptions | undefined,
	windowPositioningOptions: WindowPositioningOptions | undefined,
	versionInfo: VersionInfo
): WorkspacePlatformProvider {
	disableStorageMapping = platformProviderSettings?.disableStorageMapping ?? false;
	globalMenuStyle = browserProviderSettings?.menuOptions?.styles?.globalMenu;
	pageMenuStyle = browserProviderSettings?.menuOptions?.styles?.pageMenu;
	viewMenuStyle = browserProviderSettings?.menuOptions?.styles?.viewMenu;
	unsavedPagePromptStrategy = browserProviderSettings?.unsavedPagePromptStrategy ?? "default";

	workspaceApplied = false;

	/**
	 * Create a class which overrides the platform provider.
	 */
	class Override extends WorkspacePlatformProvider {
		/**
		 * Supports launching a manifest into a platform.
		 * @param payload The manifest to load into the platform
		 * @returns nothing.
		 */
		public async launchIntoPlatform(payload: OpenFin.LaunchIntoPlatformPayload): Promise<void> {
			logger.debug(
				"launchIntoPlatform called. Please use the initOptionsProvider for loading content into the platform. If triggered by clicking on the application icon then autoShow options from the bootstrapper are applied.",
				payload
			);
		}

		/**
		 * Gets the current state of windows and their views and returns a snapshot object containing that info.
		 * @param payload Undefined unless you've defined a custom `getSnapshot` protocol.
		 * @param identity Identity of the entity that called getSnapshot.
		 * @returns Snapshot of current platform state.
		 */
		public async getSnapshot(payload: undefined, identity: OpenFin.Identity): Promise<OpenFin.Snapshot> {
			let snapshot = await super.getSnapshot(payload, identity);

			if (snapProvider.isEnabled()) {
				snapshot = await snapProvider.decorateSnapshot(snapshot);
			}

			// Decorate the default snapshot with additional information for connection clients.
			return decorateSnapshot(snapshot);
		}

		/**
		 * Handles requests to apply a snapshot to the current Platform.
		 * @param payload Payload containing the snapshot to be applied, as well as any options.
		 * @param identity Identity of the entity that called applySnapshot.
		 * Undefined if called internally (e.g. when opening the initial snapshot).
		 */
		public async applySnapshot(
			payload: OpenFin.ApplySnapshotPayload,
			identity?: OpenFin.Identity
		): Promise<void> {
			let existingApps: LayoutClient[] | undefined;
			if (snapProvider.isEnabled()) {
				existingApps = await snapProvider.prepareToApplyDecoratedSnapshot();
			}

			await super.applySnapshot(payload, identity);

			if (snapProvider.isEnabled()) {
				await snapProvider.applyDecoratedSnapshot(payload.snapshot, existingApps ?? []);
			}

			// Use the decorated snapshot to open any connected clients
			await applyClientSnapshot(payload.snapshot);
		}

		/**
		 * Implementation for getting a list of saved workspaces from persistent storage.
		 * @param query an optional query.
		 * @returns The list of saved workspaces.
		 */
		public async getSavedWorkspaces(query?: string): Promise<Workspace[]> {
			// you can add your own custom implementation here if you are storing your workspaces
			// in non-default location (e.g. on the server instead of locally)
			if (!isEmpty(query)) {
				logger.info(`Saved workspaces requested with query: ${query}`);
			}
			logger.info(`Checking for custom workspace storage with endpoint id: ${WORKSPACE_ENDPOINT_ID_LIST}`);
			if (endpointProvider.hasEndpoint(WORKSPACE_ENDPOINT_ID_LIST)) {
				logger.info("Requesting saved workspaces from custom storage");
				const workspacesResponse = await endpointProvider.requestResponse<
					EndpointWorkspaceListRequest,
					EndpointWorkspaceListResponse
				>(WORKSPACE_ENDPOINT_ID_LIST, { platform: fin.me.identity.uuid, query });

				if (workspacesResponse) {
					logger.info("Returning saved workspaces from custom storage");
					return Object.values(workspacesResponse).map((response) => response.payload);
				}
				logger.warn("No response getting saved workspaces from custom storage");
				return [];
			}
			logger.info("Requesting saved workspaces from default storage");
			const savedWorkspaces = await super.getSavedWorkspaces(query);
			logger.info("Returning saved workspaces from default storage");
			return savedWorkspaces;
		}

		/**
		 * Implementation for getting a single workspace in persistent storage.
		 * @param id The id of the workspace to get.
		 * @returns The workspace.
		 */
		public async getSavedWorkspace(id: string): Promise<Workspace> {
			// you can add your own custom implementation here if you are storing your workspaces
			// in non-default location (e.g. on the server instead of locally)
			logger.info(`Checking for custom workspace storage with endpoint id: ${WORKSPACE_ENDPOINT_ID_GET}`);
			if (endpointProvider.hasEndpoint(WORKSPACE_ENDPOINT_ID_GET)) {
				logger.info(`Requesting saved workspace from custom storage for workspace id: ${id}`);
				const workspaceResponse = await endpointProvider.requestResponse<
					EndpointWorkspaceGetRequest,
					EndpointWorkspaceGetResponse
				>(WORKSPACE_ENDPOINT_ID_GET, { platform: fin.me.identity.uuid, id });
				if (workspaceResponse) {
					logger.info(`Returning saved workspace from custom storage for workspace id: ${id}`);
					const defaultOpts = await buildDefaultOptions();
					return mapStorageToPlatformWorkspace(workspaceResponse.payload, defaultOpts);
				}
				logger.warn(`No response getting saved workspace from custom storage for workspace id: ${id}`);
				return {} as Workspace;
			}
			logger.info(`Requesting saved workspace from default storage for workspace id: ${id}`);
			const savedWorkspace = await super.getSavedWorkspace(id);
			logger.info(`Returning saved workspace from default storage for workspace id: ${id}`);
			return savedWorkspace;
		}

		/**
		 * Implementation for creating a saved workspace in persistent storage.
		 * @param req the create saved workspace request.
		 */
		public async createSavedWorkspace(req: CreateSavedWorkspaceRequest): Promise<void> {
			// you can add your own custom implementation here if you are storing your workspaces
			// in non-default location (e.g. on the server instead of locally)
			logger.info(`Checking for custom workspace storage with endpoint id: ${WORKSPACE_ENDPOINT_ID_SET}`);
			if (endpointProvider.hasEndpoint(WORKSPACE_ENDPOINT_ID_SET)) {
				const success = await endpointProvider.action<EndpointWorkspaceSetRequest>(
					WORKSPACE_ENDPOINT_ID_SET,
					{
						platform: fin.me.identity.uuid,
						id: req.workspace.workspaceId,
						metaData: {
							version: {
								workspacePlatformClient: versionInfo.workspacePlatformClient,
								platformClient: versionInfo.platformClient
							}
						},
						payload: disableStorageMapping
							? req.workspace
							: mapPlatformWorkspaceToStorage(req.workspace, await buildDefaultOptions())
					}
				);
				if (success) {
					logger.info(`Saved workspace with id: ${req.workspace.workspaceId} to custom storage`);
				} else {
					logger.info(`Unable to save workspace with id: ${req.workspace.workspaceId} to custom storage`);
				}
			} else {
				logger.info(`Saving workspace to default storage for workspace id: ${req.workspace.workspaceId}`);
				await super.createSavedWorkspace(req);
				logger.info(`Saved workspace to default storage for workspace id: ${req.workspace.workspaceId}`);
			}

			const platform = getCurrentSync();
			workspaceApplied = true;
			await fireLifecycleEvent<WorkspaceChangedLifecyclePayload>(platform, "workspace-changed", {
				action: "create",
				id: req.workspace.workspaceId,
				workspace: req.workspace
			});
		}

		/**
		 * Implementation for updating a saved workspace in persistent storage.
		 * @param req the update saved workspace request.
		 */
		public async updateSavedWorkspace(req: UpdateSavedWorkspaceRequest): Promise<void> {
			// you can add your own custom implementation here if you are storing your workspaces
			// in non-default location (e.g. on the server instead of locally)
			logger.info(`Checking for custom workspace storage with endpoint id: ${WORKSPACE_ENDPOINT_ID_SET}`);
			if (endpointProvider.hasEndpoint(WORKSPACE_ENDPOINT_ID_SET)) {
				const success = await endpointProvider.action<EndpointWorkspaceSetRequest>(
					WORKSPACE_ENDPOINT_ID_SET,
					{
						platform: fin.me.identity.uuid,
						id: req.workspace.workspaceId,
						metaData: {
							version: {
								workspacePlatformClient: versionInfo.workspacePlatformClient,
								platformClient: versionInfo.platformClient
							}
						},
						payload: disableStorageMapping
							? req.workspace
							: mapPlatformWorkspaceToStorage(req.workspace, await buildDefaultOptions())
					}
				);
				if (success) {
					logger.info(`Updated workspace with id: ${req.workspace.workspaceId} against custom storage`);
				} else {
					logger.info(
						`Unable to update workspace with id: ${req.workspace.workspaceId} against custom storage`
					);
				}
			} else {
				logger.info(
					`Saving updated workspace to default storage for workspace id: ${req.workspace.workspaceId}.`
				);
				await super.updateSavedWorkspace(req);
				logger.info(
					`Saved updated workspace to default storage for workspace id: ${req.workspace.workspaceId}.`
				);
			}

			const platform = getCurrentSync();
			workspaceApplied = true;
			await fireLifecycleEvent<WorkspaceChangedLifecyclePayload>(platform, "workspace-changed", {
				action: "update",
				id: req.workspace.workspaceId,
				workspace: req.workspace
			});
		}

		/**
		 * Implementation for deleting a saved workspace in persistent storage.
		 * @param id of the id of the workspace to delete.
		 */
		public async deleteSavedWorkspace(id: string): Promise<void> {
			// you can add your own custom implementation here if you are storing your workspaces
			// in non-default location (e.g. on the server instead of locally)
			logger.info(`Checking for custom workspace storage with endpoint id: ${WORKSPACE_ENDPOINT_ID_REMOVE}`);
			if (endpointProvider.hasEndpoint(WORKSPACE_ENDPOINT_ID_REMOVE)) {
				const success = await endpointProvider.action<EndpointWorkspaceRemoveRequest>(
					WORKSPACE_ENDPOINT_ID_REMOVE,
					{ platform: fin.me.identity.uuid, id }
				);
				if (success) {
					logger.info(`Removed workspace with id: ${id} from custom storage`);
				} else {
					logger.info(`Unable to remove workspace with id: ${id} from custom storage`);
				}
			} else {
				logger.info(`Deleting workspace from default storage for workspace id: ${id}`);
				await super.deleteSavedWorkspace(id);
				logger.info(`Deleted workspace from default storage for workspace id: ${id}`);
			}

			const platform = getCurrentSync();
			await fireLifecycleEvent<WorkspaceChangedLifecyclePayload>(platform, "workspace-changed", {
				action: "delete",
				id
			});
		}

		/**
		 * Apply the workspace to the current platform.
		 * @param payload The payload for the workspace details.
		 * @returns True if the workspace was applied.
		 */
		public async applyWorkspace(payload: ApplyWorkspacePayload): Promise<boolean> {
			const platform = getCurrentSync();
			if (!workspaceApplied) {
				let skipPrompt;
				const currentLayout = await platform.getSnapshot();
				if (Array.isArray(currentLayout.windows) && currentLayout.windows.length === 0) {
					skipPrompt = true;
					if (isEmpty(payload.options)) {
						payload.options = {
							skipPrompt
						};
					} else if (isEmpty(payload.options.skipPrompt)) {
						payload.options.skipPrompt = skipPrompt;
					}
				}
			}
			const applied = await super.applyWorkspace({
				...payload,
				options: {
					...payload.options,
					applySnapshotOptions: {
						...payload.options?.applySnapshotOptions,
						closeExistingWindows: false,
						closeSnapshotWindows: true
					}
				}
			});

			if (applied && !workspaceApplied) {
				workspaceApplied = true;
			}

			await fireLifecycleEvent<WorkspaceChangedLifecyclePayload>(platform, "workspace-changed", {
				action: "update",
				id: payload.workspaceId,
				workspace: payload
			});

			return applied;
		}

		/**
		 * Implementation for getting a list of saved pages from persistent storage.
		 * @param query an optional query.
		 * @returns The list of pages.
		 */
		public async getSavedPages(query?: string): Promise<Page[]> {
			// you can add your own custom implementation here if you are storing your pages
			// in non-default location (e.g. on the server instead of locally)
			if (!isEmpty(query)) {
				logger.info(`Saved pages requested with query: ${query}`);
			}
			logger.info(`Checking for custom page storage with endpoint id: ${PAGE_ENDPOINT_ID_LIST}`);
			if (endpointProvider.hasEndpoint(PAGE_ENDPOINT_ID_LIST)) {
				logger.info("Getting saved pages from custom storage");
				const pagesResponse = await endpointProvider.requestResponse<
					EndpointPageListRequest,
					EndpointPageListResponse
				>(PAGE_ENDPOINT_ID_LIST, { platform: fin.me.identity.uuid, query });
				if (pagesResponse) {
					logger.info("Returning saved pages from custom storage");
					return Object.values(pagesResponse).map((ws) => ws.payload);
				}
				logger.warn("No response getting saved pages from custom storage");
				return [];
			}
			logger.info("Getting saved pages from default storage");
			const pagesResponse = await super.getSavedPages(query);
			logger.info("Returning saved pages from default storage");
			return pagesResponse;
		}

		/**
		 * Implementation for getting a single page in persistent storage.
		 * @param id The id of the page to get.
		 * @returns The page.
		 */
		public async getSavedPage(id: string): Promise<Page> {
			// you can add your own custom implementation here if you are storing your pages
			// in non-default location (e.g. on the server instead of locally)
			logger.info(`Checking for custom page storage with endpoint id: ${PAGE_ENDPOINT_ID_GET}`);
			if (endpointProvider.hasEndpoint(PAGE_ENDPOINT_ID_GET)) {
				logger.info(`Getting saved page from custom storage for page id: ${id}`);
				const pageResponse = await endpointProvider.requestResponse<
					EndpointPageGetRequest,
					EndpointPageGetResponse
				>(PAGE_ENDPOINT_ID_GET, {
					platform: fin.me.identity.uuid,
					id
				});
				if (pageResponse) {
					logger.info(`Returning saved page from custom storage for page id: ${id}`);
					const defaultOpts = await buildDefaultOptions();
					return mapPlatformPageFromStorage(pageResponse.payload, defaultOpts);
				}

				logger.warn(`No response getting saved page from custom storage for page id: ${id}`);
				return {} as Page;
			}
			logger.info(`Getting saved page with id ${id} from default storage`);
			const pageResponse = await super.getSavedPage(id);
			logger.info(`Returning saved page with id ${id} from default storage`);
			return pageResponse;
		}

		/**
		 * Implementation for creating a saved page in persistent storage.
		 * @param req the create saved page request.
		 */
		public async createSavedPage(req: CreateSavedPageRequest): Promise<void> {
			const platform = getCurrentSync();

			const windowBounds = await getPageBounds(req.page.pageId);
			if (!isEmpty(windowBounds)) {
				if (isEmpty(req.page.customData)) {
					req.page.customData = {};
				}
				req.page.customData.windowBounds = windowBounds;
			}

			// you can add your own custom implementation here if you are storing your pages
			// in non-default location (e.g. on the server instead of locally)
			logger.info(`Checking for custom page storage with endpoint id: ${PAGE_ENDPOINT_ID_SET}`);
			if (endpointProvider.hasEndpoint(PAGE_ENDPOINT_ID_SET)) {
				logger.info(`Saving page with id: ${req.page.pageId} to custom storage`);
				const success = await endpointProvider.action<EndpointPageSetRequest>(PAGE_ENDPOINT_ID_SET, {
					platform: fin.me.identity.uuid,
					id: req.page.pageId,
					metaData: {
						version: {
							workspacePlatformClient: versionInfo.workspacePlatformClient,
							platformClient: versionInfo.platformClient
						}
					},
					payload: disableStorageMapping
						? req.page
						: mapPlatformPageToStorage(req.page, await buildDefaultOptions())
				});
				if (success) {
					logger.info(`Saved page with id: ${req.page.pageId} to custom storage`);
				} else {
					logger.info(`Unable to save page with id: ${req.page.pageId} to custom storage`);
				}
			} else {
				logger.info(`creating saved page and saving to default storage. PageId: ${req.page.pageId}`);
				await super.createSavedPage(req);
				logger.info(`Saved page with id: ${req.page.pageId} to default storage`);
			}

			await fireLifecycleEvent<PageChangedLifecyclePayload>(platform, "page-changed", {
				action: "create",
				id: req.page.pageId,
				page: req.page
			});
		}

		/**
		 * Implementation for updating a saved page in persistent storage.
		 * @param req the update saved page request.
		 */
		public async updateSavedPage(req: UpdateSavedPageRequest): Promise<void> {
			const windowBounds = await getPageBounds(req.page.pageId);
			if (!isEmpty(windowBounds)) {
				if (isEmpty(req.page.customData)) {
					req.page.customData = {};
				}
				req.page.customData.windowBounds = windowBounds;
			}
			// you can add your own custom implementation here if you are storing your pages
			// in non-default location (e.g. on the server instead of locally)
			logger.info(`Checking for custom page storage with endpoint id: ${PAGE_ENDPOINT_ID_SET}`);
			if (endpointProvider.hasEndpoint(PAGE_ENDPOINT_ID_SET)) {
				logger.info(`Updating saved page and saving to custom storage with page id: ${req.page.pageId}`);
				const success = await endpointProvider.action<EndpointPageSetRequest>(PAGE_ENDPOINT_ID_SET, {
					platform: fin.me.identity.uuid,
					id: req.page.pageId,
					metaData: {
						version: {
							workspacePlatformClient: versionInfo.workspacePlatformClient,
							platformClient: versionInfo.platformClient
						}
					},
					payload: disableStorageMapping
						? req.page
						: mapPlatformPageToStorage(req.page, await buildDefaultOptions())
				});
				if (success) {
					logger.info(`Updated page with id: ${req.page.pageId} against custom storage`);
				} else {
					logger.info(`Unable to save page with id: ${req.page.pageId} against custom storage`);
				}
			} else {
				logger.info(`updating saved page and saving to default storage with page id: ${req.page.pageId}`);
				await super.updateSavedPage(req);
				logger.info(`Updated page with id: ${req.page.pageId} against default storage`);
			}

			const platform = getCurrentSync();
			await fireLifecycleEvent<PageChangedLifecyclePayload>(platform, "page-changed", {
				action: "update",
				id: req.page.pageId,
				page: req.page
			});
		}

		/**
		 * Implementation for deleting a saved page in persistent storage.
		 * @param id of the id of the page to delete.
		 */
		public async deleteSavedPage(id: string): Promise<void> {
			// you can add your own custom implementation here if you are storing your pages
			// in non-default location (e.g. on the server instead of locally)
			logger.info(`Checking for custom page storage with endpoint id: ${PAGE_ENDPOINT_ID_REMOVE}`);
			if (endpointProvider.hasEndpoint(PAGE_ENDPOINT_ID_REMOVE)) {
				logger.info(`deleting saved page from custom storage. PageId: ${id}`);
				const success = await endpointProvider.action<EndpointPageRemoveRequest>(PAGE_ENDPOINT_ID_REMOVE, {
					platform: fin.me.identity.uuid,
					id
				});
				if (success) {
					logger.info(`Removed page with id: ${id} from custom storage`);
				} else {
					logger.info(`Unable to remove page with id: ${id} from custom storage`);
				}
			} else {
				logger.info(`deleting saved page from default storage. PageId: ${id}`);
				await super.deleteSavedPage(id);
				logger.info(`Removed page with id: ${id} from custom storage`);
			}
			const platform = getCurrentSync();
			await fireLifecycleEvent<PageChangedLifecyclePayload>(platform, "page-changed", {
				action: "delete",
				id
			});
		}

		/**
		 * Implementation for showing a global context menu given a menu template,
		 * handler callback, and screen coordinates.
		 * @param req the payload received by the provider call
		 * @param callerIdentity OF identity of the entity from which the request originated
		 * @returns Nothing.
		 */
		public async openGlobalContextMenu(
			req: OpenGlobalContextMenuPayload,
			callerIdentity: OpenFin.Identity
		): Promise<void> {
			const template = await getGlobalMenu(req.template, { windowIdentity: req.identity });

			const popupMenuStyle = globalMenuStyle ?? Menu.getPopupMenuStyle();

			if (popupMenuStyle === "platform") {
				return super.openGlobalContextMenu(
					{
						...req,
						template
					},
					callerIdentity
				);
			}

			const result = await showPopupMenu<GlobalContextMenuItemData>(
				{ x: req.x, y: req.y },
				req.identity,
				"",
				template,
				{ popupMenuStyle }
			);
			if (result) {
				req.callback(result, req);
			}
		}

		/**
		 * Implementation for showing a view tab context menu given a menu template,
		 * handler callback, and screen coordinates.
		 * @param req the payload received by the provider call
		 * @param callerIdentity OF identity of the entity from which the request originated
		 * @returns Nothing.
		 */
		public async openViewTabContextMenu(
			req: OpenViewTabContextMenuPayload,
			callerIdentity: OpenFin.Identity
		): Promise<void> {
			const template = await getViewMenu(req.template, {
				windowIdentity: req.identity,
				views: req.selectedViews
			});

			const popupMenuStyle = viewMenuStyle ?? Menu.getPopupMenuStyle();

			if (popupMenuStyle === "platform") {
				return super.openViewTabContextMenu(
					{
						...req,
						template
					},
					callerIdentity
				);
			}

			const result = await showPopupMenu<ViewTabMenuData>(
				{ x: req.x, y: req.y },
				req.identity,
				"",
				template,
				{ popupMenuStyle }
			);
			if (result) {
				req.callback(result, req);
			}
		}

		/**
		 * Implementation for showing a page tab context menu given a menu template,
		 * handler callback, and screen coordinates.
		 * @param req the payload received by the provider call
		 * @param callerIdentity OF identity of the entity from which the request originated
		 * @returns Nothing.
		 */
		public async openPageTabContextMenu(
			req: OpenPageTabContextMenuPayload,
			callerIdentity: OpenFin.Identity
		): Promise<void> {
			const template = await getPageMenu(req.template, { windowIdentity: req.identity, pageId: req.pageId });

			const popupMenuStyle = pageMenuStyle ?? Menu.getPopupMenuStyle();

			if (popupMenuStyle === "platform") {
				return super.openPageTabContextMenu(
					{
						...req,
						template
					},
					callerIdentity
				);
			}

			const result = await showPopupMenu<PageTabContextMenuItemData>(
				{ x: req.x, y: req.y },
				req.identity,
				"",
				template,
				{ popupMenuStyle }
			);
			if (result) {
				req.callback(result, req);
			}
		}

		/**
		 * Closes the current Platform and all child windows and views.
		 * @param payload Undefined unless you have implemented a custom quit protocol.
		 * @param callerIdentity Identity of the entity that called quit.
		 * @returns Nothing.
		 */
		public async quit(payload: undefined, callerIdentity: OpenFin.Identity): Promise<void> {
			const platform = getCurrentSync();
			await fireLifecycleEvent(platform, "before-quit");

			await closedownPlatform();

			return super.quit(payload, callerIdentity);
		}

		/**
		 * Handles requests to create a window in the current platform.
		 * @param options Window options for the window to be created.
		 * @param identity If createWindow was called, the identity of the caller will be here. If `createWindow` was
		 * called as part of applying a snapshot or creating a view without a target window, `identity` will be
		 * undefined.
		 * @returns The created window.
		 */
		public async createWindow(
			options: OpenFin.PlatformWindowCreationOptions,
			identity?: OpenFin.Identity
		): Promise<OpenFin.Window> {
			// AutoShow is not defined as optional, but it can be undefined
			// eslint-disable-next-line @typescript-eslint/no-unnecessary-boolean-literal-compare
			if (options.autoShow === false) {
				// We use this case to match modal windows
				// so we don't theme or position them
				return super.createWindow(options, identity);
			}

			if (!isEmpty(windowPositioningOptions) && !windowPositioningOptions?.disableWindowPositioningStrategy) {
				const hasLeft = !isEmpty(options?.defaultLeft);
				const hasTop = !isEmpty(options?.defaultTop);

				if (!hasLeft || !hasTop) {
					const position = await getWindowPositionUsingStrategy(windowPositioningOptions);

					if (!hasLeft && !isEmpty(position?.left)) {
						options.defaultLeft = position.left;
						logger.debug(`Updating default left to ${position.left} using window positioning strategy`);
					}
					if (!hasTop && !isEmpty(position?.top)) {
						options.defaultTop = position.top;
						logger.debug(`Updating default top to ${position.top} using window positioning strategy`);
					}
				}
			}
			const overrideDefaultButtons = Array.isArray(options?.workspacePlatform?.toolbarOptions?.buttons);

			if (!overrideDefaultButtons) {
				// The window options don't override the toolbar buttons
				// so we assume we are using the workspace defaults
				// Since the defaults were created using the theme at startup
				// we need to replace them with the current set of default
				// buttons which are theme and condition aware
				options.workspacePlatform = options.workspacePlatform ?? {};
				options.workspacePlatform.toolbarOptions = options.workspacePlatform.toolbarOptions ?? {};
				const buttons = await getToolbarButtons(options);
				if (!isEmpty(buttons)) {
					options.workspacePlatform.toolbarOptions.buttons = buttons;
				}
			}

			const window = await super.createWindow(options, identity);

			try {
				logger.info("After Create Window", await window.getOptions());
			} catch {
				// the logging is for informational purposes during debugging. If it fails
				// the window may have closed straight after opening (e.g. automation testing)
			}

			// If the default buttons were overwritten then hopefully the creator
			// used correctly themed versions, but in case they didn't we send
			// an update for the colors.
			if (overrideDefaultButtons) {
				try {
					const platform = getCurrentSync();
					const browserWindow = platform.Browser.wrapSync(window.identity);
					await updateBrowserWindowButtonsColorScheme(browserWindow);
				} catch {
					// Probably not a browser window
				}
			}

			return window;
		}

		/**
		 * Implementation for setting selected scheme.
		 * @param schemeType Scheme to be set
		 * @returns Nothing.
		 */
		public async setSelectedScheme(schemeType: ColorSchemeOptionType): Promise<void> {
			// The color scheme has been updated, so update the theme
			await Promise.all([setCurrentColorSchemeMode(schemeType), super.setSelectedScheme(schemeType)]);
<<<<<<< HEAD
=======
		}

		/**
		 * Implementation for setting the language.
		 * @param locale The locale in ISO language code format.
		 */
		public async setLanguage(locale: Locale): Promise<void> {
			logger.info(`Setting language to: ${locale}`);
			await Promise.all([notifyLanguageChange(locale), super.setLanguage(locale)]);
>>>>>>> a4a3ec08
		}

		/**
		 * Implementation for handling Workspace analytics events.
		 * @param events The list of analytics events to process.
		 * @returns Nothing.
		 */
		public async handleAnalytics(events: AnalyticsEvent[]): Promise<void> {
			if (analyticsProvider.isEnabled()) {
				const platformEvents: PlatformAnalyticsEvent[] = [];
				const timestamp = new Date();
				for (const analyticEvent of events) {
					platformEvents.push({ timestamp, ...analyticEvent });
				}
				await analyticsProvider.handleAnalytics(platformEvents);
			}

			return super.handleAnalytics(events);
		}

		/**
		 * Implementation for getting the dock provider from persistent storage.
		 * @param id The id of the dock provider to get.
		 * @returns The loaded dock provider config.
		 */
		public async getDockProviderConfig(id: string): Promise<DockProviderConfigWithIdentity | undefined> {
			return loadConfig(id, async (providerId) => super.getDockProviderConfig(providerId));
		}

		/**
		 * Implementation for saving a dock provider config to persistent storage.
		 * @param config The new dock config to save to persistent storage.
		 * @returns Nothing.
		 */
		public async saveDockProviderConfig(config: DockProviderConfigWithIdentity): Promise<void> {
			return saveConfig(config, async (providerConfig) => super.saveDockProviderConfig(providerConfig));
		}

		/**
		 * Determine whether or not a dialog should be shown.
		 * @param payload the page that is going to be closed.
		 * @returns Whether or not a modal should be shown
		 */
		public async handleSaveModalOnPageClose(
			payload: HandleSaveModalOnPageClosePayload
		): Promise<SaveModalOnPageCloseResult> {
			// close confirmation modal will not be shown if the page is locked
			if (isEmpty(unsavedPagePromptStrategy) || unsavedPagePromptStrategy === "default") {
				return super.handleSaveModalOnPageClose(payload);
			}
			if (unsavedPagePromptStrategy === "never") {
				return { shouldShowModal: false };
			}
			if (unsavedPagePromptStrategy === "skip-untitled") {
				const platform = getCurrentSync();
				const defaultPageTitle = await platform.Browser.getUniquePageTitle();
				const defaultPagePrefix = defaultPageTitle.split(" ")[0];
				if (payload.page.title.startsWith(defaultPagePrefix)) {
					return { shouldShowModal: false };
				}
			}
			logger.warn("Unsaved page prompt strategy is not valid. Using default.");
			return super.handleSaveModalOnPageClose(payload);
		}

		/**
		 * Copies a page, respecting conventions for page and panel names.
		 * @param payload The payload for the copy page request.
		 * @returns The copied page.
		 */
		public async copyPage(payload: CopyPagePayload): Promise<Page> {
			const panels = isEmpty(payload?.page?.panels)
				? payload?.page?.panels
				: duplicateLayout(payload.page.panels);

			const layout = duplicateLayout(payload.page.layout);

			return {
				...payload.page,
				panels,
				layout,
				pageId: randomUUID(),
				isReadOnly: false
			};
		}

		/**
		 * Implementation for detecting if a page change qualifies as putting the page in an unsaved state.
		 * @param payload the page with new changes and the identity of the OF window where the page change occured.
		 * @returns modified page state
		 */
		public async handlePageChanges(payload: HandlePageChangesPayload): Promise<ModifiedPageState> {
			return super.handlePageChanges(payload);
		}

		/**
		 * Implementation for setting the active page in a browser window.
		 * Called when the active page is changed and on browser window creation.
		 * @param payload The page which is about to become active.
		 * @returns nothing.
		 */
		public async setActivePage(payload: SetActivePageForWindowPayload): Promise<void> {
			const platform = getCurrentSync();
			await Promise.all([
				super.setActivePage(payload),
				fireLifecycleEvent<PageChangedLifecyclePayload>(platform, "page-changed", {
					action: "focus",
					id: payload.pageId
				})
			]);
		}
	}
	return new Override();
}

/**
 * Build the default options for the window, page and view.
 * @param browserProvider The browser provider options.
 * @returns The default options.
 */
async function buildDefaultOptions(browserProvider?: BrowserProviderOptions): Promise<{
	window: Partial<BrowserCreateWindowRequest> | undefined;
	page: Partial<Page> | undefined;
	view: Partial<OpenFin.ViewOptions> | undefined;
}> {
	if (defaultOptions) {
		return defaultOptions;
	}
	const app = await fin.Application.getCurrent();
	const manifest = await app.getManifest();

	return {
		window: deepMerge(
			{},
			manifest.platform?.defaultWindowOptions as Partial<BrowserCreateWindowRequest>,
			browserProvider?.defaultWindowOptions
		),
		page: deepMerge({}, browserProvider?.defaultPageOptions),
		view: deepMerge({}, manifest.platform?.defaultViewOptions, browserProvider?.defaultViewOptions)
	};
}

/**
 * Takes a layout and walks through all the nodes and applies logic to nodes that have
 * a url and a name that matches a pattern. Updates the name to make it unique (if applicable)
 * while retaining information related to an application's identity if present.
 * @param layout The layout to duplicate
 * @returns The duplicated layout.
 */
function duplicateLayout<T>(layout: T): T {
	return JSON.parse(
		JSON.stringify(layout, (_, nestedValue) => {
			// check to ensure that we have a name field and that we also have a url field in this object (in case name was added to a random part of the layout)
			if (isStringValue(nestedValue?.name) && !isEmpty(nestedValue.url)) {
				if (/\/[\d,a-z-]{36}$/.test(nestedValue.name)) {
					nestedValue.name = nestedValue.name.replace(/([\d,a-z-]{36}$)/, randomUUID());
				}
				// case: internal-generated-view-<uuid>
				if (/-[\d,a-z-]{36}$/.test(nestedValue.name)) {
					nestedValue.name = nestedValue.name.replace(/(-[\d,a-z-]{36}$)/, randomUUID());
				}
			}
			return nestedValue as unknown;
		})
	);
}

/**
 * Notify the platform that the language has changed.
 * @param locale the locale that was selected
 */
async function notifyLanguageChange(locale: Locale): Promise<void> {
	const platform = getCurrentSync();
	await fireLifecycleEvent<LanguageChangedLifecyclePayload>(platform, "language-changed", {
		locale
	});

	const appSessionContextGroup = await fin.me.interop.joinSessionContextGroup("platform/events");

	await appSessionContextGroup.setContext({
		type: "platform.language",
		locale
	} as OpenFin.Context);
}<|MERGE_RESOLUTION|>--- conflicted
+++ resolved
@@ -830,8 +830,6 @@
 		public async setSelectedScheme(schemeType: ColorSchemeOptionType): Promise<void> {
 			// The color scheme has been updated, so update the theme
 			await Promise.all([setCurrentColorSchemeMode(schemeType), super.setSelectedScheme(schemeType)]);
-<<<<<<< HEAD
-=======
 		}
 
 		/**
@@ -841,7 +839,6 @@
 		public async setLanguage(locale: Locale): Promise<void> {
 			logger.info(`Setting language to: ${locale}`);
 			await Promise.all([notifyLanguageChange(locale), super.setLanguage(locale)]);
->>>>>>> a4a3ec08
 		}
 
 		/**
