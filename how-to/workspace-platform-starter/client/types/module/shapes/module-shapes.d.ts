--- conflicted
+++ resolved
@@ -241,12 +241,8 @@
 	| "lifecycle"
 	| "analytics"
 	| "menus"
-<<<<<<< HEAD
-	| "contentCreation";
-=======
 	| "contentCreation"
 	| "share";
->>>>>>> 90970d54
 /**
  * The definition of a module with typed entry points.
  */
