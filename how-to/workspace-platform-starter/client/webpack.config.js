const path = require('path');

const alias = {
	'workspace-platform-starter': path.resolve(__dirname, '../client/src/framework'),
	'workspace-platform-starter/utils': path.resolve(__dirname, '../client/src/framework/utils')
};

const configs = [
	{
		entry: './client/src/provider.ts',
		devtool: 'inline-source-map',
		module: {
			rules: [
				{
					test: /\.tsx?$/,
					use: 'ts-loader',
					exclude: /node_modules/
				}
			]
		},
		resolve: {
			extensions: ['.tsx', '.ts', '.js'],
			alias
		},
		externals: { fin: 'fin' },
		output: {
			filename: 'provider.bundle.js',
			library: {
				type: 'module'
			},
			path: path.resolve(__dirname, '..', 'public', 'js')
		},
		experiments: {
			outputModule: true
		}
	},
	{
		entry: './client/src/shell.ts',
		devtool: 'inline-source-map',
		module: {
			rules: [
				{
					test: /\.tsx?$/,
					use: 'ts-loader',
					exclude: /node_modules/
				}
			]
		},
		resolve: {
			extensions: ['.tsx', '.ts', '.js'],
			alias
		},
		externals: { fin: 'fin' },
		output: {
			filename: 'shell.bundle.js',
			library: {
				type: 'module'
			},
			path: path.resolve(__dirname, '..', 'public', 'js')
		},
		experiments: {
			outputModule: true
		}
	},
	{
		entry: './client/src/modules/auth/example/index.ts',
		devtool: 'inline-source-map',
		module: {
			rules: [
				{
					test: /\.tsx?$/,
					use: 'ts-loader',
					exclude: /node_modules/
				}
			]
		},
		resolve: {
			extensions: ['.tsx', '.ts', '.js'],
			alias
		},
		externals: { fin: 'fin' },
		output: {
			filename: 'example.bundle.js',
			library: {
				type: 'module'
			},
			path: path.resolve(__dirname, '..', 'public', 'js', 'modules', 'auth')
		},
		experiments: {
			outputModule: true
		}
	},
	{
		entry: './client/src/modules/endpoint/local-storage/index.ts',
		devtool: 'inline-source-map',
		module: {
			rules: [
				{
					test: /\.tsx?$/,
					use: 'ts-loader',
					exclude: /node_modules/
				}
			]
		},
		resolve: {
			extensions: ['.tsx', '.ts', '.js'],
			alias
		},
		externals: { fin: 'fin' },
		output: {
			filename: 'local-storage.bundle.js',
			library: {
				type: 'module'
			},
			path: path.resolve(__dirname, '..', 'public', 'js', 'modules', 'endpoint')
		},
		experiments: {
			outputModule: true
		}
	},
	{
		entry: './client/src/modules/endpoint/channel/index.ts',
		devtool: 'inline-source-map',
		module: {
			rules: [
				{
					test: /\.tsx?$/,
					use: 'ts-loader',
					exclude: /node_modules/
				}
			]
		},
		resolve: {
			extensions: ['.tsx', '.ts', '.js'],
			alias
		},
		externals: { fin: 'fin' },
		output: {
			filename: 'channel.bundle.js',
			library: {
				type: 'module'
			},
			path: path.resolve(__dirname, '..', 'public', 'js', 'modules', 'endpoint')
		},
		experiments: {
			outputModule: true
		}
	},
	{
		entry: './client/src/modules/endpoint/inline-apps/index.ts',
		devtool: 'inline-source-map',
		module: {
			rules: [
				{
					test: /\.tsx?$/,
					use: 'ts-loader',
					exclude: /node_modules/
				}
			]
		},
		resolve: {
			extensions: ['.tsx', '.ts', '.js'],
			alias
		},
		externals: { fin: 'fin' },
		output: {
			filename: 'inline-apps.bundle.js',
			library: {
				type: 'module'
			},
			path: path.resolve(__dirname, '..', 'public', 'js', 'modules', 'endpoint')
		},
		experiments: {
			outputModule: true
		}
	},
	{
		entry: './client/src/modules/init-options/interop/index.ts',
		devtool: 'inline-source-map',
		module: {
			rules: [
				{
					test: /\.tsx?$/,
					use: 'ts-loader',
					exclude: /node_modules/
				}
			]
		},
		resolve: {
			extensions: ['.tsx', '.ts', '.js'],
			alias
		},
		externals: { fin: 'fin' },
		output: {
			filename: 'interop.bundle.js',
			library: {
				type: 'module'
			},
			path: path.resolve(__dirname, '..', 'public', 'js', 'modules', 'init-options')
		},
		experiments: {
			outputModule: true
		}
	},
	{
		entry: './client/src/modules/init-options/launch-app/index.ts',
		devtool: 'inline-source-map',
		module: {
			rules: [
				{
					test: /\.tsx?$/,
					use: 'ts-loader',
					exclude: /node_modules/
				}
			]
		},
		resolve: {
			extensions: ['.tsx', '.ts', '.js'],
			alias
		},
		externals: { fin: 'fin' },
		output: {
			filename: 'launch-app.bundle.js',
			library: {
				type: 'module'
			},
			path: path.resolve(__dirname, '..', 'public', 'js', 'modules', 'init-options')
		},
		experiments: {
			outputModule: true
		}
	},
	{
		entry: './client/src/modules/log/console/index.ts',
		devtool: 'inline-source-map',
		module: {
			rules: [
				{
					test: /\.tsx?$/,
					use: 'ts-loader',
					exclude: /node_modules/
				}
			]
		},
		resolve: {
			extensions: ['.tsx', '.ts', '.js'],
			alias
		},
		externals: { fin: 'fin' },
		output: {
			filename: 'console.bundle.js',
			library: {
				type: 'module'
			},
			path: path.resolve(__dirname, '..', 'public', 'js', 'modules', 'log')
		},
		experiments: {
			outputModule: true
		}
	},
	{
		entry: './client/src/modules/actions/opacity/index.ts',
		devtool: 'inline-source-map',
		module: {
			rules: [
				{
					test: /\.tsx?$/,
					use: 'ts-loader',
					exclude: /node_modules/
				}
			]
		},
		resolve: {
			extensions: ['.tsx', '.ts', '.js'],
			alias
		},
		externals: { fin: 'fin' },
		output: {
			filename: 'opacity.bundle.js',
			library: {
				type: 'module'
			},
			path: path.resolve(__dirname, '..', 'public', 'js', 'modules', 'actions')
		},
		experiments: {
			outputModule: true
		}
	},
	{
		entry: './client/src/modules/endpoint/example-connection-validation/index.ts',
		devtool: 'inline-source-map',
		module: {
			rules: [
				{
					test: /\.tsx?$/,
					use: 'ts-loader',
					exclude: /node_modules/
				}
			]
		},
		resolve: {
			extensions: ['.tsx', '.ts', '.js'],
			alias
		},
		externals: { fin: 'fin' },
		output: {
			filename: 'example.connection.validation.bundle.js',
			library: {
				type: 'module'
			},
			path: path.resolve(__dirname, '..', 'public', 'js', 'modules', 'endpoint')
		},
		experiments: {
			outputModule: true
		}
	},
	{
		entry: './client/src/modules/analytics/console/index.ts',
		devtool: 'inline-source-map',
		module: {
			rules: [
				{
					test: /\.tsx?$/,
					use: 'ts-loader',
					exclude: /node_modules/
				}
			]
		},
		resolve: {
			extensions: ['.tsx', '.ts', '.js'],
			alias
		},
		externals: { fin: 'fin' },
		output: {
			filename: 'console.bundle.js',
			library: {
				type: 'module'
			},
			path: path.resolve(__dirname, '..', 'public', 'js', 'modules', 'analytics')
		},
		experiments: {
			outputModule: true
		}
	},
	{
		entry: './client/src/modules/composite/developer/index.ts',
		devtool: 'inline-source-map',
		module: {
			rules: [
				{
					test: /\.tsx?$/,
					use: 'ts-loader',
					exclude: /node_modules/
				}
			]
		},
		resolve: {
			extensions: ['.tsx', '.ts', '.js'],
			alias
		},
		externals: { fin: 'fin' },
		output: {
			filename: 'developer.bundle.js',
			library: {
				type: 'module'
			},
			path: path.resolve(__dirname, '..', 'public', 'js', 'modules', 'composite')
		},
		experiments: {
			outputModule: true
		}
	},
	{
		entry: './client/src/modules/integrations/apps/index.ts',
		devtool: 'inline-source-map',
		module: {
			rules: [
				{
					test: /\.tsx?$/,
					use: 'ts-loader',
					exclude: /node_modules/
				}
			]
		},
		resolve: {
			extensions: ['.tsx', '.ts', '.js'],
			alias
		},
		externals: { fin: 'fin' },
		output: {
			filename: 'apps.bundle.js',
			library: {
				type: 'module'
			},
			path: path.resolve(__dirname, '..', 'public', 'js', 'modules', 'integrations')
		},
		experiments: {
			outputModule: true
		}
	},
	{
		entry: './client/src/modules/integrations/workspaces/index.ts',
		devtool: 'inline-source-map',
		module: {
			rules: [
				{
					test: /\.tsx?$/,
					use: 'ts-loader',
					exclude: /node_modules/
				}
			]
		},
		resolve: {
			extensions: ['.tsx', '.ts', '.js'],
			alias
		},
		externals: { fin: 'fin' },
		output: {
			filename: 'workspaces.bundle.js',
			library: {
				type: 'module'
			},
			path: path.resolve(__dirname, '..', 'public', 'js', 'modules', 'integrations')
		},
		experiments: {
			outputModule: true
		}
	},
	{
		entry: './client/src/modules/integrations/pages/index.ts',
		devtool: 'inline-source-map',
		module: {
			rules: [
				{
					test: /\.tsx?$/,
					use: 'ts-loader',
					exclude: /node_modules/
				}
			]
		},
		resolve: {
			extensions: ['.tsx', '.ts', '.js'],
			alias
		},
		externals: { fin: 'fin' },
		output: {
			filename: 'pages.bundle.js',
			library: {
				type: 'module'
			},
			path: path.resolve(__dirname, '..', 'public', 'js', 'modules', 'integrations')
		},
		experiments: {
			outputModule: true
		}
	},
	{
		entry: './client/src/modules/composite/about/index.ts',
		devtool: 'inline-source-map',
		module: {
			rules: [
				{
					test: /\.tsx?$/,
					use: 'ts-loader',
					exclude: /node_modules/
				}
			]
		},
		resolve: {
			extensions: ['.tsx', '.ts', '.js'],
			alias
		},
		externals: { fin: 'fin' },
		output: {
			filename: 'about.bundle.js',
			library: {
				type: 'module'
			},
			path: path.resolve(__dirname, '..', 'public', 'js', 'modules', 'composite')
		},
		experiments: {
			outputModule: true
		}
	},
	{
		entry: './client/src/modules/composite/pages/index.ts',
		devtool: 'inline-source-map',
		module: {
			rules: [
				{
					test: /\.tsx?$/,
					use: 'ts-loader',
					exclude: /node_modules/
				}
			]
		},
		resolve: {
			extensions: ['.tsx', '.ts', '.js'],
			alias
		},
		externals: { fin: 'fin' },
		output: {
			filename: 'pages.bundle.js',
			library: {
				type: 'module'
			},
			path: path.resolve(__dirname, '..', 'public', 'js', 'modules', 'composite')
		},
		experiments: {
			outputModule: true
		}
	},
	{
		entry: './client/src/modules/composite/windows/index.ts',
		devtool: 'inline-source-map',
		module: {
			rules: [
				{
					test: /\.tsx?$/,
					use: 'ts-loader',
					exclude: /node_modules/
				}
			]
		},
		resolve: {
			extensions: ['.tsx', '.ts', '.js'],
			alias
		},
		externals: { fin: 'fin' },
		output: {
			filename: 'windows.bundle.js',
			library: {
				type: 'module'
			},
			path: path.resolve(__dirname, '..', 'public', 'js', 'modules', 'composite')
		},
		experiments: {
			outputModule: true
		}
	},
	{
		entry: './client/src/modules/integrations/quote/index.ts',
		devtool: 'inline-source-map',
		module: {
			rules: [
				{
					test: /\.tsx?$/,
					use: 'ts-loader',
					exclude: /node_modules/
				}
			]
		},
		resolve: {
			extensions: ['.tsx', '.ts', '.js'],
			alias
		},
		externals: { fin: 'fin' },
		output: {
			filename: 'quote.bundle.js',
			library: {
				type: 'module'
			},
			path: path.resolve(__dirname, '..', 'public', 'js', 'modules', 'integrations')
		},
		experiments: {
			outputModule: true
		}
	},
	{
		entry: './client/src/modules/integrations/emoji/index.ts',
		devtool: 'inline-source-map',
		module: {
			rules: [
				{
					test: /\.tsx?$/,
					use: 'ts-loader',
					exclude: /node_modules/
				}
			]
		},
		resolve: {
			extensions: ['.tsx', '.ts', '.js'],
			alias
		},
		externals: { fin: 'fin' },
		output: {
			filename: 'emoji.bundle.js',
			library: {
				type: 'module'
			},
			path: path.resolve(__dirname, '..', 'public', 'js', 'modules', 'integrations')
		},
		experiments: {
			outputModule: true
		}
	},
	{
		entry: './client/src/modules/endpoint/example-context-processor/index.ts',
		devtool: 'inline-source-map',
		module: {
			rules: [
				{
					test: /\.tsx?$/,
					use: 'ts-loader',
					exclude: /node_modules/
				}
			]
		},
		resolve: {
			extensions: ['.tsx', '.ts', '.js'],
			alias
		},
		externals: { fin: 'fin' },
		output: {
			filename: 'example.context.processor.bundle.js',
			library: {
				type: 'module'
			},
			path: path.resolve(__dirname, '..', 'public', 'js', 'modules', 'endpoint')
		},
		experiments: {
			outputModule: true
		}
	},
	{
		entry: './client/src/framework/fdc3/index.ts',
		devtool: 'inline-source-map',
		module: {
			rules: [
				{
					test: /\.tsx?$/,
					use: 'ts-loader',
					exclude: /node_modules/
				}
			]
		},
		resolve: {
			extensions: ['.tsx', '.ts', '.js'],
			alias
		},
		externals: { fin: 'fin' },
		output: {
			filename: 'fdc3.mapper.bundle.js',
			library: {
				type: 'module'
			},
			path: path.resolve(__dirname, '..', 'public', 'common', 'lib', 'fdc3')
		},
		experiments: {
			outputModule: true
		}
	},
	{
		entry: './client/src/modules/actions/custom-menu/index.ts',
		devtool: 'inline-source-map',
		module: {
			rules: [
				{
					test: /\.tsx?$/,
					use: 'ts-loader',
					exclude: /node_modules/
				}
			]
		},
		resolve: {
			extensions: ['.tsx', '.ts', '.js'],
			alias
		},
		externals: { fin: 'fin' },
		output: {
			filename: 'custom-menu.bundle.js',
			library: {
				type: 'module'
			},
			path: path.resolve(__dirname, '..', 'public', 'js', 'modules', 'actions')
		},
		experiments: {
			outputModule: true
		}
	},
	{
		entry: './client/src/modules/auth/openid-connect/index.ts',
		devtool: 'inline-source-map',
		module: {
			rules: [
				{
					test: /\.tsx?$/,
					use: 'ts-loader',
					exclude: /node_modules/
				}
			]
		},
		resolve: {
			extensions: ['.tsx', '.ts', '.js'],
			alias
		},
		externals: { fin: 'fin' },
		output: {
			filename: 'openid-connect.bundle.js',
			library: {
				type: 'module'
			},
			path: path.resolve(__dirname, '..', 'public', 'js', 'modules', 'auth')
		},
		experiments: {
			outputModule: true
		}
	},
	{
		entry: './client/src/modules/endpoint/favorite-local-storage/index.ts',
		devtool: 'inline-source-map',
		module: {
			rules: [
				{
					test: /\.tsx?$/,
					use: 'ts-loader',
					exclude: /node_modules/
				}
			]
		},
		resolve: {
			extensions: ['.tsx', '.ts', '.js'],
			alias
		},
		externals: { fin: 'fin' },
		output: {
			filename: 'favorite-local-storage.bundle.js',
			library: {
				type: 'module'
			},
			path: path.resolve(__dirname, '..', 'public', 'js', 'modules', 'endpoint')
		},
		experiments: {
			outputModule: true
		}
	},
	{
		entry: './client/src/modules/actions/favorites-menu/index.ts',
		devtool: 'inline-source-map',
		module: {
			rules: [
				{
					test: /\.tsx?$/,
					use: 'ts-loader',
					exclude: /node_modules/
				}
			]
		},
		resolve: {
			extensions: ['.tsx', '.ts', '.js'],
			alias
		},
		externals: { fin: 'fin' },
		output: {
			filename: 'favorites-menu.bundle.js',
			library: {
				type: 'module'
			},
			path: path.resolve(__dirname, '..', 'public', 'js', 'modules', 'actions')
		},
		experiments: {
			outputModule: true
		}
	},
	{
		entry: './client/src/modules/composite/include-in-snapshot/index.ts',
		devtool: 'inline-source-map',
		module: {
			rules: [
				{
					test: /\.tsx?$/,
					use: 'ts-loader',
					exclude: /node_modules/
				}
			]
		},
		resolve: {
			extensions: ['.tsx', '.ts', '.js'],
			alias
		},
		externals: { fin: 'fin' },
		output: {
			filename: 'include-in-snapshot.bundle.js',
			library: {
				type: 'module'
			},
			path: path.resolve(__dirname, '..', 'public', 'js', 'modules', 'composite')
		},
		experiments: {
			outputModule: true
		}
	},
	{
		entry: './client/src/modules/lifecycle/example-notification-service/index.ts',
		devtool: 'inline-source-map',
		module: {
			rules: [
				{
					test: /\.tsx?$/,
					use: 'ts-loader',
					exclude: /node_modules/
				}
			]
		},
		resolve: {
			extensions: ['.tsx', '.ts', '.js'],
			alias
		},
		externals: { fin: 'fin' },
		output: {
			filename: 'example-notification-service.bundle.js',
			library: {
				type: 'module'
			},
			path: path.resolve(__dirname, '..', 'public', 'js', 'modules', 'lifecycle')
		},
		experiments: {
			outputModule: true
		}
	},
	{
		entry: './client/src/modules/init-options/launch-workspace/index.ts',
		devtool: 'inline-source-map',
		module: {
			rules: [
				{
					test: /\.tsx?$/,
					use: 'ts-loader',
					exclude: /node_modules/
				}
			]
		},
		resolve: {
			extensions: ['.tsx', '.ts', '.js'],
			alias
		},
		externals: { fin: 'fin' },
		output: {
			filename: 'launch-workspace.bundle.js',
			library: {
				type: 'module'
			},
			path: path.resolve(__dirname, '..', 'public', 'js', 'modules', 'init-options')
		},
		experiments: {
			outputModule: true
		}
<<<<<<< HEAD
=======
	},
	{
		entry: './client/src/modules/composite/default-workspace/index.ts',
		devtool: 'inline-source-map',
		module: {
			rules: [
				{
					test: /\.tsx?$/,
					use: 'ts-loader',
					exclude: /node_modules/
				}
			]
		},
		resolve: {
			extensions: ['.tsx', '.ts', '.js'],
			alias
		},
		externals: { fin: 'fin' },
		output: {
			filename: 'default-workspace.bundle.js',
			library: {
				type: 'module'
			},
			path: path.resolve(__dirname, '..', 'public', 'js', 'modules', 'composite')
		},
		experiments: {
			outputModule: true
		}
>>>>>>> e39154d6
	}
];

module.exports =
	process.env.WEBPACK_CONFIG_INDEX !== undefined ? configs[process.env.WEBPACK_CONFIG_INDEX] : configs;<|MERGE_RESOLUTION|>--- conflicted
+++ resolved
@@ -845,8 +845,6 @@
 		experiments: {
 			outputModule: true
 		}
-<<<<<<< HEAD
-=======
 	},
 	{
 		entry: './client/src/modules/composite/default-workspace/index.ts',
@@ -875,7 +873,6 @@
 		experiments: {
 			outputModule: true
 		}
->>>>>>> e39154d6
 	}
 ];
 
