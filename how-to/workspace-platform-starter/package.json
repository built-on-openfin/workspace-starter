--- conflicted
+++ resolved
@@ -1,10 +1,6 @@
 {
 	"name": "openfin-workspace--workspace-platform-starter",
-<<<<<<< HEAD
 	"version": "17.0.0",
-=======
-	"version": "16.0.0",
->>>>>>> 90970d54
 	"description": "This npm package contains an opinionated implementation of a workspace platform. It shows you the type of patterns available to a workspace platform developer.",
 	"scripts": {
 		"dos": "node ./scripts/dos.mjs && node ./scripts/kill.mjs",
@@ -44,11 +40,7 @@
 		"markdownlint": "markdownlint **/*.md --ignore **/node_modules/**",
 		"validate": "npm run prettier && npm run eslint && npm run markdownlint",
 		"test": "jest --config ./jest.config.js",
-<<<<<<< HEAD
 		"e2e": "of-automation http://localhost:8080/manifest.fin.json ./e2e/**/*.spec.ts --workspace 17.0.3 --testFailCount 1 --framework jest --storageFolder ./e2e/storage"
-=======
-		"e2e": "of-automation http://localhost:8080/manifest.fin.json ./e2e/**/*.spec.ts --workspace 16.0.9 --testFailCount 1 --framework jest --storageFolder ./e2e/storage"
->>>>>>> 90970d54
 	},
 	"author": "john.mandia@openfin.co",
 	"contributors": [
@@ -60,16 +52,10 @@
 	"dependencies": {
 		"@finos/fdc3": "^2.0.3",
 		"@openfin/openid-connect": "^1.0.0",
-<<<<<<< HEAD
 		"@openfin/workspace": "17.0.3",
 		"@openfin/workspace-platform": "17.0.3",
 		"chart.js": "^4.4.1",
-=======
-		"@openfin/workspace": "16.0.9",
-		"@openfin/workspace-platform": "16.0.9",
-		"chart.js": "^4.4.0",
->>>>>>> 90970d54
-		"csstype": "^3.1.2",
+		"csstype": "^3.1.3",
 		"node-emoji": "^1.11.0"
 	},
 	"devDependencies": {
@@ -79,7 +65,6 @@
 		"@openfin/core": "33.77.11",
 		"@openfin/node-adapter": "33.77.11",
 		"@types/express": "^4.17.21",
-<<<<<<< HEAD
 		"@types/jest": "^29.5.11",
 		"@types/node-emoji": "^1.8.2",
 		"cross-env": "7.0.3",
@@ -87,15 +72,6 @@
 		"eslint-config-airbnb": "19.0.4",
 		"eslint-config-airbnb-typescript": "17.1.0",
 		"eslint-config-prettier": "9.1.0",
-=======
-		"@types/jest": "^29.5.10",
-		"@types/node-emoji": "^1.8.2",
-		"cross-env": "7.0.3",
-		"eslint": "8.54.0",
-		"eslint-config-airbnb": "19.0.4",
-		"eslint-config-airbnb-typescript": "17.1.0",
-		"eslint-config-prettier": "9.0.0",
->>>>>>> 90970d54
 		"eslint-plugin-import": "2.26.0",
 		"eslint-plugin-jsdoc": "46.9.0",
 		"eslint-plugin-prettier": "5.0.1",
@@ -111,7 +87,7 @@
 		"prettier": "3.1.0",
 		"ts-loader": "^9.5.1",
 		"ts-jest": "^29.1.1",
-		"typescript": "^5.3.2",
+		"typescript": "^5.3.3",
 		"webpack": "^5.89.0",
 		"webpack-cli": "^5.1.4"
 	}
