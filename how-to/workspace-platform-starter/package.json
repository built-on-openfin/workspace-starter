--- conflicted
+++ resolved
@@ -44,13 +44,8 @@
 	"dependencies": {
 		"@finos/fdc3": "^2.0.3",
 		"@openfin/openid-connect": "^1.0.0",
-<<<<<<< HEAD
-		"@openfin/workspace": "16.0.4",
-		"@openfin/workspace-platform": "16.0.4",
-=======
-		"@openfin/workspace": "15.0.12",
-		"@openfin/workspace-platform": "15.0.12",
->>>>>>> fe163efd
+		"@openfin/workspace": "16.0.6",
+		"@openfin/workspace-platform": "16.0.6",
 		"chart.js": "^4.4.0",
 		"csstype": "^3.1.2",
 		"node-emoji": "^1.11.0"
@@ -61,12 +56,7 @@
 		"@types/express": "^4.17.21",
 		"express": "^4.18.2",
 		"fast-glob": "^3.3.2",
-<<<<<<< HEAD
-		"ts-loader": "^9.5.0",
-=======
-		"openfin-adapter": "32.76.10",
 		"ts-loader": "^9.5.1",
->>>>>>> fe163efd
 		"typescript": "^5.2.2",
 		"webpack": "^5.89.0",
 		"webpack-cli": "^5.1.4"
