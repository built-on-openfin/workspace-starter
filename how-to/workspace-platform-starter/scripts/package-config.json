--- conflicted
+++ resolved
@@ -20,18 +20,10 @@
 			"dest": "./common"
 		},
 		{
-<<<<<<< HEAD
 			"id": "schemas",
 			"sourceRoot": "./public/schemas",
 			"sources": ["**"],
 			"dest": "./schemas"
-=======
-			"id": "manager-portal",
-			"sourceRoot": "./public/common/views/manager-portal",
-			"sources": ["images/**/*", "data/**/*"],
-			"dest": "./common/views/manager-portal",
-			"dependsOn": "manager-portal/manager-portal.snapshot.fin.json"
->>>>>>> 8ee6f227
 		},
 		{
 			"id": "schemas",
