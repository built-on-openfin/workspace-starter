import { OpenFinProxy, OpenFinSystem, OpenFinHome, WebDriver } from "@openfin/automation-helpers";

describe("Platform", () => {
	it("The runtime is ready", async () => {
		const isReady = await OpenFinSystem.waitForReady(10000);
		expect(isReady).toEqual(true);
	});

	it("The platform title should be set", async () => {
		const windows = await WebDriver.getWindows();
		expect(windows.length).toBeGreaterThan(0);
		const titles = windows.map((w) => w.title);
		expect(titles).toContain("Platform Provider");
	});

	it("The runtime version should be set", async () => {
		const fin = await OpenFinProxy.fin();
		const version = await fin.System.getVersion();
<<<<<<< HEAD
		expect(version).toEqual("38.126.82.61");
=======
		expect(version).toEqual("38.126.82.69");
>>>>>>> b9ebb785
	});

	it("Can open the home window", async () => {
		const isShown = await OpenFinHome.show(20000);
		expect(isShown).toEqual(true);
	});
});<|MERGE_RESOLUTION|>--- conflicted
+++ resolved
@@ -16,11 +16,7 @@
 	it("The runtime version should be set", async () => {
 		const fin = await OpenFinProxy.fin();
 		const version = await fin.System.getVersion();
-<<<<<<< HEAD
-		expect(version).toEqual("38.126.82.61");
-=======
 		expect(version).toEqual("38.126.82.69");
->>>>>>> b9ebb785
 	});
 
 	it("Can open the home window", async () => {
