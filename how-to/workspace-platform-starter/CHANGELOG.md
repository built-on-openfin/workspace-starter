# Changelog

## v17.0.0

- Added support for dock submenus
- Added support for customizing the taskbar icon for the splash screen window

## v16.1.0

- Change storage mapper now removes additional defaults based on default window/page/view settings
- Change storage mapper applies default settings when hydrating from storage
- Added Example endpoint for page/workspace storage to server (not production code)
- Added Additional Monitor Awareness
  - Initial set of updates to improve the multi-monitor experience.
  - Extracted Window Positioning Strategy logic from Platform Override to the utils-position.ts file so that it can be used/called from more than one place.
  - Improved launch preferences so that top and left can now be specified as part of the bounds.
  - Improved launch preferences by extending appProvider so that you can specify default updatable preferences that should apply across applications (Caution. Preferences such as url should remain app specific).
  - Dock now takes monitor into account when launching apps using the app entry type or launch-view action or favorites menu option (module). This only applies to views and windows (not snapshots or other types of app).
  - Interop Broker now takes into account who raised the intent/fdc3.open request when launching a view/window in response (it will position it on the same monitor as the requesting app if possible using the window positioning strategy)
- Removed the quote and emoji integration code and dependencies, examples of how they are implemented can be seen in the customize-home-templates example
- Removed the deprecated dock config for `buttons` and `apps`
- Added theming support for the new multi state icon urls for browser buttons
<<<<<<< HEAD
=======
- Added additional FDC3 support so that [context metadata](https://fdc3.finos.org/docs/api/ref/Metadata#contextmetadata) is passed when context is broadcast, an intent is raised or fdc3.open is used. This can be used with fdc3.getInfo to see if the context you received was sent from your app.
- Updated example call app so that it logs the new context metadata when an intent is raised or context received. Added context support to the call app. Updated the example participant history app so that it console logs the context metadata received.
- Added UnsavedPagePromptStrategy support to the browserProvider. This takes advantage of the enhancement in Workspace 16.1 to decide whether or not the page should prompt the user if it has unsaved changes (in the platform override: handleSaveModalOnPageClose). The options are:
  - "default" - use the default platform behavior
  - "skip-untitled" - any page that hasn't been assigned a title shouldn't prompt the user to save unsaved changes.
  - "never" - you never want workspace to show a prompt. Unsaved changes will be lost if the user doesn't save before closing.
- Added better support for firing intents at .NET apps and updated the sample winform application.
- Native applications now use an appId for the UUID (if the uuid is not provided) and instanceId (if provided)
- Support for replacing two tokens if specified in native app (external or app asset) command line args: {OF-PLAT-UUID} will be replaced with the UUID of the platform that launched the native app (useful if you want to validate that it is an expected UUID you are allowed to connect to) and {OF-EXT-UUID} which will pass the UUID we launched your external application with.
- Updated the Winform Interop Example to be an updated copy that can auto connect if passed command line arguments and now supports raising more intents (ViewContact, ViewInstrument, ViewNews) and well as listening to those intents. A logging view has also been added.
- BREAKING CHANGE: manifest.fin.json was the only manifest without a security realm specified. This has been updated but may result in saved data being lost when developing locally. We recommend a security realm to isolate your platform from others and so decided to apply it here as well.
- Fixed - when launching multiple instances of an inline app asset it is possible to try and re-download an app asset that has just been downloaded or exists. We now fetch the app asset info to see if the platform already has the app asset and if it is the required version.
- Added util getCommandLineArgs to extract multiple command line arguments from a string into an array. Snap accepts an array of arguments and app assets and external apps take a string as an args parameter. This lets you specify arguments that cover scenarios where snap is disabled and enabled. Added tests to verify getCommandLineArgs behavior.
- Updated identity returned when launching a native app or app asset (either normally or through snap). The UUID is the app id if the app has been marked as instanceMode = "single" otherwise the uuid is appId/guid (guid being an instanceId). The name is the same as the UUID (as name is not specified in app asset/external process options). If your app supports having multiple instances and it registers intent handlers then we recommend passing the created UUID for your app instance using {OF-EXT-UUD} as part of the command line args so that the uuid can be used when you connect to the OpenFin runtime. When you then connect to the workspace platform interop broker (as the platform will be waiting on that connection to fire an intent against it) it will use the expected UUID as it's connection id.
- Update developer composite menu to use the Close menu option instead of Print as the positioning hook. Add Copy Url to the developer view context menu options.
>>>>>>> d2b3b241

## v16

- Update the applyWorkspace override so that the following applySnapshot options are applied: closeExistingWindows: false, closeSnapshotWindows: true
- Updated logic to handle current launchExternalProcess and downloadAppAsset support in the Mac RVM. In apps.ts we filter out native or app asset applications and if Snap is enabled then we log a warning and do not try to enable the Snap SDK.
- Updated endpoint types so that fetch endpoints keep mandatory options (it can't work without them) but module endpoints now have options marked as optional (as not all custom modules would need to pass settings). This ties in with the schema improvements below.
- Added support for supporting intellisense for any manifest file called \*.manifest.fin.json or manifest.fin.json. The rules are any manifest in how-to/workspace-platform-starter will include the OpenFin manifest options as well as Workspace Platform Starter custom settings. Any manifest file in the other how-to examples will include the OpenFin manifest settings but not the custom settings that are specific to Workspace Platform Starter. The schema reference in the manifest has been dropped and schema settings are now picked up in the .vscode/settings.json file. Please open this repo at the root in VSCode so that you have access to all the how-tos and you have access to the settings for this repo.
- Added support for reshow. If you click on the application icon/shortcut it will show you the components that have been configured to autoShow (see [how to customize the bootstrapping process](./docs/how-to-customize-the-bootstrapping-process.md)) if the application is already running.
- Docs - Added a document showing [How To Add A Service](./docs/how-to-add-a-service.md)
- Improved launchPreference so that now args for a native app (app asset or external) can be specified via launchPreference. Launch preference can also be configured to allow args to be specified dynamically when the launch request is made. Please see [how to define app launch preference](./docs/how-to-define-app-launch-preference.md).
- Improved launchPreference so additional options such as url, interop, customData can be specified. Modules can now pass a launchPreference when launching an app by appId. They can see if the app supports being updated by getting the app by id and checking for the updatable setting under launchPreference.options. Only inline-view/view and inline-window/window support updatable launch preferences. Please see [how to define app launch preference](./docs/how-to-define-app-launch-preference.md).
- Added support for Snap, enable by setting `customSettings.snapProvider.enabled` to true. Configure the `customSettings.snapProvider.serverAssetInfo` to point to the `SNAP_ASSET_URL`. Enable the Snap debugging window by setting `customSettings.snapProvider.showDebugWindow` to true.
- Added new module type `content-creation`, these modules can be used to define content creation rules and handle the associated events. Modules are added in `customSettings.contentCreationProvider` section in manifest.
- Added example content creation module which interrogates the `features` property from `window.open` to determine where to place a view in relation to where it was launched from. An example app `Content Creation Example` demonstrates this in use.
- Added CustomActionCallerType enum to actions-shapes, use these in preference to the workspace-platform CustomActionCallerType type to avoid importing the whole npm package into your modules.
- Change moved pin/unpin/move-view/move-window actions in to module, make sure the following config is in your manifest so this functionality is still available

```json
{
   "customSettings": {
      "actionsProvider": {
         "modules": [
            ...
            {
               "id": "window-platform",
               "icon": "http://localhost:8080/favicon.ico",
               "title": "Window Platform Actions",
               "description": "Window Platform Actions",
               "enabled": true,
               "url": "http://localhost:8080/js/modules/actions/window-platform.bundle.js"
            }
         ]
      }
   }
}
```

- Fixed async filters so they don't replace the current filters
- Added a home searching panel when querying, and debounced requests
- Improved the Home UI experience so that it does not appear to bounce when typing search requests
- Improved platform now starts correctly when no customSettings are provided in manifest
- Fixed dock shows correct workspace buttons to match those configured when restoring from saved config
- InitOptions handlers now have the calling context passed to them, so they know if they were called from `launch` or already `running`
- Added unit testing script `npm run test` tests can be found in ./test folder, for more information see [How to Test Your Platform Code](./docs/how-to-test-your-platform-code.md)
- Added e2e testing script `npm run e2e` tests can be found in ./e2e folder, for more information see [How to Test Your Platform UI](./docs/how-to-test-your-platform-ui.md)
- BREAKING CHANGE: sharing has been moved to it's own provider, the `sharing` flag has been removed from `platformProvider` and `enabled` can be set in `shareProvider`
- BREAKING CHANGE: share links are now of the form `shareType=<type>&payload=` instead of `shareId=<id>`
- BREAKING CHANGE: share method has been removed from integration helpers, use shareClient in module helpers
- Added Share provider which allows modules to plugin their own share options.
- Added Share client to module helpers for performing share operations.
- Added Dialog client to module helpers to provide a simple way to show confirmation dialogs.
- Added sharing for pages moved into module
- Added sharing for workspaces moved into module
- Added example dummy share server for testing locally (stores in memory), to use update manifest.fin.json `https://workspace.openfin.co` references to `http://localhost:8080`
- Fixed Interop Broker client registration helper logic to ensure that a connectionUrl has a value. Empty strings were resulting in native apps being identified as supporting FDC3 2.0 instead of interop.

## v15

- BREAKING CHANGE: BrowserProvider windowOptions. A number of versions ago we indicated that you should use defaultWindowOptions in the BrowserProvider configuration instead of the old windowOptions setting. We have removed the type from the schema and type and we have updated the main manifest to use defaultWindowOptions(like we did in our other examples as seen in settings.json). Please update your manifest/settings (we will maintain support for window options for the browser configuration for this release but then that backwards compatibility will be removed).
- BREAKING CHANGE: `ModuleHelpers launchPage` helper function now takes a pageId (and it has to be a valid pageId) instead of asking modules to get the platform, use the storage apis and then send a page. This reduces code and also ensures that only valid pages are launched.
- BREAKING CHANGE: The theming methods in module helpers have been encapsulated inside a class returned by the `getThemeClient` method, the old methods `getCurrentThemeId`, `getCurrentIconFolder`, `getCurrentPalette`and `getCurrentColorSchemeMode` have been removed but equivalent functions are available by using `getThemeClient`.
- BREAKING CHANGE: Change ModuleHelpers `condition` method has been encapsulated into a `conditionsClient` retrieved using `getConditionsClient`
- BREAKING CHANGE: Integration preferences endpoint payloads now include the platform and metadata properties, the response should include the preference properties in the `payload` object
- Added conditionsClient has `changed` method which can notify the platform a condition has changed, a lifecycle event `condition-changed` will be raised
- Added [Notification Support](./docs/how-to-use-notifications.md) to the platform. You now have a helper getNotificationClient function that returns a notification client to modules and there are rules around whether a module can have this capability and if you wish to isolate notifications between modules.
- Added an example lifecycle module ExampleNotificationService ([see README.md](./client/src/modules/lifecycle/example-notification-service/README.md)) to the modules folder and added it (enabled:false) to the lifecycleProvider section of the main manifest ([manifest.fin.json](./public/manifest.fin.json)).
- Updated the way the [notification.ts](./client/src/framework/workspace/notifications.ts) registers against the workspace notification center (The notification center is no longer automatically started and that now happens upon registration which resulted removing the check to see if the notification center was running before registering).
- Added fdc3 approach to fdc3.open to the interop broker.
- Change: Default fdc3.open approach has moved from opinionated intent based approach to fdc3 standard based approach. platformProvider interop setting now has openOptions where you can specify openStrategy. Set it to 'intent' if you want the opinionated behavior back.
- Added improvements to the Interop Broker to improve support for FDC3 2.0 conformance.
- Window Positioning Strategy - Added additional defensive coding for instances where windows may be opened and closed quickly asynchronously (e.g. during automation testing). This additional defensiveness is for situations where a reference to a window may no longer exist if it was closed before the check for whether the window is showing or what it's current bounds are.
- Window Positioning Strategy - Added the option to turn window positioning strategy completely off if it is not required e.g. automation testing via the disableWindowPositioningStrategy in the browserProvider settings.
- Added favorites support for Workspaces
- Added favorites support for Pages
- Change Favorites icons are theme aware
- Change Favorites menu has option `menuStyle` to switch between `native` and `custom`
- Fixed Pages and Workspace not appearing in home results as soon as they are created
- Fixed Apps template not updating text color on theme-changed
- Added module helpers `launchWorkspace` method
- Added Native popup menus now support separators, icons
- Added Custom popup menus now support separators, disabled, submenu, checkbox, aria labelling and off-screen positioning
- Added Dock re-ordering is now enabled by default (it can be disabled by setting `dockProvider.disableUserRearrangement` to true)
- Added Dock provider entries now require an `id` field so that they can be identified when re-ordering is enabled
- Added Dock supports endpoints for storage of their config `dock-get` and `dock-set`, if you provide your own endpoints you must handle the adding/removing/ordering of buttons based on the available buttons
- Added ability to specify a preference for a custom view or window height and width for an app through a new setting called launchPreference that can be added to an app definition (this metadata could be used for other types of app in the future but right now only views and classic windows are supported).
- Added ability to specify whether the launched view/window should be autoCentered when launched via the launchPreference setting that can be added to an app definition.
- Added ability to specify a custom Platform API window should be used for a view/inline-view instead of the default browser window through the options setting of launchPreference which can be added to an app definition. The ability to support Platform API Windows and Browser windows was added to v15 of the @openfin/workspace-platform package.
- Updated [how-to-define-apps.md](./docs/how-to-define-apps.md), [how-to-define-apps-fdc3-1-2.md](./docs/how-to-define-apps-fdc3-1-2.md) and [how-to-define-apps-fdc3-2-0.md](./docs/how-to-define-apps-fdc3-2-0.md) to reflect the new launchPreference option.
- Change Platform override for `openGlobalContextMenu` can be configured to use the custom popup menus by setting `browserProvider.menuOptions.style.globalMenu` to `native` or `custom`
- Change Platform override for `openViewTabContextMenu` can be configured to use the custom popup menus by setting `browserProvider.menuOptions.style.viewMenu` to `native` or `custom`
- Change Platform override for `openPageTabContextMenu` can be configured to use the custom popup menus by setting `browserProvider.menuOptions.style.pageMenu` to `native` or `custom`
- Updated launchPreferences to provide a wider range of host options for views. Updated example platform api page to read the title from workspace platform title.
- New Feature - Updated the page composite module so that you can enable an [init options](./client/src/modules/composite/pages/init-options.ts) module that lets you launch a specific page using init params. Example fins link: fin://localhost:8080/manifest.fin.json?$$action=show-page&$$payload=eyAicGFnZUlkIjogImIwY2UxNTg3LTM2ZDAtNGRlZC05ZGU3LTlmNmQyYjc1OGYyNyIgfQ== the payload is a base64 encoded string of { "pageId": "the-id-of-the-page" }
- New Feature - Added a new init module example: launch-workspace so that you can enable an [init options](./client/src/modules/init-options/launch-workspace/init-options.ts) module that lets you launch a specific workspace using init params. Example fins link: fin://localhost:8080/manifest.fin.json?$$action=launch-workspace&$$payload=eyAid29ya3NwYWNlSWQiOiAidGhlLWlkLW9mLXRoZS13b3Jrc3BhY2UiIH0= the payload is a base64 encoded string of { "workspaceId": "the-id-of-the-workspace" }
- Added MenusProvider.popupMenuStyle which sets a global style for popup menus which can be inherited by other components, default to `platform`, but can also be `native` or `custom`
- Added ModuleHelpers now contain MenuClient which can be use to show a popup menu or get the global setting for menu style
- Added Workspaces menu in custom menu module, visibility is disabled by default on the dock
- Added platform action `popup-menu` which can be passed menu options in the payload to display a context menu, it then call the platform action for the result.
- Added ModuleHelpers now contain getEndpointClient. This will give module developers access to endpoints so that useful endpoints can be exposed to teams building modules. Whether the endpoint client is made available to a module and which endpoints are accessible is controlled by the platform owner. See [How to define endpoints](./docs/how-to-define-endpoints.md)
- New Feature - The intent picker now tries to appear in the center of the monitor from where the intent was raised (rather than always showing up on the main monitor).
- Fix - Fixed the basic intent picker that wasn't working correctly.
- Added Tray menu can now use the custom popup menus, will use the global popupMenuStyle but can be overridden by the `trayProvider.popupMenuStyle`
- Updated interopbroker to break out some logic into sub classes in a broker folder. Also removed functions that were not being overridden.
- Removed interop related functions from [apps.ts](./client/src/framework/apps.ts) to [app-intent-helper.ts](./client/src/framework/platform/broker/app-intent-helper.ts) as part of the interopbroker tidy.
- Added support for app providers or platform owners to specify their own endpoint to handle the fetching of manifests (when a url is specified as a source for an app's manifest e.g. view options, window options, snapshot etc instead of the inline equivalent). [launch.ts](./client/src/framework/launch.ts) will now check the following when passed a manifest url:
  - Is there a app specific endpoint available? E.g. if a view app has an id of `my-view-app` then we check for `manifest-get-my-view-app`. If the endpoint exists then we will call the request/response function against that endpoint and pass { url: string; appId: string} as the request. If you are using a fetch endpoint type instead of a custom module and the url is not specified we use the passed manifest url.
  - Is there a platform specific endpoint available - `manifest-get` is specified. This gives platform owners the option of providing a hook where they want to manage the fetching of manifests for their platform. If you are using a fetch endpoint type instead of a custom module and the url is not specified we use the passed manifest url.
  - If none of the above endpoints exist we fall back to the default `await fetch(manifestUrl)` behavior.
  - Added example of how to enable/disable console logging of built in interop broker messages to manifests.
  - Added extra check of view/window title when building a list of intent handler instances.
- Encourage the use of the initOptionsProvider for loading content into the platform.
- Change `getPlatform` moved from IntegrationsHelpers to ModulesHelpers
- Change `launchSnapshot` moved from IntegrationsHelpers to ModulesHelpers
- Change `launchView` moved from IntegrationsHelpers to ModulesHelpers
- Added platform override for `applyWorkspace` which triggers the `workspace-changed` lifecycle event
- Added Dock monitors the `conditions-changed` and refreshes its contents if the condition was used
- Added url property to splashScreenProvider so you can provide your own custom location for the html content
- Change splash screen progress updates are sent using channels so they work cross domain
- Update applyWorkspace logic so that you are not prompted on whether you wish to save changes if you have never loaded a workspace (you just started a session), and you have not got any windows open that would be included in a snapshot and would be lost.

## v14

- Added customizable splash screen (splashScreenProvider in settings)
- Apps are refreshed based on the cache interval, if they change then the lifecycle event `apps-changed` is fired
- Dock component subscribes to `apps-changed` lifecycle event and updates any dock based on their tagged apps
- LaunchPage helper logic centralized for home, menus, dynamic dock and share
- LaunchPage helper will always activate page if it already exists, unless `createCopyIfExists` is set
- Added dynamic dock menu module which shows pages, this example module demonstrates how to use the `showPopupWindow` API
- Added additional option for integration getSearchEntries `isSuggestion` to notify when the query was from a suggestion
- Composite module for pages the `page-show` action has been removed, as this is now handled by the centralized launchPage logic
- Composite module for pages now sorts the page name in the menu
- BREAKING CHANGE: LaunchPage helper second parameter has changed from bounds to options containing bounds
- Fix If the manifest comes from the same hostname as the provider.html/shell.html (the main entry page for the platform) then it is an acceptable host. If the manifest is coming from a different host then the manifest-hosts.json file needs to include it.
- Fix: Composite Windows Module update. The Show All Windows, Hide All Windows, Hide Other Windows function update. From v32 of the OpenFin runtime the window isShowing() function returns true if it is on a desktop but false if a window is minimized (for consistency with Electron's approach). This means that our check to see if there are windows to minimize or show in the main browser menu and dock window needs to check isShowing() and if it isn't showing it checks the window state to see if it is minimized. Other places where isShowing is used (broker for taking screenshots of a window/view for an intent instance picker) and the platform override for places launched windows work against currently visible windows (so minimized and hidden windows should not be considered).
- Added: OIDC Auth provider example module
- Fixed: Auth modules initialized only if at least one is enabled
- Fixed: When Toolbar buttons in browserProvider are undefined we maintain this state instead of returning empty array, so that default platform buttons are used.
- Added framework support for the concept of favorites. The introduction of a favoriteProvider has been added to the settings which let you specify settings that aid in support of favorites (if not provided it is assumed that favorites is not enabled for the platform). This provider needs 4 endpoints to be defined: favorite-list, favorite-get, favorite-set and favorite-remove. The generated favorite shapes type provides types starting with Endpoint to help build the endpoint module and know the expected shape.
- Added appProviderOptions `cacheRetrievalStrategy`, defaults to `on-demand`
  - `on-demand` validates/updates the cache every time the list of apps is requested (will reduce requests to app endpoints when app is idle)
  - `interval` validates/updates the cache on a timer based on the cache duration (will make more requests to app endpoints)
- Added trayProvider which will show a tray icon, lets you customize the icon, activation button and menu entries
- Added an example endpoint module: favorites-local-storage with a README showing how it can be wired up if you wanted to looking at using he favoriteClient from a module you are building.
- Added apps in Home can now be favorited, you can see all your favorite apps with the `/fav` command
- Added Store also supports the favorites functionality with secondary app buttons, this can be disabled for store by setting `StorefrontProviderOptions.favoritesEnabled` to false
- Added Favorites conditions for `favorites`, `favorites-app`, `favorites-workspace`, `favorites-page`, `favorites-query`
- Added dock buttons now support conditions to determine if they should be shown
- Added example favorites actions module which shows a popup menu
- Fixed checking condition triggered exception when condition did not exist
- Added Module helpers showPopupMenu for common functionality
- Added conditions now support passing `callerType`and `context`
- Added `include-in-snapshot` composite module which has both actions and conditions to display browser toolbar buttons which can control if a window is included in a snapshot, disabled by default
- FUTURE BREAKING CHANGE `apps` and `buttons` in the dock config have been deprecated and replaced with `entries` which can contain the combined data from the old properties, the old properties will be read for now.
- Change Auth `logged-in` and lifecycle `auth-logged-in` events are now passed the logged in user, if you don't want this to be passed set `authProvider.includeLoggedInUserInfo` to false
- Change Lifecycle events can now be lazy subscribed so a late subscriber will get called with the last payload
- Change Auth `logged-in` events can now be lazy subscribed so a late subscriber when you are already logged in will still receive the current user
- Change Splash screen will now not show if `platform.preventQuitOnLastWindowClosed` is not set as closing the splash screen will exit the platform, a warning will be logged in this scenario
- Added extra check of view/window title when building a list of intent handler instances.
- Encourage the use of the initOptionsProvider for loading content into the platform.

## v13.1

- BREAKING CHANGE: Removed the logic that supported saving page window bounds into local storage or a defined endpoint (so if you created custom endpoints for saving this information please note that it is now in the page data). This was used when saving a page or sharing a page. It now uses the new customData property on the PageObject to append windowBounds. We also now capture the page bounds when Save Page AND Save Page As is called.
- Added baseScore to integration modules to help with ordering of results, integration should use this value for the score property of results they return
- Added support for OpenFin Workspace's Microsoft Low Code Integration (see [How To Setup Low Code Integrations](./docs/how-to-setup-low-code-integrations.md))
- Fetch endpoints substitute url params for all http verbs
- Fetch endpoints now support DELETE, PUT and PATCH http verbs
- Page and Workspace storage using custom endpoints now reduces the JSON stored to just the essential data
- Platform Provider has additional `disableStorageMapping` flag which disables the above mapping
- BREAKING CHANGE: Page and Workspace storage now separates the endpoints for getting all the entries `-list` and a single entry `-get`
- Page and Workspace requests now include the platform uuid in the request
- BREAKING CHANGE: Page and Workspace requests now include additional metadata in the request
- BREAKING CHANGE: Local storage endpoint module has been updated to accommodate the above change
- Endpoint fetch requests now add the `Content-Type` and `Accept` headers with `application/json`
- Added a common example app - Framed App in [common/views/frame](./public/common/views/frame/README.md). Which gives an example of loading a iframed app as if it was a view and using the sandboxing and API restrictions while showing communication between the view and the frame.

## v13

- Renamed application to Workspace Platform Starter (WPS)
- Enabled strict mode
- Added JSDoc Linting
- App definition instanceMode extension. New options added: "new" (new means a new instance will be created if an intent is raised and the app specified but no instance id even if there are existing instances. The intent picker will also not show instances as the app provider has indicated they want to just launch a new instance).
- If you app meta data indicates it supports the intent "OpenApp" and therefore fdc3.open then a new instance will be created if fdc3.open is called unless your app instance mode is "single". This is regardless of setting "multi" or "new" in instanceMode. If the intent "OpenApp" is called directly (not through fdc3.open) and your instanceMode is "multi" then it will prompt the user (through the intent resolver) to pick an instance or launch a new instance.

## v12.6

- BREAKING CHANGE (unless you update your manifest): Decoupled home from App logic. Home supported searching for apps plus an array of configurable integrations. If you didn't like the implementation with regards to how apps were filtered or searched and rendered then you didn't have a choice. This update means that our app support is now a module that can be configured in the integration provider (to maintain existing behavior or let you plug in your own). If you don't want app support simply don't add our app module or your own. This gives more flexibility.
- Added ability to set more settings for the Home Provider (this aligns with the settings you would specify if doing it through code).
- Added more logging in platform override when it comes to saving, deleting and fetching workspaces and pages and fixed an issue where a lifecycle event wouldn't have fired if you have had custom storage via endpoints.
- Updated workspace and page integration modules to specify the id of the module definition as the providerId to ensure they do not get out of sync (which was a danger if it was hardcoded).
- Added ability to specify defaultWindowOptions (this replaces windowOptions and offers the full workspace options. We have maintained backwards compatibility if you have windowOptions specified.), defaultPageOptions and defaultViewOptions in the browserProvider
- Added option of specifying whether you want the default Global, Page, or View Menu options included when you specify menu options in the browser provider (this is through browserProvider.menuOptions.includeDefaults)
- Added optional function launchApp to the default module helpers so that modules that need to can launch an app that is listed in the directory (this feature allows the launching of apps without enabling the passing of an app Object)
- Added new example init module that supports the launching of an app by id and enabled it in manifest.fin.json and settings.json e.g. launching call-app = fin://localhost:8080/manifest.fin.json?$$action=launch-app&$$payload=eyAiYXBwSWQiOiAiY2FsbC1hcHAiIH0= the payload is a base64 encoded string of an object that specifies appId.
- Removed appAssetTag from appProvider and added support for two more manifest types. appasset - you have defined an app asset in your manifest and the manifest part of the app definition represents the alias. inline-appasset - you put the app asset definition as the manifest instead of putting it into appAssets in your manifest (so that it can be service and user driven). Also added additional error handling and logging to external and inline-external manifest support.
- Added support for two new composite modules: pages and windows. They contain action and menu implementations. The modules have been added to the manifest and settings.json to show how they can be configured. They show up in the main browser menu and two of the window management options are referenced in the dock. The two modules provide the following actions: page-open, page-show, page-delete, window-show-all, window-hide-all, window-hide-others. The workspace platform starter MenuEntry type has been updated to extend the MenuItemTemplate so that icon's can be specified and sub menus can be specified for a menu entry.
- Added default window positioning strategy for browser windows, which cascades them offset from the previous one
- FDC3 v2 packages no longer in beta, updated to 2.0.1
- Classic window apps are now launched via platform.createWindow instead of fin.Window.create. This allows consistent rules by default and takes advantage of our new offset window behavior.
- Updated npm generate-schema command to generate additional schemas for the platform apps array, view manifests, window manifests and snapshots. Updated the vscode settings to support schema mapping for apps.json, \*.apps.fin.json (array of platform apps), \*.view.fin.json (view manifests), \*.window.fin.json (window manifests), \*.snapshot.fin.json (snapshots) and updated the existing json files to follow this naming convention. This will give you helpful intellisense when editing existing json files or creating new ones.

## v12

- Initial update to interop broker to support fdc3 2.0
- Additional intent picker that is the new default that supports instances
- Support for instanceMode in an app definition to say whether the instance picker should present a single app option or show multiple instances via instanceMode: "single" or "multi"
- Updated images for contact related samples and updated them to set page title as context comes in
- Updated call app to support fdc3 2.0 and initially return the passed context as a getResult return object.
- Updated references to tools for fdc3 2.0 help (intent and context).
- Added a bring to front function when intents are fired at a specific view/window
- Add support for indicating an app has a preference for a single instance (for views/window right now) by setting instanceMode: "single" against an app.
- A new layout helper is added to the getting started window and there is a layout entry in the common apps.json as well
- Added default support for fdc3 1.2 and 2.0 app directory structures and added examples into the public folder.
- Added intellisense to the json files for fdc3 1.2 and 2.0 apps
- dropped the fdc3 app module used for mapping as it is now built into workspace-platform-starter
- broke out the fdc3 tools into different json files.
- Updated the broker to return results in expected format based on whether the view is set to fdc3 1.2 or 2.0
- Workspace platform starter supports interop api, fdc3 1.2 and fdc3 2.0 apps and directory structures.
- autostart is available as an app setting. This can be used if you need an application to start straight after the bootstrapping process. This may be a headless window (that might be needed to provide services to views), a native app that works with the platform and should be auto launched or it could be the launching of another OpenFin app that is required. If this applications need to be launched but shouldn't be visible in home, store or dock then set the app private property to true.
- autostart of apps can be disabled at the platform level by setting the autostartApps bootstrap provider setting to false.
- headlessProvider has been removed from customized. This provider allowed the setting of windows that should be launched after the bootstrapping process. It could be used by content providers to have a headless window launched but meant there were two ways of defining
  content provider related apps. This has been removed because now it can be achieved by defining an app entry (e.g. a manifest type of inline-window or window) with private and autostart set to true.
- Support for a new manifest type has been added (after feedback). We now support inline-snapshot as well as snapshot. We already have inline-view, inline-window and inline-external alongside view, window and external so inline-snapshot was the only one missing and people have found it useful and added it themselves. It is now available in customize to remove the need to add it yourself.

## v11

- Added default secondary buttons config for store

## v10

- Added support for new themes format with light and dark schemes
  - toolbar button icons should now use `{theme}` and `{scheme}` substitution in icon url instead of `themes` property
  - dock button icons can also use the `{theme}` and `{scheme}` syntax
  - added `theme-changed` life cycle event
- Added example of using setSearchQuery API for home integration
- Use Notifications now uses Show/Hide APIs instead of toggle
- Shim randomUUID so that it can be used in non secure contexts
- Added ability to restrict who can connect to your broker and the ability to specify how a payload is validated (which endpoint to use). See [how to manage connections to your platform](./docs/how-to-manage-connections-to-your-platform.md).
- Added ability to collect analytic events generated by the workspace and workspace platform through configuration. See [how to configure analytics](./docs/how-to-configure-analytics.md)
- Added example of splitting initial auth into a shell that only has required logic (in case you want access to the main provider bundle limited until authentication has been performed). The fourth manifest provides an example of this.
- Added example of extending the App definition in order to keep compatibility with Workspace components while also proving data specific to a platform implementation. App definition now has an optional private setting. When set to true the app will no longer show up in Home, Store or Dock but can still be launched via fdc3/interop.
- Add source filter to home with Apps, Pages, Workspaces and integration modules
- Added opinionated support for fdc3.open (see [How To Add Open Support To Your App](./docs/how-to-add-open-support-to-your-app.md))
- Updated example auth to give an example of how workspace can present entitled based data by letting you pick from two users and each user has a role (developer or sales) and the developer role has an apps feed that consists of developer related apps and has menu options that help developers (inspect view, window, platform etc) where as the sales role keeps the demo apps but filters out developer related menu options and apps. **npm run secondclient** will run the demo.
- Moved the create app definition action logic from the app definition module (which has been deleted) into a developer action module which also has inspect menu actions.
- Added ability to specify a minimum and/or maximum version for something your platform depends on (see [How To Add Version Support](./docs/how-to-add-versioning-support.md))
- Moved the workspaces home logic into the Workspaces integration provider
- Moved the pages home logic into the Pages integration provider
- Removed `enableWorkspaceIntegration` from `homeProvider`, enable/disable the Workspaces integration instead
- Removed `enablePageIntegration` from `homeProvider`, enable/disable the Pages integration instead
- Added Automation Testing examples
- Added option of modules receiving a getInteropClient function if they are allowed. Added pattern that a module should listen for the after bootstrap lifecycle event before trying to get an interop client. Added an example to the dev module in modules/composite/developer. There is an analytics implementation that publishes events to an interop/fdc3 channel. This is for dev purposes so you can easily listen to a stream of the events and build a UI (it complements the console analytics module we have). It is only enabled in manifest.fin.json.
- Added intent support for manifest type: inline-window and window. These can now be intent targets. Specifying the name of the window means only a single window will be launched as the intent target.
- Only lookup and use intent target if it isn't undefined, null or an empty string
- Added lifecycle events for `workspace-changed` and `page-changed` so the integrations such as workspace and pages can keep in sync with actual data

## v9.2

- Added `dev` npm script which live build and reloads code for workspace-platform-starter sample
- Added `dispatchFocusEvents: true` to Home provider so integrations should handle `result.action.trigger === "user-action"` to activate entries

## v9.1

- Removed `GETALL` from endpoints to make it behave more like REST, instead use `GET` without an `id` which returns the whole object, not as an array, but as a keyed object
- Add initOptions lifecycle property which defaults to `after-bootstrap`, but has an alternative value of `after-auth`
- Change - headless windows initialization to be towards the end of the bootstrapper instead of before the platform is initialized (allowing windows to be launched after workspace registration is successful).
- Added - an extra check to the fdc3 1.2 mapper to check to see if tags are passed (not part of the 1.2 spec but if they exist they should be used) and if no tags are passed we then use the manifest type as a tag.

## v9

- Added - Lifecycle modules with standard hooks of `after-bootstrap`, `before-quit`
- Added - Condition modules
- Change - Menu entries use `conditions` to determine visibility
- Change - The `sharing` option has been moved from `bootstrapProvider` to `platformProvider` in `customSettings`
- Change - The `conditions.isAuthenticationEnabled` flag has changed to `conditions: ["authenticated"]`
- Added - The toolbar buttons can be enabled/disabled with conditions
- Change - Code folders have been rationalized into `framework\platform`, `framework\shapes`, `framework\workspace`
- Added - `bootstrapProvider.autoShow` now has `none` option to not launch any of the standard components, can be used if you want to hook the life-cycle event if `after-bootstrap` and show you own view
- Fixed - Menu entry incorrectly positioned elements marked as `before`
- Fixed - Modules with multiple entry points correctly handle separate configurations
- Removed - Browser page bound storage no longer has a fallback if the storage endpoint is not configured
- Fixed - Platform overrides quit behavior if called during a snapshot load
- Change - Authentication example uses RegExp match for `authenticatedUrl` instead of exact match
- Fixed - Authentication example used correct `logoutUrl` when determining if it can call logout
- Change - Example modules reference the types using a local namespace `workspace-platform-starter` instead of relative paths
- Added - `package.json` has additional script command `generate-types` which can be used to generate a folder of TypeScript type definitions `.d.ts` files for the shapes, the types can imported when building modules instead of needing to reference the framework directly<|MERGE_RESOLUTION|>--- conflicted
+++ resolved
@@ -20,8 +20,6 @@
 - Removed the quote and emoji integration code and dependencies, examples of how they are implemented can be seen in the customize-home-templates example
 - Removed the deprecated dock config for `buttons` and `apps`
 - Added theming support for the new multi state icon urls for browser buttons
-<<<<<<< HEAD
-=======
 - Added additional FDC3 support so that [context metadata](https://fdc3.finos.org/docs/api/ref/Metadata#contextmetadata) is passed when context is broadcast, an intent is raised or fdc3.open is used. This can be used with fdc3.getInfo to see if the context you received was sent from your app.
 - Updated example call app so that it logs the new context metadata when an intent is raised or context received. Added context support to the call app. Updated the example participant history app so that it console logs the context metadata received.
 - Added UnsavedPagePromptStrategy support to the browserProvider. This takes advantage of the enhancement in Workspace 16.1 to decide whether or not the page should prompt the user if it has unsaved changes (in the platform override: handleSaveModalOnPageClose). The options are:
@@ -37,7 +35,6 @@
 - Added util getCommandLineArgs to extract multiple command line arguments from a string into an array. Snap accepts an array of arguments and app assets and external apps take a string as an args parameter. This lets you specify arguments that cover scenarios where snap is disabled and enabled. Added tests to verify getCommandLineArgs behavior.
 - Updated identity returned when launching a native app or app asset (either normally or through snap). The UUID is the app id if the app has been marked as instanceMode = "single" otherwise the uuid is appId/guid (guid being an instanceId). The name is the same as the UUID (as name is not specified in app asset/external process options). If your app supports having multiple instances and it registers intent handlers then we recommend passing the created UUID for your app instance using {OF-EXT-UUD} as part of the command line args so that the uuid can be used when you connect to the OpenFin runtime. When you then connect to the workspace platform interop broker (as the platform will be waiting on that connection to fire an intent against it) it will use the expected UUID as it's connection id.
 - Update developer composite menu to use the Close menu option instead of Print as the positioning hook. Add Copy Url to the developer view context menu options.
->>>>>>> d2b3b241
 
 ## v16
 
