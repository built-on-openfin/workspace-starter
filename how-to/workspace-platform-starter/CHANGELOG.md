--- conflicted
+++ resolved
@@ -29,10 +29,7 @@
 - Fixed - when launching multiple instances of an inline app asset it is possible to try and re-download an app asset that has just been downloaded or exists. We now fetch the app asset info to see if the platform already has the app asset and if it is the required version.
 - Added util getCommandLineArgs to extract multiple command line arguments from a string into an array. Snap accepts an array of arguments and app assets and external apps take a string as an args parameter. This lets you specify arguments that cover scenarios where snap is disabled and enabled. Added tests to verify getCommandLineArgs behavior.
 - Updated identity returned when launching a native app or app asset (either normally or through snap). The UUID is the app id if the app has been marked as instanceMode = "single" otherwise the uuid is appId/guid (guid being an instanceId). The name is the same as the UUID (as name is not specified in app asset/external process options). If your app supports having multiple instances and it registers intent handlers then we recommend passing the created UUID for your app instance using {OF-EXT-UUD} as part of the command line args so that the uuid can be used when you connect to the OpenFin runtime. When you then connect to the workspace platform interop broker (as the platform will be waiting on that connection to fire an intent against it) it will use the expected UUID as it's connection id.
-<<<<<<< HEAD
-=======
 - Update developer composite menu to use the Close menu option instead of Print as the positioning hook. Add Copy Url to the developer view context menu options.
->>>>>>> d2b3b241
 
 ## v16
 
