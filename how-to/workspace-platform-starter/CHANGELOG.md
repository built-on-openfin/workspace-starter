--- conflicted
+++ resolved
@@ -1,6 +1,5 @@
 # Changelog
 
-<<<<<<< HEAD
 ## v20.1.0
 
 - Removed the old platformProvider.intentPicker setting. The setting has been exposed through platformProvider.interop.intentResolver for a number of releases and is now the only way of setting the intent resolver.
@@ -11,14 +10,10 @@
 - Upgraded to Snap 1.1.0 and removed the serverAssetInfo from the manifest as Snap now fetches the app asset if it isn't specified. See [how to configure snap](./docs/how-to-configure-snap.md).
 - Upgraded Cloud Interop to 0.40.33 and updated the [cloud interop override example](./client/src/modules/interop-override/openfin-cloud-interop/interop-override.ts)
 
-## v20.0.0
+## v19.2.0
 
 - Updating npm package dependencies and runtime versions to match v20
 
-=======
-## v20.0.0
-
->>>>>>> bcf29b10
 ## v19.2.0
 
 - Added an example workspace platform override (see [Get User Decision For Before Unload](./client/src/modules/platform-override/get-user-decision-for-beforeunload/README.md)) that supports **get user decision for before unload**. If a platform has the setting "enableBeforeUnload": true in the platform section of their manifest then OpenFin will call a platform's getUserDecisionForBeforeUnload override if any view (app) adds an event listener `beforeunload` (e.g. `window.addEventListener("beforeunload", beforeUnloadListener);`) and calls e.preventDefault(); when the event is fired. The platform override gets a list of all the views that have prevented the default close behavior and it can make a decision on what to do. Our module is an example of how you can plug in your own custom logic. We show a dialog to get confirmation on whether or not the view/page/window should close.
@@ -96,11 +91,7 @@
 - Included an example of the the requestStream endpoint by implementing an example source of notification data in the [client/src/modules/endpoint/example-notification-source](./client/src/modules/endpoint/example-notification-source/endpoint.ts)
 - Added an example of a lifecycle module that handles notifications coming from the notification source as well as notifications that have been sent to it. This shows how you can standardize some types of notification actions: raise-intent, launch-app, broadcast (option to broadcast on an app channel or user channel). This is just an example showing how you could expose an API to your content using an SDK approach using the Channel API or intents. This is a basic example and there are many more things to consider but it is intended as an example for a discussion around options. Documentation for this module has been provided here: [client/src/modules/lifecycle/example-notification-handler/README.md](./client/src/modules/lifecycle/example-notification-handler/README.md)
 - Update the interop broker override module pattern so that it is now passed a PlatformInteropBrokerHelpers object instead of the standard ModuleHelpers object. There are no additional functions at the moment but getApps returns all apps (even private ones) for the interop broker as it needs access to everything in order to perform intent resolution.
-<<<<<<< HEAD
 - Added example of supporting workspace and desktop browser (through openfin/core-web as part of OpenFin anywhere) to our contact and manager portal examples in public/common by importing the fin/fdc3 api if it is not available (will require being rendered in an OpenFin Web Layout: <https://github.com/built-on-openfin/web-starter/tree/web/v20.1.0>).
-=======
-- Added example of supporting workspace and desktop browser (through openfin/core-web as part of OpenFin anywhere) to our contact and manager portal examples in public/common by importing the fin/fdc3 api if it is not available (will require being rendered in an OpenFin Web Layout: <https://github.com/built-on-openfin/web-starter/tree/web/v20.0.0>).
->>>>>>> bcf29b10
 - More efficient validation of appIds associated with views/windows for faster interop based actions. The appId validation in our wps module (modules directory) has extracted into its own file and tests to ensure it continues to behave as expected across future updates have been added to the test directory.
 - Module Helpers now provide a getAnalyticsClient (it is marked as optional and the result could be undefined so it leaves the option for it to be denied to a module or removed). This client supports a ModuleAnalytic event which will have a source of Module assigned to it (you can still specify type and use the data property to provide additional module specific information). This data will be passed to the analyticProviders that receive the Workspace Analytic events. See [How to Configure Analytics](./docs/how-to-configure-analytics.md).
 - Added a cloud interop override module so that you can easily test out OpenFin's cloud interop offering. See [How To Add Cloud Interop To Your Interop Broker](./docs/how-to-add-cloud-interop-to-your-interop-broker.md).
