--- conflicted
+++ resolved
@@ -2,10 +2,7 @@
 
 ## v16
 
-<<<<<<< HEAD
-=======
 - Updated logic to handle current launchExternalProcess and downloadAppAsset support in the Mac RVM. In apps.ts we filter out native or app asset applications and if Snap is enabled then we log a warning and do not try to enable the Snap SDK.
->>>>>>> 90970d54
 - Updated endpoint types so that fetch endpoints keep mandatory options (it can't work without them) but module endpoints now have options marked as optional (as not all custom modules would need to pass settings). This ties in with the schema improvements below.
 - Added support for supporting intellisense for any manifest file called \*.manifest.fin.json or manifest.fin.json. The rules are any manifest in how-to/workspace-platform-starter will include the OpenFin manifest options as well as Workspace Platform Starter custom settings. Any manifest file in the other how-to examples will include the OpenFin manifest settings but not the custom settings that are specific to Workspace Platform Starter. The schema reference in the manifest has been dropped and schema settings are now picked up in the .vscode/settings.json file. Please open this repo at the root in VSCode so that you have access to all the how-tos and you have access to the settings for this repo.
 - Added support for reshow. If you click on the application icon/shortcut it will show you the components that have been configured to autoShow (see [how to customize the bootstrapping process](./docs/how-to-customize-the-bootstrapping-process.md)) if the application is already running.
@@ -46,8 +43,6 @@
 - InitOptions handlers now have the calling context passed to them, so they know if they were called from `launch` or already `running`
 - Added unit testing script `npm run test` tests can be found in ./test folder, for more information see [How to Test Your Platform Code](./docs/how-to-test-your-platform-code.md)
 - Added e2e testing script `npm run e2e` tests can be found in ./e2e folder, for more information see [How to Test Your Platform UI](./docs/how-to-test-your-platform-ui.md)
-<<<<<<< HEAD
-=======
 - BREAKING CHANGE: sharing has been moved to it's own provider, the `sharing` flag has been removed from `platformProvider` and `enabled` can be set in `shareProvider`
 - BREAKING CHANGE: share links are now of the form `shareType=<type>&payload=` instead of `shareId=<id>`
 - BREAKING CHANGE: share method has been removed from integration helpers, use shareClient in module helpers
@@ -57,7 +52,6 @@
 - Added sharing for pages moved into module
 - Added sharing for workspaces moved into module
 - Added example dummy share server for testing locally (stores in memory), to use update manifest.fin.json `https://workspace.openfin.co` references to `http://localhost:8080`
->>>>>>> 90970d54
 
 ## v15
 
