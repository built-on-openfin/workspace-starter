# Changelog

## v17.0.0

- Added support for dock submenus
- Added support for customizing the taskbar icon for the splash screen window
<<<<<<< HEAD
=======
- Added an example of navigating content using navigation controls. Enabled through default window options in the main [manifest.fin.json](./public/manifest.fin.json) and in our developer docs snapshot [developer.snapshot.fin.json](./public/common/snapshots/developer.snapshot.fin.json)
- Fixed an issue where the order of entries within dock would change when toggling between light and dark theme.
- Improved performance when switching themes
- Fixed an issue where the order of Workspace component entries within dock may change when toggling between light and dark theme.
- FDC3 2.0 Open improvement - You can now specify instance id if you wish to open an existing instance of an app and optionally pass it context.
- Add option to allow specific modules to get unrestricted notificationClients if they want to implement custom platform logic without importing notifications directly via the npm package. The notification client options in the notification provider now has a 'restricted' setting which can be set to false.
- Update Save Page As and Duplicate Page logic using the copyPage platform override introduced in 16.1. When a page is duplicated we generated a copy of the page but generate the instance id associated with a view's name while retaining the app Id (previously you would get a new randomly generated name for the app). If your app is a singleton then the name remains unique. So you will have two pages referencing the same instance. When you switch between them it will be displaying the same instance. However, please note if you move a page to a new window then the single instance view will move with it and leave the other page's layout (a single instance can only exist on one window if you need multiple instances then instanceMode should not be set to single). Duplicate view (view context menu) currently generates a new unlinked id for a view so if you do not want this behavior you can remove Duplicate View from the View Context Menu. Feedback on this behavior is of interest.
>>>>>>> 62f293e8

## v16.1.0

- Change storage mapper now removes additional defaults based on default window/page/view settings
- Change storage mapper applies default settings when hydrating from storage
- Added Example endpoint for page/workspace storage to server (not production code)
- Added Additional Monitor Awareness
  - Initial set of updates to improve the multi-monitor experience.
  - Extracted Window Positioning Strategy logic from Platform Override to the utils-position.ts file so that it can be used/called from more than one place.
  - Improved launch preferences so that top and left can now be specified as part of the bounds.
  - Improved launch preferences by extending appProvider so that you can specify default updatable preferences that should apply across applications (Caution. Preferences such as url should remain app specific).
  - Dock now takes monitor into account when launching apps using the app entry type or launch-view action or favorites menu option (module). This only applies to views and windows (not snapshots or other types of app).
  - Interop Broker now takes into account who raised the intent/fdc3.open request when launching a view/window in response (it will position it on the same monitor as the requesting app if possible using the window positioning strategy)
- Removed the quote and emoji integration code and dependencies, examples of how they are implemented can be seen in the customize-home-templates example
- Removed the deprecated dock config for `buttons` and `apps`
- Added theming support for the new multi state icon urls for browser buttons
- Added additional FDC3 support so that [context metadata](https://fdc3.finos.org/docs/api/ref/Metadata#contextmetadata) is passed when context is broadcast, an intent is raised or fdc3.open is used. This can be used with fdc3.getInfo to see if the context you received was sent from your app.
- Updated example call app so that it logs the new context metadata when an intent is raised or context received. Added context support to the call app. Updated the example participant history app so that it console logs the context metadata received.
- Added UnsavedPagePromptStrategy support to the browserProvider. This takes advantage of the enhancement in Workspace 16.1 to decide whether or not the page should prompt the user if it has unsaved changes (in the platform override: handleSaveModalOnPageClose). The options are:
  - "default" - use the default platform behavior
  - "skip-untitled" - any page that hasn't been assigned a title shouldn't prompt the user to save unsaved changes.
  - "never" - you never want workspace to show a prompt. Unsaved changes will be lost if the user doesn't save before closing.
- Added better support for firing intents at .NET apps and updated the sample winform application.
- Native applications now use an appId for the UUID (if the uuid is not provided) and instanceId (if provided)
- Support for replacing two tokens if specified in native app (external or app asset) command line args: {OF-PLAT-UUID} will be replaced with the UUID of the platform that launched the native app (useful if you want to validate that it is an expected UUID you are allowed to connect to) and {OF-EXT-UUID} which will pass the UUID we launched your external application with.
- Updated the Winform Interop Example to be an updated copy that can auto connect if passed command line arguments and now supports raising more intents (ViewContact, ViewInstrument, ViewNews) and well as listening to those intents. A logging view has also been added.
- BREAKING CHANGE: manifest.fin.json was the only manifest without a security realm specified. This has been updated but may result in saved data being lost when developing locally. We recommend a security realm to isolate your platform from others and so decided to apply it here as well.
- Fixed - when launching multiple instances of an inline app asset it is possible to try and re-download an app asset that has just been downloaded or exists. We now fetch the app asset info to see if the platform already has the app asset and if it is the required version.
- Added util getCommandLineArgs to extract multiple command line arguments from a string into an array. Snap accepts an array of arguments and app assets and external apps take a string as an args parameter. This lets you specify arguments that cover scenarios where snap is disabled and enabled. Added tests to verify getCommandLineArgs behavior.
- Updated identity returned when launching a native app or app asset (either normally or through snap). The UUID is the app id if the app has been marked as instanceMode = "single" otherwise the uuid is appId/guid (guid being an instanceId). The name is the same as the UUID (as name is not specified in app asset/external process options). If your app supports having multiple instances and it registers intent handlers then we recommend passing the created UUID for your app instance using {OF-EXT-UUD} as part of the command line args so that the uuid can be used when you connect to the OpenFin runtime. When you then connect to the workspace platform interop broker (as the platform will be waiting on that connection to fire an intent against it) it will use the expected UUID as it's connection id.
- Update developer composite menu to use the Close menu option instead of Print as the positioning hook. Add Copy Url to the developer view context menu options.
- FIX: Home Queries are now debounced from home but there existed a condition where a previous queries response came in after the last queries results. This could result in unexpected results being shown in Home.

## v16

- Update the applyWorkspace override so that the following applySnapshot options are applied: closeExistingWindows: false, closeSnapshotWindows: true
- Updated logic to handle current launchExternalProcess and downloadAppAsset support in the Mac RVM. In apps.ts we filter out native or app asset applications and if Snap is enabled then we log a warning and do not try to enable the Snap SDK.
- Updated endpoint types so that fetch endpoints keep mandatory options (it can't work without them) but module endpoints now have options marked as optional (as not all custom modules would need to pass settings). This ties in with the schema improvements below.
- Added support for supporting intellisense for any manifest file called \*.manifest.fin.json or manifest.fin.json. The rules are any manifest in how-to/workspace-platform-starter will include the OpenFin manifest options as well as Workspace Platform Starter custom settings. Any manifest file in the other how-to examples will include the OpenFin manifest settings but not the custom settings that are specific to Workspace Platform Starter. The schema reference in the manifest has been dropped and schema settings are now picked up in the .vscode/settings.json file. Please open this repo at the root in VSCode so that you have access to all the how-tos and you have access to the settings for this repo.
- Added support for reshow. If you click on the application icon/shortcut it will show you the components that have been configured to autoShow (see [how to customize the bootstrapping process](./docs/how-to-customize-the-bootstrapping-process.md)) if the application is already running.
- Docs - Added a document showing [How To Add A Service](./docs/how-to-add-a-service.md)
- Improved launchPreference so that now args for a native app (app asset or external) can be specified via launchPreference. Launch preference can also be configured to allow args to be specified dynamically when the launch request is made. Please see [how to define app launch preference](./docs/how-to-define-app-launch-preference.md).
- Improved launchPreference so additional options such as url, interop, customData can be specified. Modules can now pass a launchPreference when launching an app by appId. They can see if the app supports being updated by getting the app by id and checking for the updatable setting under launchPreference.options. Only inline-view/view and inline-window/window support updatable launch preferences. Please see [how to define app launch preference](./docs/how-to-define-app-launch-preference.md).
- Added support for Snap, enable by setting `customSettings.snapProvider.enabled` to true. Configure the `customSettings.snapProvider.serverAssetInfo` to point to the `SNAP_ASSET_URL`. Enable the Snap debugging window by setting `customSettings.snapProvider.showDebugWindow` to true.
- Added new module type `content-creation`, these modules can be used to define content creation rules and handle the associated events. Modules are added in `customSettings.contentCreationProvider` section in manifest.
- Added example content creation module which interrogates the `features` property from `window.open` to determine where to place a view in relation to where it was launched from. An example app `Content Creation Example` demonstrates this in use.
- Added CustomActionCallerType enum to actions-shapes, use these in preference to the workspace-platform CustomActionCallerType type to avoid importing the whole npm package into your modules.
- Change moved pin/unpin/move-view/move-window actions in to module, make sure the following config is in your manifest so this functionality is still available

```json
{
   "customSettings": {
      "actionsProvider": {
         "modules": [
            ...
            {
               "id": "window-platform",
               "icon": "http://localhost:8080/favicon.ico",
               "title": "Window Platform Actions",
               "description": "Window Platform Actions",
               "enabled": true,
               "url": "http://localhost:8080/js/modules/actions/window-platform.bundle.js"
            }
         ]
      }
   }
}
```

- Fixed async filters so they don't replace the current filters
- Added a home searching panel when querying, and debounced requests
- Improved the Home UI experience so that it does not appear to bounce when typing search requests
- Improved platform now starts correctly when no customSettings are provided in manifest
- Fixed dock shows correct workspace buttons to match those configured when restoring from saved config
- InitOptions handlers now have the calling context passed to them, so they know if they were called from `launch` or already `running`
- Added unit testing script `npm run test` tests can be found in ./test folder, for more information see [How to Test Your Platform Code](./docs/how-to-test-your-platform-code.md)
- Added e2e testing script `npm run e2e` tests can be found in ./e2e folder, for more information see [How to Test Your Platform UI](./docs/how-to-test-your-platform-ui.md)
- BREAKING CHANGE: sharing has been moved to it's own provider, the `sharing` flag has been removed from `platformProvider` and `enabled` can be set in `shareProvider`
- BREAKING CHANGE: share links are now of the form `shareType=<type>&payload=` instead of `shareId=<id>`
- BREAKING CHANGE: share method has been removed from integration helpers, use shareClient in module helpers
- Added Share provider which allows modules to plugin their own share options.
- Added Share client to module helpers for performing share operations.
- Added Dialog client to module helpers to provide a simple way to show confirmation dialogs.
- Added sharing for pages moved into module
- Added sharing for workspaces moved into module
- Added example dummy share server for testing locally (stores in memory), to use update manifest.fin.json `https://workspace.openfin.co` references to `http://localhost:8080`
- Fixed Interop Broker client registration helper logic to ensure that a connectionUrl has a value. Empty strings were resulting in native apps being identified as supporting FDC3 2.0 instead of interop.

## v15

- BREAKING CHANGE: BrowserProvider windowOptions. A number of versions ago we indicated that you should use defaultWindowOptions in the BrowserProvider configuration instead of the old windowOptions setting. We have removed the type from the schema and type and we have updated the main manifest to use defaultWindowOptions(like we did in our other examples as seen in settings.json). Please update your manifest/settings (we will maintain support for window options for the browser configuration for this release but then that backwards compatibility will be removed).
- BREAKING CHANGE: `ModuleHelpers launchPage` helper function now takes a pageId (and it has to be a valid pageId) instead of asking modules to get the platform, use the storage apis and then send a page. This reduces code and also ensures that only valid pages are launched.
- BREAKING CHANGE: The theming methods in module helpers have been encapsulated inside a class returned by the `getThemeClient` method, the old methods `getCurrentThemeId`, `getCurrentIconFolder`, `getCurrentPalette`and `getCurrentColorSchemeMode` have been removed but equivalent functions are available by using `getThemeClient`.
- BREAKING CHANGE: Change ModuleHelpers `condition` method has been encapsulated into a `conditionsClient` retrieved using `getConditionsClient`
- BREAKING CHANGE: Integration preferences endpoint payloads now include the platform and metadata properties, the response should include the preference properties in the `payload` object
- Added conditionsClient has `changed` method which can notify the platform a condition has changed, a lifecycle event `condition-changed` will be raised
- Added [Notification Support](./docs/how-to-use-notifications.md) to the platform. You now have a helper getNotificationClient function that returns a notification client to modules and there are rules around whether a module can have this capability and if you wish to isolate notifications between modules.
- Added an example lifecycle module ExampleNotificationService ([see README.md](./client/src/modules/lifecycle/example-notification-service/README.md)) to the modules folder and added it (enabled:false) to the lifecycleProvider section of the main manifest ([manifest.fin.json](./public/manifest.fin.json)).
- Updated the way the [notification.ts](./client/src/framework/workspace/notifications.ts) registers against the workspace notification center (The notification center is no longer automatically started and that now happens upon registration which resulted removing the check to see if the notification center was running before registering).
- Added fdc3 approach to fdc3.open to the interop broker.
- Change: Default fdc3.open approach has moved from opinionated intent based approach to fdc3 standard based approach. platformProvider interop setting now has openOptions where you can specify openStrategy. Set it to 'intent' if you want the opinionated behavior back.
- Added improvements to the Interop Broker to improve support for FDC3 2.0 conformance.
- Window Positioning Strategy - Added additional defensive coding for instances where windows may be opened and closed quickly asynchronously (e.g. during automation testing). This additional defensiveness is for situations where a reference to a window may no longer exist if it was closed before the check for whether the window is showing or what it's current bounds are.
- Window Positioning Strategy - Added the option to turn window positioning strategy completely off if it is not required e.g. automation testing via the disableWindowPositioningStrategy in the browserProvider settings.
- Added favorites support for Workspaces
- Added favorites support for Pages
- Change Favorites icons are theme aware
- Change Favorites menu has option `menuStyle` to switch between `native` and `custom`
- Fixed Pages and Workspace not appearing in home results as soon as they are created
- Fixed Apps template not updating text color on theme-changed
- Added module helpers `launchWorkspace` method
- Added Native popup menus now support separators, icons
- Added Custom popup menus now support separators, disabled, submenu, checkbox, aria labelling and off-screen positioning
- Added Dock re-ordering is now enabled by default (it can be disabled by setting `dockProvider.disableUserRearrangement` to true)
- Added Dock provider entries now require an `id` field so that they can be identified when re-ordering is enabled
- Added Dock supports endpoints for storage of their config `dock-get` and `dock-set`, if you provide your own endpoints you must handle the adding/removing/ordering of buttons based on the available buttons
- Added ability to specify a preference for a custom view or window height and width for an app through a new setting called launchPreference that can be added to an app definition (this metadata could be used for other types of app in the future but right now only views and classic windows are supported).
- Added ability to specify whether the launched view/window should be autoCentered when launched via the launchPreference setting that can be added to an app definition.
- Added ability to specify a custom Platform API window should be used for a view/inline-view instead of the default browser window through the options setting of launchPreference which can be added to an app definition. The ability to support Platform API Windows and Browser windows was added to v15 of the @openfin/workspace-platform package.
- Updated [how-to-define-apps.md](./docs/how-to-define-apps.md), [how-to-define-apps-fdc3-1-2.md](./docs/how-to-define-apps-fdc3-1-2.md) and [how-to-define-apps-fdc3-2-0.md](./docs/how-to-define-apps-fdc3-2-0.md) to reflect the new launchPreference option.
- Change Platform override for `openGlobalContextMenu` can be configured to use the custom popup menus by setting `browserProvider.menuOptions.style.globalMenu` to `native` or `custom`
- Change Platform override for `openViewTabContextMenu` can be configured to use the custom popup menus by setting `browserProvider.menuOptions.style.viewMenu` to `native` or `custom`
- Change Platform override for `openPageTabContextMenu` can be configured to use the custom popup menus by setting `browserProvider.menuOptions.style.pageMenu` to `native` or `custom`
- Updated launchPreferences to provide a wider range of host options for views. Updated example platform api page to read the title from workspace platform title.
- New Feature - Updated the page composite module so that you can enable an [init options](./client/src/modules/composite/pages/init-options.ts) module that lets you launch a specific page using init params. Example fins link: fin://localhost:8080/manifest.fin.json?$$action=show-page&$$payload=eyAicGFnZUlkIjogImIwY2UxNTg3LTM2ZDAtNGRlZC05ZGU3LTlmNmQyYjc1OGYyNyIgfQ== the payload is a base64 encoded string of { "pageId": "the-id-of-the-page" }
- New Feature - Added a new init module example: launch-workspace so that you can enable an [init options](./client/src/modules/init-options/launch-workspace/init-options.ts) module that lets you launch a specific workspace using init params. Example fins link: fin://localhost:8080/manifest.fin.json?$$action=launch-workspace&$$payload=eyAid29ya3NwYWNlSWQiOiAidGhlLWlkLW9mLXRoZS13b3Jrc3BhY2UiIH0= the payload is a base64 encoded string of { "workspaceId": "the-id-of-the-workspace" }
- Added MenusProvider.popupMenuStyle which sets a global style for popup menus which can be inherited by other components, default to `platform`, but can also be `native` or `custom`
- Added ModuleHelpers now contain MenuClient which can be use to show a popup menu or get the global setting for menu style
- Added Workspaces menu in custom menu module, visibility is disabled by default on the dock
- Added platform action `popup-menu` which can be passed menu options in the payload to display a context menu, it then call the platform action for the result.
- Added ModuleHelpers now contain getEndpointClient. This will give module developers access to endpoints so that useful endpoints can be exposed to teams building modules. Whether the endpoint client is made available to a module and which endpoints are accessible is controlled by the platform owner. See [How to define endpoints](./docs/how-to-define-endpoints.md)
- New Feature - The intent picker now tries to appear in the center of the monitor from where the intent was raised (rather than always showing up on the main monitor).
- Fix - Fixed the basic intent picker that wasn't working correctly.
- Added Tray menu can now use the custom popup menus, will use the global popupMenuStyle but can be overridden by the `trayProvider.popupMenuStyle`
- Updated interopbroker to break out some logic into sub classes in a broker folder. Also removed functions that were not being overridden.
- Removed interop related functions from [apps.ts](./client/src/framework/apps.ts) to [app-intent-helper.ts](./client/src/framework/platform/broker/app-intent-helper.ts) as part of the interopbroker tidy.
- Added support for app providers or platform owners to specify their own endpoint to handle the fetching of manifests (when a url is specified as a source for an app's manifest e.g. view options, window options, snapshot etc instead of the inline equivalent). [launch.ts](./client/src/framework/launch.ts) will now check the following when passed a manifest url:
  - Is there a app specific endpoint available? E.g. if a view app has an id of `my-view-app` then we check for `manifest-get-my-view-app`. If the endpoint exists then we will call the request/response function against that endpoint and pass { url: string; appId: string} as the request. If you are using a fetch endpoint type instead of a custom module and the url is not specified we use the passed manifest url.
  - Is there a platform specific endpoint available - `manifest-get` is specified. This gives platform owners the option of providing a hook where they want to manage the fetching of manifests for their platform. If you are using a fetch endpoint type instead of a custom module and the url is not specified we use the passed manifest url.
  - If none of the above endpoints exist we fall back to the default `await fetch(manifestUrl)` behavior.
  - Added example of how to enable/disable console logging of built in interop broker messages to manifests.
  - Added extra check of view/window title when building a list of intent handler instances.
- Encourage the use of the initOptionsProvider for loading content into the platform.
- Change `getPlatform` moved from IntegrationsHelpers to ModulesHelpers
- Change `launchSnapshot` moved from IntegrationsHelpers to ModulesHelpers
- Change `launchView` moved from IntegrationsHelpers to ModulesHelpers
- Added platform override for `applyWorkspace` which triggers the `workspace-changed` lifecycle event
- Added Dock monitors the `conditions-changed` and refreshes its contents if the condition was used
- Added url property to splashScreenProvider so you can provide your own custom location for the html content
- Change splash screen progress updates are sent using channels so they work cross domain
- Update applyWorkspace logic so that you are not prompted on whether you wish to save changes if you have never loaded a workspace (you just started a session), and you have not got any windows open that would be included in a snapshot and would be lost.

## v14

- Added customizable splash screen (splashScreenProvider in settings)
- Apps are refreshed based on the cache interval, if they change then the lifecycle event `apps-changed` is fired
- Dock component subscribes to `apps-changed` lifecycle event and updates any dock based on their tagged apps
- LaunchPage helper logic centralized for home, menus, dynamic dock and share
- LaunchPage helper will always activate page if it already exists, unless `createCopyIfExists` is set
- Added dynamic dock menu module which shows pages, this example module demonstrates how to use the `showPopupWindow` API
- Added additional option for integration getSearchEntries `isSuggestion` to notify when the query was from a suggestion
- Composite module for pages the `page-show` action has been removed, as this is now handled by the centralized launchPage logic
- Composite module for pages now sorts the page name in the menu
- BREAKING CHANGE: LaunchPage helper second parameter has changed from bounds to options containing bounds
- Fix If the manifest comes from the same hostname as the provider.html/shell.html (the main entry page for the platform) then it is an acceptable host. If the manifest is coming from a different host then the manifest-hosts.json file needs to include it.
- Fix: Composite Windows Module update. The Show All Windows, Hide All Windows, Hide Other Windows function update. From v32 of the OpenFin runtime the window isShowing() function returns true if it is on a desktop but false if a window is minimized (for consistency with Electron's approach). This means that our check to see if there are windows to minimize or show in the main browser menu and dock window needs to check isShowing() and if it isn't showing it checks the window state to see if it is minimized. Other places where isShowing is used (broker for taking screenshots of a window/view for an intent instance picker) and the platform override for places launched windows work against currently visible windows (so minimized and hidden windows should not be considered).
- Added: OIDC Auth provider example module
- Fixed: Auth modules initialized only if at least one is enabled
- Fixed: When Toolbar buttons in browserProvider are undefined we maintain this state instead of returning empty array, so that default platform buttons are used.
- Added framework support for the concept of favorites. The introduction of a favoriteProvider has been added to the settings which let you specify settings that aid in support of favorites (if not provided it is assumed that favorites is not enabled for the platform). This provider needs 4 endpoints to be defined: favorite-list, favorite-get, favorite-set and favorite-remove. The generated favorite shapes type provides types starting with Endpoint to help build the endpoint module and know the expected shape.
- Added appProviderOptions `cacheRetrievalStrategy`, defaults to `on-demand`
  - `on-demand` validates/updates the cache every time the list of apps is requested (will reduce requests to app endpoints when app is idle)
  - `interval` validates/updates the cache on a timer based on the cache duration (will make more requests to app endpoints)
- Added trayProvider which will show a tray icon, lets you customize the icon, activation button and menu entries
- Added an example endpoint module: favorites-local-storage with a README showing how it can be wired up if you wanted to looking at using he favoriteClient from a module you are building.
- Added apps in Home can now be favorited, you can see all your favorite apps with the `/fav` command
- Added Store also supports the favorites functionality with secondary app buttons, this can be disabled for store by setting `StorefrontProviderOptions.favoritesEnabled` to false
- Added Favorites conditions for `favorites`, `favorites-app`, `favorites-workspace`, `favorites-page`, `favorites-query`
- Added dock buttons now support conditions to determine if they should be shown
- Added example favorites actions module which shows a popup menu
- Fixed checking condition triggered exception when condition did not exist
- Added Module helpers showPopupMenu for common functionality
- Added conditions now support passing `callerType`and `context`
- Added `include-in-snapshot` composite module which has both actions and conditions to display browser toolbar buttons which can control if a window is included in a snapshot, disabled by default
- FUTURE BREAKING CHANGE `apps` and `buttons` in the dock config have been deprecated and replaced with `entries` which can contain the combined data from the old properties, the old properties will be read for now.
- Change Auth `logged-in` and lifecycle `auth-logged-in` events are now passed the logged in user, if you don't want this to be passed set `authProvider.includeLoggedInUserInfo` to false
- Change Lifecycle events can now be lazy subscribed so a late subscriber will get called with the last payload
- Change Auth `logged-in` events can now be lazy subscribed so a late subscriber when you are already logged in will still receive the current user
- Change Splash screen will now not show if `platform.preventQuitOnLastWindowClosed` is not set as closing the splash screen will exit the platform, a warning will be logged in this scenario
- Added extra check of view/window title when building a list of intent handler instances.
- Encourage the use of the initOptionsProvider for loading content into the platform.

## v13.1

- BREAKING CHANGE: Removed the logic that supported saving page window bounds into local storage or a defined endpoint (so if you created custom endpoints for saving this information please note that it is now in the page data). This was used when saving a page or sharing a page. It now uses the new customData property on the PageObject to append windowBounds. We also now capture the page bounds when Save Page AND Save Page As is called.
- Added baseScore to integration modules to help with ordering of results, integration should use this value for the score property of results they return
- Added support for OpenFin Workspace's Microsoft Low Code Integration (see [How To Setup Low Code Integrations](./docs/how-to-setup-low-code-integrations.md))
- Fetch endpoints substitute url params for all http verbs
- Fetch endpoints now support DELETE, PUT and PATCH http verbs
- Page and Workspace storage using custom endpoints now reduces the JSON stored to just the essential data
- Platform Provider has additional `disableStorageMapping` flag which disables the above mapping
- BREAKING CHANGE: Page and Workspace storage now separates the endpoints for getting all the entries `-list` and a single entry `-get`
- Page and Workspace requests now include the platform uuid in the request
- BREAKING CHANGE: Page and Workspace requests now include additional metadata in the request
- BREAKING CHANGE: Local storage endpoint module has been updated to accommodate the above change
- Endpoint fetch requests now add the `Content-Type` and `Accept` headers with `application/json`
- Added a common example app - Framed App in [common/views/frame](./public/common/views/frame/README.md). Which gives an example of loading a iframed app as if it was a view and using the sandboxing and API restrictions while showing communication between the view and the frame.

## v13

- Renamed application to Workspace Platform Starter (WPS)
- Enabled strict mode
- Added JSDoc Linting
- App definition instanceMode extension. New options added: "new" (new means a new instance will be created if an intent is raised and the app specified but no instance id even if there are existing instances. The intent picker will also not show instances as the app provider has indicated they want to just launch a new instance).
- If you app meta data indicates it supports the intent "OpenApp" and therefore fdc3.open then a new instance will be created if fdc3.open is called unless your app instance mode is "single". This is regardless of setting "multi" or "new" in instanceMode. If the intent "OpenApp" is called directly (not through fdc3.open) and your instanceMode is "multi" then it will prompt the user (through the intent resolver) to pick an instance or launch a new instance.

## v12.6

- BREAKING CHANGE (unless you update your manifest): Decoupled home from App logic. Home supported searching for apps plus an array of configurable integrations. If you didn't like the implementation with regards to how apps were filtered or searched and rendered then you didn't have a choice. This update means that our app support is now a module that can be configured in the integration provider (to maintain existing behavior or let you plug in your own). If you don't want app support simply don't add our app module or your own. This gives more flexibility.
- Added ability to set more settings for the Home Provider (this aligns with the settings you would specify if doing it through code).
- Added more logging in platform override when it comes to saving, deleting and fetching workspaces and pages and fixed an issue where a lifecycle event wouldn't have fired if you have had custom storage via endpoints.
- Updated workspace and page integration modules to specify the id of the module definition as the providerId to ensure they do not get out of sync (which was a danger if it was hardcoded).
- Added ability to specify defaultWindowOptions (this replaces windowOptions and offers the full workspace options. We have maintained backwards compatibility if you have windowOptions specified.), defaultPageOptions and defaultViewOptions in the browserProvider
- Added option of specifying whether you want the default Global, Page, or View Menu options included when you specify menu options in the browser provider (this is through browserProvider.menuOptions.includeDefaults)
- Added optional function launchApp to the default module helpers so that modules that need to can launch an app that is listed in the directory (this feature allows the launching of apps without enabling the passing of an app Object)
- Added new example init module that supports the launching of an app by id and enabled it in manifest.fin.json and settings.json e.g. launching call-app = fin://localhost:8080/manifest.fin.json?$$action=launch-app&$$payload=eyAiYXBwSWQiOiAiY2FsbC1hcHAiIH0= the payload is a base64 encoded string of an object that specifies appId.
- Removed appAssetTag from appProvider and added support for two more manifest types. appasset - you have defined an app asset in your manifest and the manifest part of the app definition represents the alias. inline-appasset - you put the app asset definition as the manifest instead of putting it into appAssets in your manifest (so that it can be service and user driven). Also added additional error handling and logging to external and inline-external manifest support.
- Added support for two new composite modules: pages and windows. They contain action and menu implementations. The modules have been added to the manifest and settings.json to show how they can be configured. They show up in the main browser menu and two of the window management options are referenced in the dock. The two modules provide the following actions: page-open, page-show, page-delete, window-show-all, window-hide-all, window-hide-others. The workspace platform starter MenuEntry type has been updated to extend the MenuItemTemplate so that icon's can be specified and sub menus can be specified for a menu entry.
- Added default window positioning strategy for browser windows, which cascades them offset from the previous one
- FDC3 v2 packages no longer in beta, updated to 2.0.1
- Classic window apps are now launched via platform.createWindow instead of fin.Window.create. This allows consistent rules by default and takes advantage of our new offset window behavior.
- Updated npm generate-schema command to generate additional schemas for the platform apps array, view manifests, window manifests and snapshots. Updated the vscode settings to support schema mapping for apps.json, \*.apps.fin.json (array of platform apps), \*.view.fin.json (view manifests), \*.window.fin.json (window manifests), \*.snapshot.fin.json (snapshots) and updated the existing json files to follow this naming convention. This will give you helpful intellisense when editing existing json files or creating new ones.

## v12

- Initial update to interop broker to support fdc3 2.0
- Additional intent picker that is the new default that supports instances
- Support for instanceMode in an app definition to say whether the instance picker should present a single app option or show multiple instances via instanceMode: "single" or "multi"
- Updated images for contact related samples and updated them to set page title as context comes in
- Updated call app to support fdc3 2.0 and initially return the passed context as a getResult return object.
- Updated references to tools for fdc3 2.0 help (intent and context).
- Added a bring to front function when intents are fired at a specific view/window
- Add support for indicating an app has a preference for a single instance (for views/window right now) by setting instanceMode: "single" against an app.
- A new layout helper is added to the getting started window and there is a layout entry in the common apps.json as well
- Added default support for fdc3 1.2 and 2.0 app directory structures and added examples into the public folder.
- Added intellisense to the json files for fdc3 1.2 and 2.0 apps
- dropped the fdc3 app module used for mapping as it is now built into workspace-platform-starter
- broke out the fdc3 tools into different json files.
- Updated the broker to return results in expected format based on whether the view is set to fdc3 1.2 or 2.0
- Workspace platform starter supports interop api, fdc3 1.2 and fdc3 2.0 apps and directory structures.
- autostart is available as an app setting. This can be used if you need an application to start straight after the bootstrapping process. This may be a headless window (that might be needed to provide services to views), a native app that works with the platform and should be auto launched or it could be the launching of another OpenFin app that is required. If this applications need to be launched but shouldn't be visible in home, store or dock then set the app private property to true.
- autostart of apps can be disabled at the platform level by setting the autostartApps bootstrap provider setting to false.
- headlessProvider has been removed from customized. This provider allowed the setting of windows that should be launched after the bootstrapping process. It could be used by content providers to have a headless window launched but meant there were two ways of defining
  content provider related apps. This has been removed because now it can be achieved by defining an app entry (e.g. a manifest type of inline-window or window) with private and autostart set to true.
- Support for a new manifest type has been added (after feedback). We now support inline-snapshot as well as snapshot. We already have inline-view, inline-window and inline-external alongside view, window and external so inline-snapshot was the only one missing and people have found it useful and added it themselves. It is now available in customize to remove the need to add it yourself.

## v11

- Added default secondary buttons config for store

## v10

- Added support for new themes format with light and dark schemes
  - toolbar button icons should now use `{theme}` and `{scheme}` substitution in icon url instead of `themes` property
  - dock button icons can also use the `{theme}` and `{scheme}` syntax
  - added `theme-changed` life cycle event
- Added example of using setSearchQuery API for home integration
- Use Notifications now uses Show/Hide APIs instead of toggle
- Shim randomUUID so that it can be used in non secure contexts
- Added ability to restrict who can connect to your broker and the ability to specify how a payload is validated (which endpoint to use). See [how to manage connections to your platform](./docs/how-to-manage-connections-to-your-platform.md).
- Added ability to collect analytic events generated by the workspace and workspace platform through configuration. See [how to configure analytics](./docs/how-to-configure-analytics.md)
- Added example of splitting initial auth into a shell that only has required logic (in case you want access to the main provider bundle limited until authentication has been performed). The fourth manifest provides an example of this.
- Added example of extending the App definition in order to keep compatibility with Workspace components while also proving data specific to a platform implementation. App definition now has an optional private setting. When set to true the app will no longer show up in Home, Store or Dock but can still be launched via fdc3/interop.
- Add source filter to home with Apps, Pages, Workspaces and integration modules
- Added opinionated support for fdc3.open (see [How To Add Open Support To Your App](./docs/how-to-add-open-support-to-your-app.md))
- Updated example auth to give an example of how workspace can present entitled based data by letting you pick from two users and each user has a role (developer or sales) and the developer role has an apps feed that consists of developer related apps and has menu options that help developers (inspect view, window, platform etc) where as the sales role keeps the demo apps but filters out developer related menu options and apps. **npm run secondclient** will run the demo.
- Moved the create app definition action logic from the app definition module (which has been deleted) into a developer action module which also has inspect menu actions.
- Added ability to specify a minimum and/or maximum version for something your platform depends on (see [How To Add Version Support](./docs/how-to-add-versioning-support.md))
- Moved the workspaces home logic into the Workspaces integration provider
- Moved the pages home logic into the Pages integration provider
- Removed `enableWorkspaceIntegration` from `homeProvider`, enable/disable the Workspaces integration instead
- Removed `enablePageIntegration` from `homeProvider`, enable/disable the Pages integration instead
- Added Automation Testing examples
- Added option of modules receiving a getInteropClient function if they are allowed. Added pattern that a module should listen for the after bootstrap lifecycle event before trying to get an interop client. Added an example to the dev module in modules/composite/developer. There is an analytics implementation that publishes events to an interop/fdc3 channel. This is for dev purposes so you can easily listen to a stream of the events and build a UI (it complements the console analytics module we have). It is only enabled in manifest.fin.json.
- Added intent support for manifest type: inline-window and window. These can now be intent targets. Specifying the name of the window means only a single window will be launched as the intent target.
- Only lookup and use intent target if it isn't undefined, null or an empty string
- Added lifecycle events for `workspace-changed` and `page-changed` so the integrations such as workspace and pages can keep in sync with actual data

## v9.2

- Added `dev` npm script which live build and reloads code for workspace-platform-starter sample
- Added `dispatchFocusEvents: true` to Home provider so integrations should handle `result.action.trigger === "user-action"` to activate entries

## v9.1

- Removed `GETALL` from endpoints to make it behave more like REST, instead use `GET` without an `id` which returns the whole object, not as an array, but as a keyed object
- Add initOptions lifecycle property which defaults to `after-bootstrap`, but has an alternative value of `after-auth`
- Change - headless windows initialization to be towards the end of the bootstrapper instead of before the platform is initialized (allowing windows to be launched after workspace registration is successful).
- Added - an extra check to the fdc3 1.2 mapper to check to see if tags are passed (not part of the 1.2 spec but if they exist they should be used) and if no tags are passed we then use the manifest type as a tag.

## v9

- Added - Lifecycle modules with standard hooks of `after-bootstrap`, `before-quit`
- Added - Condition modules
- Change - Menu entries use `conditions` to determine visibility
- Change - The `sharing` option has been moved from `bootstrapProvider` to `platformProvider` in `customSettings`
- Change - The `conditions.isAuthenticationEnabled` flag has changed to `conditions: ["authenticated"]`
- Added - The toolbar buttons can be enabled/disabled with conditions
- Change - Code folders have been rationalized into `framework\platform`, `framework\shapes`, `framework\workspace`
- Added - `bootstrapProvider.autoShow` now has `none` option to not launch any of the standard components, can be used if you want to hook the life-cycle event if `after-bootstrap` and show you own view
- Fixed - Menu entry incorrectly positioned elements marked as `before`
- Fixed - Modules with multiple entry points correctly handle separate configurations
- Removed - Browser page bound storage no longer has a fallback if the storage endpoint is not configured
- Fixed - Platform overrides quit behavior if called during a snapshot load
- Change - Authentication example uses RegExp match for `authenticatedUrl` instead of exact match
- Fixed - Authentication example used correct `logoutUrl` when determining if it can call logout
- Change - Example modules reference the types using a local namespace `workspace-platform-starter` instead of relative paths
- Added - `package.json` has additional script command `generate-types` which can be used to generate a folder of TypeScript type definitions `.d.ts` files for the shapes, the types can imported when building modules instead of needing to reference the framework directly<|MERGE_RESOLUTION|>--- conflicted
+++ resolved
@@ -4,8 +4,6 @@
 
 - Added support for dock submenus
 - Added support for customizing the taskbar icon for the splash screen window
-<<<<<<< HEAD
-=======
 - Added an example of navigating content using navigation controls. Enabled through default window options in the main [manifest.fin.json](./public/manifest.fin.json) and in our developer docs snapshot [developer.snapshot.fin.json](./public/common/snapshots/developer.snapshot.fin.json)
 - Fixed an issue where the order of entries within dock would change when toggling between light and dark theme.
 - Improved performance when switching themes
@@ -13,7 +11,6 @@
 - FDC3 2.0 Open improvement - You can now specify instance id if you wish to open an existing instance of an app and optionally pass it context.
 - Add option to allow specific modules to get unrestricted notificationClients if they want to implement custom platform logic without importing notifications directly via the npm package. The notification client options in the notification provider now has a 'restricted' setting which can be set to false.
 - Update Save Page As and Duplicate Page logic using the copyPage platform override introduced in 16.1. When a page is duplicated we generated a copy of the page but generate the instance id associated with a view's name while retaining the app Id (previously you would get a new randomly generated name for the app). If your app is a singleton then the name remains unique. So you will have two pages referencing the same instance. When you switch between them it will be displaying the same instance. However, please note if you move a page to a new window then the single instance view will move with it and leave the other page's layout (a single instance can only exist on one window if you need multiple instances then instanceMode should not be set to single). Duplicate view (view context menu) currently generates a new unlinked id for a view so if you do not want this behavior you can remove Duplicate View from the View Context Menu. Feedback on this behavior is of interest.
->>>>>>> 62f293e8
 
 ## v16.1.0
 
