--- conflicted
+++ resolved
@@ -54,16 +54,13 @@
   - Added example of how to enable/disable console logging of built in interop broker messages to manifests.
   - Added extra check of view/window title when building a list of intent handler instances.
 - Encourage the use of the initOptionsProvider for loading content into the platform.
-<<<<<<< HEAD
 - Change `getPlatform` moved from IntegrationsHelpers to ModulesHelpers
 - Change `launchSnapshot` moved from IntegrationsHelpers to ModulesHelpers
 - Change `launchView` moved from IntegrationsHelpers to ModulesHelpers
 - Added platform override for `applyWorkspace` which triggers the `workspace-changed` lifecycle event
 - Added Dock monitors the `conditions-changed` and refreshes its contents if the condition was used
-=======
 - Added url property to splashScreenProvider so you can provide your own custom location for the html content
 - Change splash screen progress updates are sent using channels so they work cross domain
->>>>>>> 3bb378b0
 
 ## v14
 
