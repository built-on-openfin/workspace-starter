# Changelog

## v15

- BREAKING CHANGE: BrowserProvider windowOptions. A number of versions ago we indicated that you should use defaultWindowOptions in the BrowserProvider configuration instead of the old windowOptions setting. We have removed the type from the schema and type and we have updated the main manifest to use defaultWindowOptions(like we did in our other examples as seen in settings.json). Please update your manifest/settings (we will maintain support for window options for the browser configuration for this release but then that backwards compatibility will be removed).
- BREAKING CHANGE: `ModuleHelpers launchPage` helper function now takes a pageId (and it has to be a valid pageId) instead of asking modules to get the platform, use the storage apis and then send a page. This reduces code and also ensures that only valid pages are launched.
- BREAKING CHANGE: The theming methods in module helpers have been encapsulated inside a class returned by the `getThemeClient` method, the old methods `getCurrentThemeId`, `getCurrentIconFolder`, `getCurrentPalette`and `getCurrentColorSchemeMode` have been removed but equivalent functions are available by using `getThemeClient`.
- BREAKING CHANGE: Change ModuleHelpers `condition` method has been encapsulated into a `conditionsClient` retrieved using `getConditionsClient`
- BREAKING CHANGE: Integration preferences endpoint payloads now include the platform and metadata properties, the response should include the preference properties in the `payload` object
- Added conditionsClient has `changed` method which can notify the platform a condition has changed, a lifecycle event `condition-changed` will be raised
- Added [Notification Support](./docs/how-to-use-notifications.md) to the platform. You now have a helper getNotificationClient function that returns a notification client to modules and there are rules around whether a module can have this capability and if you wish to isolate notifications between modules.
- Added an example lifecycle module ExampleNotificationService ([see README.md](./client/src/modules/lifecycle/example-notification-service/README.md)) to the modules folder and added it (enabled:false) to the lifecycleProvider section of the main manifest ([manifest.fin.json](./public/manifest.fin.json)).
- Updated the way the [notification.ts](./client/src/framework/workspace/notifications.ts) registers against the workspace notification center (The notification center is no longer automatically started and that now happens upon registration which resulted removing the check to see if the notification center was running before registering).
- Added fdc3 approach to fdc3.open to the interop broker.
- Change: Default fdc3.open approach has moved from opinionated intent based approach to fdc3 standard based approach. platformProvider interop setting now has openOptions where you can specify openStrategy. Set it to 'intent' if you want the opinionated behavior back.
- Added improvements to the Interop Broker to improve support for FDC3 2.0 conformance.
- Window Positioning Strategy - Added additional defensive coding for instances where windows may be opened and closed quickly asynchronously (e.g. during automation testing). This additional defensiveness is for situations where a reference to a window may no longer exist if it was closed before the check for whether the window is showing or what it's current bounds are.
- Window Positioning Strategy - Added the option to turn window positioning strategy completely off if it is not required e.g. automation testing via the disableWindowPositioningStrategy in the browserProvider settings.
- Added favorites support for Workspaces
- Added favorites support for Pages
- Change Favorites icons are theme aware
- Change Favorites menu has option `menuStyle` to switch between `native` and `custom`
- Fixed Pages and Workspace not appearing in home results as soon as they are created
- Fixed Apps template not updating text color on theme-changed
- Added module helpers `launchWorkspace` method
- Added Native popup menus now support separators, icons
- Added Custom popup menus now support separators, disabled, submenu, checkbox, aria labelling and off-screen positioning
- Added Dock re-ordering is now enabled by default (it can be disabled by setting `dockProvider.disableUserRearrangement` to true)
- Added Dock provider entries now require an `id` field so that they can be identified when re-ordering is enabled
- Added Dock supports endpoints for storage of their config `dock-get` and `dock-set`, if you provide your own endpoints you must handle the adding/removing/ordering of buttons based on the available buttons
- Added ability to specify a preference for a custom view or window height and width for an app through a new setting called launchPreference that can be added to an app definition (this metadata could be used for other types of app in the future but right now only views and classic windows are supported).
- Added ability to specify whether the launched view/window should be autoCentered when launched via the launchPreference setting that can be added to an app definition.
- Added ability to specify a custom Platform API window should be used for a view/inline-view instead of the default browser window through the options setting of launchPreference which can be added to an app definition. The ability to support Platform API Windows and Browser windows was added to v15 of the @openfin/workspace-platform package.
- Updated [how-to-define-apps.md](./docs/how-to-define-apps.md), [how-to-define-apps-fdc3-1-2.md](./docs/how-to-define-apps-fdc3-1-2.md) and [how-to-define-apps-fdc3-2-0.md](./docs/how-to-define-apps-fdc3-2-0.md) to reflect the new launchPreference option.
- Change Platform override for `openGlobalContextMenu` can be configured to use the custom popup menus by setting `browserProvider.menuOptions.style.globalMenu` to `native` or `custom`
- Change Platform override for `openViewTabContextMenu` can be configured to use the custom popup menus by setting `browserProvider.menuOptions.style.viewMenu` to `native` or `custom`
- Change Platform override for `openPageTabContextMenu` can be configured to use the custom popup menus by setting `browserProvider.menuOptions.style.pageMenu` to `native` or `custom`
- Updated launchPreferences to provide a wider range of host options for views. Updated example platform api page to read the title from workspace platform title.
- New Feature - Updated the page composite module so that you can enable an [init options](./client/src/modules/composite/pages/init-options.ts) module that lets you launch a specific page using init params. Example fins link: fin://localhost:8080/manifest.fin.json?$$action=show-page&$$payload=eyAicGFnZUlkIjogImIwY2UxNTg3LTM2ZDAtNGRlZC05ZGU3LTlmNmQyYjc1OGYyNyIgfQ== the payload is a base64 encoded string of { "pageId": "the-id-of-the-page" }
- New Feature - Added a new init module example: launch-workspace so that you can enable an [init options](./client/src/modules/init-options/launch-workspace/init-options.ts) module that lets you launch a specific workspace using init params. Example fins link: fin://localhost:8080/manifest.fin.json?$$action=launch-workspace&$$payload=eyAid29ya3NwYWNlSWQiOiAidGhlLWlkLW9mLXRoZS13b3Jrc3BhY2UiIH0= the payload is a base64 encoded string of { "workspaceId": "the-id-of-the-workspace" }
- Added MenusProvider.popupMenuStyle which sets a global style for popup menus which can be inherited by other components, default to `platform`, but can also be `native` or `custom`
- Added ModuleHelpers now contain MenuClient which can be use to show a popup menu or get the global setting for menu style
- Added Workspaces menu in custom menu module, visibility is disabled by default on the dock
- Added platform action `popup-menu` which can be passed menu options in the payload to display a context menu, it then call the platform action for the result.
- Added ModuleHelpers now contain getEndpointClient. This will give module developers access to endpoints so that useful endpoints can be exposed to teams building modules. Whether the endpoint client is made available to a module and which endpoints are accessible is controlled by the platform owner. See [How to define endpoints](./docs/how-to-define-endpoints.md)
- New Feature - The intent picker now tries to appear in the center of the monitor from where the intent was raised (rather than always showing up on the main monitor).
- Fix - Fixed the basic intent picker that wasn't working correctly.
- Added Tray menu can now use the custom popup menus, will use the global popupMenuStyle but can be overridden by the `trayProvider.popupMenuStyle`
- Updated interopbroker to break out some logic into sub classes in a broker folder. Also removed functions that were not being overridden.
- Removed interop related functions from [apps.ts](./client/src/framework/apps.ts) to [app-intent-helper.ts](./client/src/framework/platform/broker/app-intent-helper.ts) as part of the interopbroker tidy.
- Added support for app providers or platform owners to specify their own endpoint to handle the fetching of manifests (when a url is specified as a source for an app's manifest e.g. view options, window options, snapshot etc instead of the inline equivalent). [launch.ts](./client/src/framework/launch.ts) will now check the following when passed a manifest url:
  - Is there a app specific endpoint available? E.g. if a view app has an id of `my-view-app` then we check for `manifest-get-my-view-app`. If the endpoint exists then we will call the request/response function against that endpoint and pass { url: string; appId: string} as the request. If you are using a fetch endpoint type instead of a custom module and the url is not specified we use the passed manifest url.
  - Is there a platform specific endpoint available - `manifest-get` is specified. This gives platform owners the option of providing a hook where they want to manage the fetching of manifests for their platform. If you are using a fetch endpoint type instead of a custom module and the url is not specified we use the passed manifest url.
  - If none of the above endpoints exist we fall back to the default `await fetch(manifestUrl)` behavior.
  - Added example of how to enable/disable console logging of built in interop broker messages to manifests.
  - Added extra check of view/window title when building a list of intent handler instances.
- Encourage the use of the initOptionsProvider for loading content into the platform.
- Change `getPlatform` moved from IntegrationsHelpers to ModulesHelpers
- Change `launchSnapshot` moved from IntegrationsHelpers to ModulesHelpers
- Change `launchView` moved from IntegrationsHelpers to ModulesHelpers
- Added platform override for `applyWorkspace` which triggers the `workspace-changed` lifecycle event
- Added Dock monitors the `conditions-changed` and refreshes its contents if the condition was used
- Added url property to splashScreenProvider so you can provide your own custom location for the html content
- Change splash screen progress updates are sent using channels so they work cross domain
<<<<<<< HEAD
- Added support for Snap SDK, add `snapProvider` to `customSettings`
=======
- Update applyWorkspace logic so that you are not prompted on whether you wish to save changes if you have never loaded a workspace (you just started a session), and you have not got any windows open that would be included in a snapshot and would be lost.
>>>>>>> bb753ef5

## v14

- Added customizable splash screen (splashScreenProvider in settings)
- Apps are refreshed based on the cache interval, if they change then the lifecycle event `apps-changed` is fired
- Dock component subscribes to `apps-changed` lifecycle event and updates any dock based on their tagged apps
- LaunchPage helper logic centralized for home, menus, dynamic dock and share
- LaunchPage helper will always activate page if it already exists, unless `createCopyIfExists` is set
- Added dynamic dock menu module which shows pages, this example module demonstrates how to use the `showPopupWindow` API
- Added additional option for integration getSearchEntries `isSuggestion` to notify when the query was from a suggestion
- Composite module for pages the `page-show` action has been removed, as this is now handled by the centralized launchPage logic
- Composite module for pages now sorts the page name in the menu
- BREAKING CHANGE: LaunchPage helper second parameter has changed from bounds to options containing bounds
- Fix If the manifest comes from the same hostname as the provider.html/shell.html (the main entry page for the platform) then it is an acceptable host. If the manifest is coming from a different host then the manifest-hosts.json file needs to include it.
- Fix: Composite Windows Module update. The Show All Windows, Hide All Windows, Hide Other Windows function update. From v32 of the OpenFin runtime the window isShowing() function returns true if it is on a desktop but false if a window is minimized (for consistency with Electron's approach). This means that our check to see if there are windows to minimize or show in the main browser menu and dock window needs to check isShowing() and if it isn't showing it checks the window state to see if it is minimized. Other places where isShowing is used (broker for taking screenshots of a window/view for an intent instance picker) and the platform override for places launched windows work against currently visible windows (so minimized and hidden windows should not be considered).
- Added: OIDC Auth provider example module
- Fixed: Auth modules initialized only if at least one is enabled
- Fixed: When Toolbar buttons in browserProvider are undefined we maintain this state instead of returning empty array, so that default platform buttons are used.
- Added framework support for the concept of favorites. The introduction of a favoriteProvider has been added to the settings which let you specify settings that aid in support of favorites (if not provided it is assumed that favorites is not enabled for the platform). This provider needs 4 endpoints to be defined: favorite-list, favorite-get, favorite-set and favorite-remove. The generated favorite shapes type provides types starting with Endpoint to help build the endpoint module and know the expected shape.
- Added appProviderOptions `cacheRetrievalStrategy`, defaults to `on-demand`
  - `on-demand` validates/updates the cache every time the list of apps is requested (will reduce requests to app endpoints when app is idle)
  - `interval` validates/updates the cache on a timer based on the cache duration (will make more requests to app endpoints)
- Added trayProvider which will show a tray icon, lets you customize the icon, activation button and menu entries
- Added an example endpoint module: favorites-local-storage with a README showing how it can be wired up if you wanted to looking at using he favoriteClient from a module you are building.
- Added apps in Home can now be favorited, you can see all your favorite apps with the `/fav` command
- Added Store also supports the favorites functionality with secondary app buttons, this can be disabled for store by setting `StorefrontProviderOptions.favoritesEnabled` to false
- Added Favorites conditions for `favorites`, `favorites-app`, `favorites-workspace`, `favorites-page`, `favorites-query`
- Added dock buttons now support conditions to determine if they should be shown
- Added example favorites actions module which shows a popup menu
- Fixed checking condition triggered exception when condition did not exist
- Added Module helpers showPopupMenu for common functionality
- Added conditions now support passing `callerType`and `context`
- Added `include-in-snapshot` composite module which has both actions and conditions to display browser toolbar buttons which can control if a window is included in a snapshot, disabled by default
- FUTURE BREAKING CHANGE `apps` and `buttons` in the dock config have been deprecated and replaced with `entries` which can contain the combined data from the old properties, the old properties will be read for now.
- Change Auth `logged-in` and lifecycle `auth-logged-in` events are now passed the logged in user, if you don't want this to be passed set `authProvider.includeLoggedInUserInfo` to false
- Change Lifecycle events can now be lazy subscribed so a late subscriber will get called with the last payload
- Change Auth `logged-in` events can now be lazy subscribed so a late subscriber when you are already logged in will still receive the current user
- Change Splash screen will now not show if `platform.preventQuitOnLastWindowClosed` is not set as closing the splash screen will exit the platform, a warning will be logged in this scenario
- Added extra check of view/window title when building a list of intent handler instances.
- Encourage the use of the initOptionsProvider for loading content into the platform.

## v13.1

- BREAKING CHANGE: Removed the logic that supported saving page window bounds into local storage or a defined endpoint (so if you created custom endpoints for saving this information please note that it is now in the page data). This was used when saving a page or sharing a page. It now uses the new customData property on the PageObject to append windowBounds. We also now capture the page bounds when Save Page AND Save Page As is called.
- Added baseScore to integration modules to help with ordering of results, integration should use this value for the score property of results they return
- Added support for OpenFin Workspace's Microsoft Low Code Integration (see [How To Setup Low Code Integrations](./docs/how-to-setup-low-code-integrations.md))
- Fetch endpoints substitute url params for all http verbs
- Fetch endpoints now support DELETE, PUT and PATCH http verbs
- Page and Workspace storage using custom endpoints now reduces the JSON stored to just the essential data
- Platform Provider has additional `disableStorageMapping` flag which disables the above mapping
- BREAKING CHANGE: Page and Workspace storage now separates the endpoints for getting all the entries `-list` and a single entry `-get`
- Page and Workspace requests now include the platform uuid in the request
- BREAKING CHANGE: Page and Workspace requests now include additional metadata in the request
- BREAKING CHANGE: Local storage endpoint module has been updated to accommodate the above change
- Endpoint fetch requests now add the `Content-Type` and `Accept` headers with `application/json`
- Added a common example app - Framed App in [common/views/frame](./public/common/views/frame/README.md). Which gives an example of loading a iframed app as if it was a view and using the sandboxing and API restrictions while showing communication between the view and the frame.

## v13

- Renamed application to Workspace Platform Starter (WPS)
- Enabled strict mode
- Added JSDoc Linting
- App definition instanceMode extension. New options added: "new" (new means a new instance will be created if an intent is raised and the app specified but no instance id even if there are existing instances. The intent picker will also not show instances as the app provider has indicated they want to just launch a new instance).
- If you app meta data indicates it supports the intent "OpenApp" and therefore fdc3.open then a new instance will be created if fdc3.open is called unless your app instance mode is "single". This is regardless of setting "multi" or "new" in instanceMode. If the intent "OpenApp" is called directly (not through fdc3.open) and your instanceMode is "multi" then it will prompt the user (through the intent resolver) to pick an instance or launch a new instance.

## v12.6

- BREAKING CHANGE (unless you update your manifest): Decoupled home from App logic. Home supported searching for apps plus an array of configurable integrations. If you didn't like the implementation with regards to how apps were filtered or searched and rendered then you didn't have a choice. This update means that our app support is now a module that can be configured in the integration provider (to maintain existing behavior or let you plug in your own). If you don't want app support simply don't add our app module or your own. This gives more flexibility.
- Added ability to set more settings for the Home Provider (this aligns with the settings you would specify if doing it through code).
- Added more logging in platform override when it comes to saving, deleting and fetching workspaces and pages and fixed an issue where a lifecycle event wouldn't have fired if you have had custom storage via endpoints.
- Updated workspace and page integration modules to specify the id of the module definition as the providerId to ensure they do not get out of sync (which was a danger if it was hardcoded).
- Added ability to specify defaultWindowOptions (this replaces windowOptions and offers the full workspace options. We have maintained backwards compatibility if you have windowOptions specified.), defaultPageOptions and defaultViewOptions in the browserProvider
- Added option of specifying whether you want the default Global, Page, or View Menu options included when you specify menu options in the browser provider (this is through browserProvider.menuOptions.includeDefaults)
- Added optional function launchApp to the default module helpers so that modules that need to can launch an app that is listed in the directory (this feature allows the launching of apps without enabling the passing of an app Object)
- Added new example init module that supports the launching of an app by id and enabled it in manifest.fin.json and settings.json e.g. launching call-app = fin://localhost:8080/manifest.fin.json?$$action=launch-app&$$payload=eyAiYXBwSWQiOiAiY2FsbC1hcHAiIH0= the payload is a base64 encoded string of an object that specifies appId.
- Removed appAssetTag from appProvider and added support for two more manifest types. appasset - you have defined an app asset in your manifest and the manifest part of the app definition represents the alias. inline-appasset - you put the app asset definition as the manifest instead of putting it into appAssets in your manifest (so that it can be service and user driven). Also added additional error handling and logging to external and inline-external manifest support.
- Added support for two new composite modules: pages and windows. They contain action and menu implementations. The modules have been added to the manifest and settings.json to show how they can be configured. They show up in the main browser menu and two of the window management options are referenced in the dock. The two modules provide the following actions: page-open, page-show, page-delete, window-show-all, window-hide-all, window-hide-others. The workspace platform starter MenuEntry type has been updated to extend the MenuItemTemplate so that icon's can be specified and sub menus can be specified for a menu entry.
- Added default window positioning strategy for browser windows, which cascades them offset from the previous one
- FDC3 v2 packages no longer in beta, updated to 2.0.1
- Classic window apps are now launched via platform.createWindow instead of fin.Window.create. This allows consistent rules by default and takes advantage of our new offset window behavior.
- Updated npm generate-schema command to generate additional schemas for the platform apps array, view manifests, window manifests and snapshots. Updated the vscode settings to support schema mapping for apps.json, \*.apps.fin.json (array of platform apps), \*.view.fin.json (view manifests), \*.window.fin.json (window manifests), \*.snapshot.fin.json (snapshots) and updated the existing json files to follow this naming convention. This will give you helpful intellisense when editing existing json files or creating new ones.

## v12

- Initial update to interop broker to support fdc3 2.0
- Additional intent picker that is the new default that supports instances
- Support for instanceMode in an app definition to say whether the instance picker should present a single app option or show multiple instances via instanceMode: "single" or "multi"
- Updated images for contact related samples and updated them to set page title as context comes in
- Updated call app to support fdc3 2.0 and initially return the passed context as a getResult return object.
- Updated references to tools for fdc3 2.0 help (intent and context).
- Added a bring to front function when intents are fired at a specific view/window
- Add support for indicating an app has a preference for a single instance (for views/window right now) by setting instanceMode: "single" against an app.
- A new layout helper is added to the getting started window and there is a layout entry in the common apps.json as well
- Added default support for fdc3 1.2 and 2.0 app directory structures and added examples into the public folder.
- Added intellisense to the json files for fdc3 1.2 and 2.0 apps
- dropped the fdc3 app module used for mapping as it is now built into workspace-platform-starter
- broke out the fdc3 tools into different json files.
- Updated the broker to return results in expected format based on whether the view is set to fdc3 1.2 or 2.0
- Workspace platform starter supports interop api, fdc3 1.2 and fdc3 2.0 apps and directory structures.
- autostart is available as an app setting. This can be used if you need an application to start straight after the bootstrapping process. This may be a headless window (that might be needed to provide services to views), a native app that works with the platform and should be auto launched or it could be the launching of another OpenFin app that is required. If this applications need to be launched but shouldn't be visible in home, store or dock then set the app private property to true.
- autostart of apps can be disabled at the platform level by setting the autostartApps bootstrap provider setting to false.
- headlessProvider has been removed from customized. This provider allowed the setting of windows that should be launched after the bootstrapping process. It could be used by content providers to have a headless window launched but meant there were two ways of defining
  content provider related apps. This has been removed because now it can be achieved by defining an app entry (e.g. a manifest type of inline-window or window) with private and autostart set to true.
- Support for a new manifest type has been added (after feedback). We now support inline-snapshot as well as snapshot. We already have inline-view, inline-window and inline-external alongside view, window and external so inline-snapshot was the only one missing and people have found it useful and added it themselves. It is now available in customize to remove the need to add it yourself.

## v11

- Added default secondary buttons config for store

## v10

- Added support for new themes format with light and dark schemes
  - toolbar button icons should now use `{theme}` and `{scheme}` substitution in icon url instead of `themes` property
  - dock button icons can also use the `{theme}` and `{scheme}` syntax
  - added `theme-changed` life cycle event
- Added example of using setSearchQuery API for home integration
- Use Notifications now uses Show/Hide APIs instead of toggle
- Shim randomUUID so that it can be used in non secure contexts
- Added ability to restrict who can connect to your broker and the ability to specify how a payload is validated (which endpoint to use). See [how to manage connections to your platform](./docs/how-to-manage-connections-to-your-platform.md).
- Added ability to collect analytic events generated by the workspace and workspace platform through configuration. See [how to configure analytics](./docs/how-to-configure-analytics.md)
- Added example of splitting initial auth into a shell that only has required logic (in case you want access to the main provider bundle limited until authentication has been performed). The fourth manifest provides an example of this.
- Added example of extending the App definition in order to keep compatibility with Workspace components while also proving data specific to a platform implementation. App definition now has an optional private setting. When set to true the app will no longer show up in Home, Store or Dock but can still be launched via fdc3/interop.
- Add source filter to home with Apps, Pages, Workspaces and integration modules
- Added opinionated support for fdc3.open (see [How To Add Open Support To Your App](./docs/how-to-add-open-support-to-your-app.md))
- Updated example auth to give an example of how workspace can present entitled based data by letting you pick from two users and each user has a role (developer or sales) and the developer role has an apps feed that consists of developer related apps and has menu options that help developers (inspect view, window, platform etc) where as the sales role keeps the demo apps but filters out developer related menu options and apps. **npm run secondclient** will run the demo.
- Moved the create app definition action logic from the app definition module (which has been deleted) into a developer action module which also has inspect menu actions.
- Added ability to specify a minimum and/or maximum version for something your platform depends on (see [How To Add Version Support](./docs/how-to-add-versioning-support.md))
- Moved the workspaces home logic into the Workspaces integration provider
- Moved the pages home logic into the Pages integration provider
- Removed `enableWorkspaceIntegration` from `homeProvider`, enable/disable the Workspaces integration instead
- Removed `enablePageIntegration` from `homeProvider`, enable/disable the Pages integration instead
- Added Automation Testing examples
- Added option of modules receiving a getInteropClient function if they are allowed. Added pattern that a module should listen for the after bootstrap lifecycle event before trying to get an interop client. Added an example to the dev module in modules/composite/developer. There is an analytics implementation that publishes events to an interop/fdc3 channel. This is for dev purposes so you can easily listen to a stream of the events and build a UI (it complements the console analytics module we have). It is only enabled in manifest.fin.json.
- Added intent support for manifest type: inline-window and window. These can now be intent targets. Specifying the name of the window means only a single window will be launched as the intent target.
- Only lookup and use intent target if it isn't undefined, null or an empty string
- Added lifecycle events for `workspace-changed` and `page-changed` so the integrations such as workspace and pages can keep in sync with actual data

## v9.2

- Added `dev` npm script which live build and reloads code for workspace-platform-starter sample
- Added `dispatchFocusEvents: true` to Home provider so integrations should handle `result.action.trigger === "user-action"` to activate entries

## v9.1

- Removed `GETALL` from endpoints to make it behave more like REST, instead use `GET` without an `id` which returns the whole object, not as an array, but as a keyed object
- Add initOptions lifecycle property which defaults to `after-bootstrap`, but has an alternative value of `after-auth`
- Change - headless windows initialization to be towards the end of the bootstrapper instead of before the platform is initialized (allowing windows to be launched after workspace registration is successful).
- Added - an extra check to the fdc3 1.2 mapper to check to see if tags are passed (not part of the 1.2 spec but if they exist they should be used) and if no tags are passed we then use the manifest type as a tag.

## v9

- Added - Lifecycle modules with standard hooks of `after-bootstrap`, `before-quit`
- Added - Condition modules
- Change - Menu entries use `conditions` to determine visibility
- Change - The `sharing` option has been moved from `bootstrapProvider` to `platformProvider` in `customSettings`
- Change - The `conditions.isAuthenticationEnabled` flag has changed to `conditions: ["authenticated"]`
- Added - The toolbar buttons can be enabled/disabled with conditions
- Change - Code folders have been rationalized into `framework\platform`, `framework\shapes`, `framework\workspace`
- Added - `bootstrapProvider.autoShow` now has `none` option to not launch any of the standard components, can be used if you want to hook the life-cycle event if `after-bootstrap` and show you own view
- Fixed - Menu entry incorrectly positioned elements marked as `before`
- Fixed - Modules with multiple entry points correctly handle separate configurations
- Removed - Browser page bound storage no longer has a fallback if the storage endpoint is not configured
- Fixed - Platform overrides quit behavior if called during a snapshot load
- Change - Authentication example uses RegExp match for `authenticatedUrl` instead of exact match
- Fixed - Authentication example used correct `logoutUrl` when determining if it can call logout
- Change - Example modules reference the types using a local namespace `workspace-platform-starter` instead of relative paths
- Added - `package.json` has additional script command `generate-types` which can be used to generate a folder of TypeScript type definitions `.d.ts` files for the shapes, the types can imported when building modules instead of needing to reference the framework directly<|MERGE_RESOLUTION|>--- conflicted
+++ resolved
@@ -62,11 +62,8 @@
 - Added Dock monitors the `conditions-changed` and refreshes its contents if the condition was used
 - Added url property to splashScreenProvider so you can provide your own custom location for the html content
 - Change splash screen progress updates are sent using channels so they work cross domain
-<<<<<<< HEAD
+- Update applyWorkspace logic so that you are not prompted on whether you wish to save changes if you have never loaded a workspace (you just started a session), and you have not got any windows open that would be included in a snapshot and would be lost.
 - Added support for Snap SDK, add `snapProvider` to `customSettings`
-=======
-- Update applyWorkspace logic so that you are not prompted on whether you wish to save changes if you have never loaded a workspace (you just started a session), and you have not got any windows open that would be included in a snapshot and would be lost.
->>>>>>> bb753ef5
 
 ## v14
 
