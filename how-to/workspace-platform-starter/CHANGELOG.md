--- conflicted
+++ resolved
@@ -63,11 +63,7 @@
 - Added url property to splashScreenProvider so you can provide your own custom location for the html content
 - Change splash screen progress updates are sent using channels so they work cross domain
 - Update applyWorkspace logic so that you are not prompted on whether you wish to save changes if you have never loaded a workspace (you just started a session), and you have not got any windows open that would be included in a snapshot and would be lost.
-<<<<<<< HEAD
-- Added support for Snap SDK, add `snapProvider` to `customSettings`
-=======
 - Added a new composite module: default-workspace. This composite module contains menu logic to show a configurable default workspace menu option in browser, an action to react to the menu selection and two lifecycle entries to support capturing the active workspace switch and applying a default workspace on load.
->>>>>>> e39154d6
 
 ## v14
 
