# Changelog

## v13.1

- BREAKING CHANGE: Removed the logic that supported saving page window bounds into local storage or a defined endpoint (so if you created custom endpoints for saving this information please note that it is now in the page data). This was used when saving a page or sharing a page. It now uses the new customData property on the PageObject to append windowBounds. We also now capture the page bounds when Save Page AND Save Page As is called.
<<<<<<< HEAD
- Added baseScore to integration modules to help with ordering of results, integration should use this value for the score property of results they return
- Fetch endpoints substitute url params for all http verbs
- Fetch endpoints now support DELETE, PUT and PATCH http verbs
=======
- Added baseScore to integration modules to help with ordering of results, integration should use this value for the score property of results they return.
- Added support for OpenFin Workspace's Microsoft MicroFlow (see [How To Setup Microflows](./docs/how-to-setup-microflows.md))
>>>>>>> ddf81856

## v13

- Renamed application to Workspace Platform Starter (WPS)
- Enabled strict mode
- Added JSDoc Linting
- App definition instanceMode extension. New options added: "new" (new means a new instance will be created if an intent is raised and the app specified but no instance id even if there are existing instances. The intent picker will also not show instances as the app provider has indicated they want to just launch a new instance).
- If you app meta data indicates it supports the intent "OpenApp" and therefore fdc3.open then a new instance will be created if fdc3.open is called unless your app instance mode is "single". This is regardless of setting "multi" or "new" in instanceMode. If the intent "OpenApp" is called directly (not through fdc3.open) and your instanceMode is "multi" then it will prompt the user (through the intent resolver) to pick an instance or launch a new instance.

## v12.6

- BREAKING CHANGE (unless you update your manifest): Decoupled home from App logic. Home supported searching for apps plus an array of configurable integrations. If you didn't like the implementation with regards to how apps were filtered or searched and rendered then you didn't have a choice. This update means that our app support is now a module that can be configured in the integration provider (to maintain existing behavior or let you plug in your own). If you don't want app support simply don't add our app module or your own. This gives more flexibility.
- Added ability to set more settings for the Home Provider (this aligns with the settings you would specify if doing it through code).
- Added more logging in platform override when it comes to saving, deleting and fetching workspaces and pages and fixed an issue where a lifecycle event wouldn't have fired if you have had custom storage via endpoints.
- Updated workspace and page integration modules to specify the id of the module definition as the providerId to ensure they do not get out of sync (which was a danger if it was hardcoded).
- Added ability to specify defaultWindowOptions (this replaces windowOptions and offers the full workspace options. We have maintained backwards compatibility if you have windowOptions specified.), defaultPageOptions and defaultViewOptions in the browserProvider
- Added option of specifying whether you want the default Global, Page, or View Menu options included when you specify menu options in the browser provider (this is through browserProvider.menuOptions.includeDefaults)
- Added optional function launchApp to the default module helpers so that modules that need to can launch an app that is listed in the directory (this feature allows the launching of apps without enabling the passing of an app Object)
- Added new example init module that supports the launching of an app by id and enabled it in manifest.fin.json and settings.json e.g. launching call-app = fin://localhost:8080/manifest.fin.json?$$action=launch-app&$$payload=eyAiYXBwSWQiOiAiY2FsbC1hcHAiIH0= the payload is a base64 encoded string of an object that specifies appId.
- Removed appAssetTag from appProvider and added support for two more manifest types. appasset - you have defined an app asset in your manifest and the manifest part of the app definition represents the alias. inline-appasset - you put the app asset definition as the manifest instead of putting it into appAssets in your manifest (so that it can be service and user driven). Also added additional error handling and logging to external and inline-external manifest support.
- Added support for two new composite modules: pages and windows. They contain action and menu implementations. The modules have been added to the manifest and settings.json to show how they can be configured. They show up in the main browser menu and two of the window management options are referenced in the dock. The two modules provide the following actions: page-open, page-show, page-delete, window-show-all, window-hide-all, window-hide-others. The workspace platform starter MenuEntry type has been updated to extend the MenuItemTemplate so that icon's can be specified and sub menus can be specified for a menu entry.
- Added default window positioning strategy for browser windows, which cascades them offset from the previous one
- FDC3 v2 packages no longer in beta, updated to 2.0.1
- Classic window apps are now launched via platform.createWindow instead of fin.Window.create. This allows consistent rules by default and takes advantage of our new offset window behavior.
- Updated npm generate-schema command to generate additional schemas for the platform apps array, view manifests, window manifests and snapshots. Updated the vscode settings to support schema mapping for apps.json, \*.apps.fin.json (array of platform apps), \*.view.fin.json (view manifests), \*.window.fin.json (window manifests), \*.snapshot.fin.json (snapshots) and updated the existing json files to follow this naming convention. This will give you helpful intellisense when editing existing json files or creating new ones.

## v12

- Initial update to interop broker to support fdc3 2.0
- Additional intent picker that is the new default that supports instances
- Support for instanceMode in an app definition to say whether the instance picker should present a single app option or show multiple instances via instanceMode: "single" or "multi"
- Updated images for contact related samples and updated them to set page title as context comes in
- Updated call app to support fdc3 2.0 and initially return the passed context as a getResult return object.
- Updated references to tools for fdc3 2.0 help (intent and context).
- Added a bring to front function when intents are fired at a specific view/window
- Add support for indicating an app has a preference for a single instance (for views/window right now) by setting instanceMode: "single" against an app.
- A new layout helper is added to the getting started window and there is a layout entry in the common apps.json as well
- Added default support for fdc3 1.2 and 2.0 app directory structures and added examples into the public folder.
- Added intellisense to the json files for fdc3 1.2 and 2.0 apps
- dropped the fdc3 app module used for mapping as it is now built into workspace-platform-starter
- broke out the fdc3 tools into different json files.
- Updated the broker to return results in expected format based on whether the view is set to fdc3 1.2 or 2.0
- Workspace platform starter supports interop api, fdc3 1.2 and fdc3 2.0 apps and directory structures.
- autostart is available as an app setting. This can be used if you need an application to start straight after the bootstrapping process. This may be a headless window (that might be needed to provide services to views), a native app that works with the platform and should be auto launched or it could be the launching of another OpenFin app that is required. If this applications need to be launched but shouldn't be visible in home, store or dock then set the app private property to true.
- autostart of apps can be disabled at the platform level by setting the autostartApps bootstrap provider setting to false.
- headlessProvider has been removed from customized. This provider allowed the setting of windows that should be launched after the bootstrapping process. It could be used by content providers to have a headless window launched but meant there were two ways of defining
  content provider related apps. This has been removed because now it can be achieved by defining an app entry (e.g. a manifest type of inline-window or window) with private and autostart set to true.
- Support for a new manifest type has been added (after feedback). We now support inline-snapshot as well as snapshot. We already have inline-view, inline-window and inline-external alongside view, window and external so inline-snapshot was the only one missing and people have found it useful and added it themselves. It is now available in customize to remove the need to add it yourself.

## v11

- Added default secondary buttons config for store

## v10

- Added support for new themes format with light and dark schemes
  - toolbar button icons should now use `{theme}` and `{scheme}` substitution in icon url instead of `themes` property
  - dock button icons can also use the `{theme}` and `{scheme}` syntax
  - added `theme-changed` life cycle event
- Added example of using setSearchQuery API for home integration
- Use Notifications now uses Show/Hide APIs instead of toggle
- Shim randomUUID so that it can be used in non secure contexts
- Added ability to restrict who can connect to your broker and the ability to specify how a payload is validated (which endpoint to use). See [how to manage connections to your platform](./docs/how-to-manage-connections-to-your-platform.md).
- Added ability to collect analytic events generated by the workspace and workspace platform through configuration. See [how to configure analytics](./docs/how-to-configure-analytics.md)
- Added example of splitting initial auth into a shell that only has required logic (in case you want access to the main provider bundle limited until authentication has been performed). The fourth manifest provides an example of this.
- Added example of extending the App definition in order to keep compatibility with Workspace components while also proving data specific to a platform implementation. App definition now has an optional private setting. When set to true the app will no longer show up in Home, Store or Dock but can still be launched via fdc3/interop.
- Add source filter to home with Apps, Pages, Workspaces and integration modules
- Added opinionated support for fdc3.open (see [How To Add Open Support To Your App](./docs/how-to-add-open-support-to-your-app.md))
- Updated example auth to give an example of how workspace can present entitled based data by letting you pick from two users and each user has a role (developer or sales) and the developer role has an apps feed that consists of developer related apps and has menu options that help developers (inspect view, window, platform etc) where as the sales role keeps the demo apps but filters out developer related menu options and apps. **npm run secondclient** will run the demo.
- Moved the create app definition action logic from the app definition module (which has been deleted) into a developer action module which also has inspect menu actions.
- Added ability to specify a minimum and/or maximum version for something your platform depends on (see [How To Add Version Support](./docs/how-to-add-versioning-support.md))
- Moved the workspaces home logic into the Workspaces integration provider
- Moved the pages home logic into the Pages integration provider
- Removed `enableWorkspaceIntegration` from `homeProvider`, enable/disable the Workspaces integration instead
- Removed `enablePageIntegration` from `homeProvider`, enable/disable the Pages integration instead
- Added Automation Testing examples
- Added option of modules receiving a getInteropClient function if they are allowed. Added pattern that a module should listen for the after bootstrap lifecycle event before trying to get an interop client. Added an example to the dev module in modules/composite/developer. There is an analytics implementation that publishes events to an interop/fdc3 channel. This is for dev purposes so you can easily listen to a stream of the events and build a UI (it complements the console analytics module we have). It is only enabled in manifest.fin.json.
- Added intent support for manifest type: inline-window and window. These can now be intent targets. Specifying the name of the window means only a single window will be launched as the intent target.
- Only lookup and use intent target if it isn't undefined, null or an empty string
- Added lifecycle events for `workspace-changed` and `page-changed` so the integrations such as workspace and pages can keep in sync with actual data

## v9.2

- Added `dev` npm script which live build and reloads code for workspace-platform-starter sample
- Added `dispatchFocusEvents: true` to Home provider so integrations should handle `result.action.trigger === "user-action"` to activate entries

## v9.1

- Removed `GETALL` from endpoints to make it behave more like REST, instead use `GET` without an `id` which returns the whole object, not as an array, but as a keyed object
- Add initOptions lifecycle property which defaults to `after-bootstrap`, but has an alternative value of `after-auth`
- Change - headless windows initialization to be towards the end of the bootstrapper instead of before the platform is initialized (allowing windows to be launched after workspace registration is successful).
- Added - an extra check to the fdc3 1.2 mapper to check to see if tags are passed (not part of the 1.2 spec but if they exist they should be used) and if no tags are passed we then use the manifest type as a tag.

## v9

- Added - Lifecycle modules with standard hooks of `after-bootstrap`, `before-quit`
- Added - Condition modules
- Change - Menu entries use `conditions` to determine visibility
- Change - The `sharing` option has been moved from `bootstrapProvider` to `platformProvider` in `customSettings`
- Change - The `conditions.isAuthenticationEnabled` flag has changed to `conditions: ["authenticated"]`
- Added - The toolbar buttons can be enabled/disabled with conditions
- Change - Code folders have been rationalized into `framework\platform`, `framework\shapes`, `framework\workspace`
- Added - `bootstrapProvider.autoShow` now has `none` option to not launch any of the standard components, can be used if you want to hook the life-cycle event if `after-bootstrap` and show you own view
- Fixed - Menu entry incorrectly positioned elements marked as `before`
- Fixed - Modules with multiple entry points correctly handle separate configurations
- Removed - Browser page bound storage no longer has a fallback if the storage endpoint is not configured
- Fixed - Platform overrides quit behavior if called during a snapshot load
- Change - Authentication example uses RegExp match for `authenticatedUrl` instead of exact match
- Fixed - Authentication example used correct `logoutUrl` when determining if it can call logout
- Change - Example modules reference the types using a local namespace `workspace-platform-starter` instead of relative paths
- Added - `package.json` has additional script command `generate-types` which can be used to generate a folder of TypeScript type definitions `.d.ts` files for the shapes, the types can imported when building modules instead of needing to reference the framework directly<|MERGE_RESOLUTION|>--- conflicted
+++ resolved
@@ -3,14 +3,10 @@
 ## v13.1
 
 - BREAKING CHANGE: Removed the logic that supported saving page window bounds into local storage or a defined endpoint (so if you created custom endpoints for saving this information please note that it is now in the page data). This was used when saving a page or sharing a page. It now uses the new customData property on the PageObject to append windowBounds. We also now capture the page bounds when Save Page AND Save Page As is called.
-<<<<<<< HEAD
 - Added baseScore to integration modules to help with ordering of results, integration should use this value for the score property of results they return
+- Added support for OpenFin Workspace's Microsoft MicroFlow (see [How To Setup Microflows](./docs/how-to-setup-microflows.md))
 - Fetch endpoints substitute url params for all http verbs
 - Fetch endpoints now support DELETE, PUT and PATCH http verbs
-=======
-- Added baseScore to integration modules to help with ordering of results, integration should use this value for the score property of results they return.
-- Added support for OpenFin Workspace's Microsoft MicroFlow (see [How To Setup Microflows](./docs/how-to-setup-microflows.md))
->>>>>>> ddf81856
 
 ## v13
 
