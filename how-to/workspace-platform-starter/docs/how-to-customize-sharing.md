--- conflicted
+++ resolved
@@ -237,11 +237,7 @@
         "snapshot": {
             "snapshotDetails": {
                 "timestamp": "2022-09-21T19:16:59.461Z",
-<<<<<<< HEAD
-                "runtimeVersion": "38.126.82.61",
-=======
                 "runtimeVersion": "38.126.82.69",
->>>>>>> b9ebb785
                 "monitorInfo": { ... },
             "windows": [
                 { ... }
@@ -355,11 +351,7 @@
         "snapshot": {
             "snapshotDetails": {
                 "timestamp": "2022-09-21T19:16:59.461Z",
-<<<<<<< HEAD
-                "runtimeVersion": "38.126.82.61",
-=======
                 "runtimeVersion": "38.126.82.69",
->>>>>>> b9ebb785
                 "monitorInfo": { ... },
             },
             "windows": [
