--- conflicted
+++ resolved
@@ -237,11 +237,7 @@
         "snapshot": {
             "snapshotDetails": {
                 "timestamp": "2022-09-21T19:16:59.461Z",
-<<<<<<< HEAD
-                "runtimeVersion": "34.118.78.79",
-=======
                 "runtimeVersion": "34.118.78.80",
->>>>>>> 62f293e8
                 "monitorInfo": { ... },
             "windows": [
                 { ... }
@@ -355,11 +351,7 @@
         "snapshot": {
             "snapshotDetails": {
                 "timestamp": "2022-09-21T19:16:59.461Z",
-<<<<<<< HEAD
-                "runtimeVersion": "34.118.78.79",
-=======
                 "runtimeVersion": "34.118.78.80",
->>>>>>> 62f293e8
                 "monitorInfo": { ... },
             },
             "windows": [
