> **_:information_source: OpenFin Workspace:_** [OpenFin Workspace](https://www.openfin.co/workspace/) is a commercial product and this repo is for evaluation purposes (See [LICENSE.MD](../LICENSE.MD)). Use of the OpenFin Container and OpenFin Workspace components is only granted pursuant to a license from OpenFin (see [manifest](../public/manifest.fin.json)). Please [**contact us**](https://www.openfin.co/workspace/poc/) if you would like to request a developer evaluation key or to discuss a production license.

[<- Back to Table Of Contents](../README.md)

# How To Add Versioning Support ?

Through configuration you can add the version of your application e.g. 1.0.0. Additional versioning information is also provided and made available to modules through the module helpers and a getVersionInfo function. These are the following version types:

## Version Types

- app (the version of the app provided through settings)
- platformClient (the platform code configured through the manifest/settings)
- workspacePlatformClient (the version of the @openfin/workspace-platform npm package)
- workspaceClient (the version of the @openfin/workspace npm package)
- workspace (the version of the OpenFin Workspace Components your platform has registered against)
- notificationCenter (the version of the Notification Center that is running)
- runtime
- rvm

## Tip

If you are looking for just the code related to getting versioning information then we have taken examples from our versioning implementation and added it as a hints and tips entry: [Version Info](../../hints-and-tips/docs/version-info.md)

## Configuration

By default the Version Provider will initialize even without configuration but you can specify some settings to control what your supported versions are and whether you should stop the platform and show a version message.

```json
"versionProvider": {
   "appVersion": "1.0.0",
   "minimumVersion": {
<<<<<<< HEAD
    "workspace": "16.0.3"
=======
    "workspace": "15.0.0"
>>>>>>> bb753ef5
   },
   "maximumVersion": {
   },
   "versionWindow": {
    "name": "versioning",
    "url": "http://localhost:8080/windows/version/version.html"
   }
  }
```

### Endpoint Ids

This configuration object supports specifying a custom endpoint Id which must exist in the endpoints array. See endpointId below and [How To Define Endpoints](./how-to-define-endpoints.md).

### Full Version Provider Options

```javascript
{
 /** The version of the the instance of this platform */
 appVersion?: string;

 /** You can specify if the platform should stop initializing if the version is less than any of the specified minimum versions */
 minVersion?: MinimumVersion;

 /** You can specify if the platform should stop initializing if the version is more than any of the specified maximum versions */
 maxVersion?: MaximumVersion;

 /**
  * This window will be shown if an endpointId is not specified and min and max criteria has been specified and has not been met.
  * This window will be shown to the user and the bootstrapping process will be stopped.
  */
 versionWindow?: Partial<OpenFin.WindowOptions>;

 /**
  * If you specify an endpoint then you are telling the platform to send information to this endpoint.
  * The information sent will be the VersionRequest object.
  * If you provide minimumVersion and maximumVersion information in the settings then the
  * platform will use those to calculate what has failed validation (minimum and/or maximum) and pass
  * those onto the endpoint.
  *
  * The endpoint then returns an object with status (this returns the version info you sent, the min/max rules and what has failed. The failures indicate the state of the platform.).
  * If the status indicates that things need to be managed and should not proceed they will have a windowOptions property. This should be launched and that window will be built to
  * support what should happen next.
  * - Should the window tell the user that the setup isn't compatible and offer to shut down the platform?
  * - Should it try to close the platform and launch a compatible manifest?
  * - Should it notify the user that a newer version of the app is available and that they should restart?
  * On the initial request while the platform is running an invalid status will result in the bootstrapping stopping.
  */
 endpointId?: string;

 /**
  * If an endpoint is specified and an interval is specified then you want the platform to call this endpoint on an
  * interval to see if an update of your application is available.
  */
 versionCheckIntervalInSeconds?: number;
}
```

### Version Request if Endpoint Id is specified

```javascript
export interface VersionRequest {
  /** The collection version information */
  versionInfo: VersionInfo;
  /** The configured minimum limits */
  minVersion?: MinimumVersion;
  /** The configured maximum limits */
  maxVersion?: MaximumVersion;
  /** The version type that failed the minimum requirements */
  minFail?: VersionType[];
  /** The version type that failed the maximum requirements */
  maxFail?: VersionType[];
}
```

### Expected Version Response if Endpoint Id is specified

```javascript
/** If an endpoint has been used to get dynamic criteria what if anything has been the response. */
export interface VersionResponse {
  windowOptions?: OpenFin.WindowOptions;
  status: 'compatible' | 'incompatible' | 'upgradeable';
}
```

### Version

## Min and Max Limits

Minimum and Maximum thresholds can be specified through the minimum and maximum setting by specifying the version type and the full version number (x.x.x.x for runtime and rvm and x.x.x for everything else).

The logic starts from the major version and works down but stops on the first violation of the limit.

## Version Window

The Version Window is the window to show when a validation check fails. If it is specified then it means your intention is that the platform should stop initializing, any registrations against Workspace should be undone and the Version Window should be presented to the user.

The settings here are your standard OpenFin Window Options. We pass additional data to the window through customData:

```typescript
export interface VersionWindowCustomData {
  /** The collection version information */
  versionInfo: VersionInfo;
  /** The configured minimum limits */
  minVersion: MinimumVersion;
  /** The configured maximum limits */
  maxVersion: MaximumVersion;
  /** The version type that failed the minimum requirements */
  minFail: string[];
  /** The version type that failed the maximum requirements */
  maxFail: string[];
}
```

![Example Version Window](./assets/version-window.png)

## Source Reference

- [version.ts](../client/src/framework/version.ts)
- [version-shapes.ts](../client/src/framework/shapes/version-shapes.ts)
- [Sample Version Window](../public/windows/version)

[<- Back to Table Of Contents](../README.md)<|MERGE_RESOLUTION|>--- conflicted
+++ resolved
@@ -29,11 +29,7 @@
 "versionProvider": {
    "appVersion": "1.0.0",
    "minimumVersion": {
-<<<<<<< HEAD
-    "workspace": "16.0.3"
-=======
-    "workspace": "15.0.0"
->>>>>>> bb753ef5
+    "workspace": "16.0.0"
    },
    "maximumVersion": {
    },
