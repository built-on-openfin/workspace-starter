{
	"$schema": "./schemas/fdc3v2.0-appd.schema.json",
	"applications": [
		{
			"appId": "fdc3-intent-view-2-0",
			"name": "fdc3-intent-view-2-0",
			"title": "Intents using FDC3 (2.0)",
			"description": "This view allows you to experiment with the raising and listening of intents using the fdc3 api.",
			"categories": ["developer tools", "tools", "training"],
			"version": "2.0.0",
			"tooltip": "Intents using FDC3",
			"lang": "en-US",
			"icons": [
				{
					"src": "https://built-on-openfin.github.io/dev-extensions/extensions/v15.0.0/common/favicon-32x32.png"
				}
			],
			"screenshots": [
				{
					"src": "https://built-on-openfin.github.io/dev-extensions/extensions/v15.0.0/interop/images/previews/view-intents-fdc3.png",
					"label": "Intents using FDC3"
				}
			],
			"contactEmail": "sales@openfin.co",
			"supportEmail": "support@openfin.co",
			"publisher": "OpenFin",
			"type": "other",
			"details": {},
			"interop": {
				"intents": {
					"listensFor": {
						"StartCall": {
							"displayName": "Start a Call",
							"contexts": ["fdc3.contact", "fdc3.contactList"]
						},
						"StartChat": {
							"displayName": "Start a Chat",
							"contexts": ["fdc3.contact", "fdc3.contactList"]
						},
						"ViewChart": {
							"displayName": "View Chart",
							"contexts": ["fdc3.instrument", "fdc3.instrumentList", "fdc3.portfolio", "fdc3.position"]
						},
						"ViewContact": {
							"displayName": "View Contact Details",
							"contexts": ["fdc3.contact"]
						},
						"ViewQuote": {
							"displayName": "View Quote",
							"contexts": ["fdc3.instrument"]
						},
						"ViewNews": {
							"displayName": "View News",
							"contexts": [
								"fdc3.country",
								"fdc3.instrument",
								"fdc3.instrumentList",
								"fdc3.organization",
								"fdc3.portfolio"
							]
						},
						"ViewAnalysis": {
							"displayName": "View Analysis",
							"contexts": ["fdc3.instrument", "fdc3.organization", "fdc3.portfolio"]
						},
						"ViewInstrument": {
							"displayName": "View Instrument",
							"contexts": ["fdc3.instrument", "fdc3.instrumentList"]
						}
					}
				},
				"userChannels": {},
				"appChannels": []
			},
			"hostManifests": {
				"OpenFin": {
					"type": "view",
					"details": "https://built-on-openfin.github.io/dev-extensions/extensions/v15.0.0/interop/fdc3/intent/2-0/fdc3-intent-view.json"
				}
			}
		},
		{
			"appId": "fdc3-context-view-2-0",
			"name": "fdc3-context-view-2-0",
			"title": "Context using FDC3 (2.0)",
			"description": "This view allows you to experiment with the broadcasting and listening of contexts using the fdc3 api.",
			"categories": ["developer tools", "tools", "training"],
			"version": "2.0.0",
			"tooltip": "Context using FDC3",
			"lang": "en-US",
			"icons": [
				{
					"src": "https://built-on-openfin.github.io/dev-extensions/extensions/v15.0.0/common/favicon-32x32.png"
				}
			],
			"screenshots": [
				{
					"src": "https://built-on-openfin.github.io/dev-extensions/extensions/v15.0.0/interop/images/previews/view-context-fdc3.png",
					"label": "Contexts using FDC3"
				}
			],
			"contactEmail": "sales@openfin.co",
			"supportEmail": "support@openfin.co",
			"publisher": "OpenFin",
			"type": "other",
			"details": {
				"url": "https://built-on-openfin.github.io/dev-extensions/extensions/v15.0.0/interop/fdc3/context/2-0/fdc3-broadcast-view.html"
			},
			"interop": {},
			"hostManifests": {
				"OpenFin": {
					"type": "view",
					"details": "https://built-on-openfin.github.io/dev-extensions/extensions/v15.0.0/interop/fdc3/context/2-0/fdc3-broadcast-view.json"
				}
			}
		},
		{
			"appId": "fdc3-context-view-2-0-platform",
			"name": "fdc3-context-view-2-0-platform",
			"title": "Context using FDC3 (2.0) (Platform)",
			"description": "This view allows you to experiment with the broadcasting and listening of contexts using the fdc3 api.",
			"categories": ["developer tools", "tools", "training"],
			"version": "2.0.0",
			"tooltip": "Context using FDC3",
			"lang": "en-US",
			"icons": [
				{
					"src": "https://built-on-openfin.github.io/dev-extensions/extensions/v15.0.0/common/favicon-32x32.png"
				}
			],
			"screenshots": [
				{
					"src": "https://built-on-openfin.github.io/dev-extensions/extensions/v15.0.0/interop/images/previews/view-context-fdc3.png",
					"label": "Contexts using FDC3"
				}
			],
			"contactEmail": "sales@openfin.co",
			"supportEmail": "support@openfin.co",
			"publisher": "OpenFin",
			"type": "other",
			"details": {
				"url": "https://built-on-openfin.github.io/dev-extensions/extensions/v15.0.0/interop/fdc3/context/2-0/fdc3-broadcast-view.html"
			},
			"interop": {},
			"hostManifests": {
				"OpenFin": {
					"type": "view",
					"details": "https://built-on-openfin.github.io/dev-extensions/extensions/v15.0.0/interop/fdc3/context/2-0/fdc3-broadcast-view.json",
					"config": {
						"launchPreference": {
							"bounds": {
								"height": 875,
								"width": 775
							},
							"options": {
<<<<<<< HEAD
								"view": { "host": { "url": "http://localhost:8080/windows/platform/platform-window.html" } }
=======
								"type": "view",
								"host": { "url": "http://localhost:8080/windows/platform/platform-window.html" }
>>>>>>> e39154d6
							}
						}
					}
				}
			}
		},
		{
			"appId": "fdc3-workbench-2-0",
			"name": "fdc3-workbench-2-0",
			"title": "FDC3 Workbench (2.0)",
			"description": "Development and test tool for FDC3 desktop agents and apps",
			"categories": ["developer tools", "tools", "training"],
			"version": "2.0.0",
			"tooltip": "FDC3 Workbench",
			"lang": "en-US",
			"icons": [
				{
					"src": "https://fdc3.finos.org/toolbox/fdc3-workbench/fdc3-icon-256.png"
				}
			],
			"screenshots": [
				{
					"src": "http://localhost:8080/common/images/previews/fdc3-workbench-2-0.png"
				}
			],
			"contactEmail": "fdc3@finos.org,",
			"supportEmail": "fdc3-maintainers@finos.org,",
			"publisher": "FDC3",
			"type": "other",
			"details": {},
			"hostManifests": {
				"OpenFin": {
					"type": "view",
					"details": "http://localhost:8080/common/views/fdc3/workbench/fdc3-workbench-2-0.view.fin.json"
				}
			},
			"localizedVersions": {
				"fr-FR": {
					"title": "FDC3 Table de travail",
					"description": "Outil de développement et de test pour les desktop agents et applications FDC3"
				}
			},
			"interop": {
				"intents": {
					"listensFor": {
						"ViewContact": {
							"displayName": "View Contact",
							"contexts": ["fdc3.contact", "fdc3.contactList"]
						},
						"ViewInstrument": {
							"displayName": "View Instrument",
							"contexts": ["fdc3.instrument", "fdc3.instrumentList"]
						}
					}
				},
				"userChannels": {
					"broadcasts": ["fdc3.instrument"],
					"listensFor": [
						"fdc3.instrument",
						"fdc3.instrumentList",
						"fdc3.position",
						"fdc3.portfolio",
						"fdc3.chart",
						"fdc3.timeRange"
					]
				},
				"appChannels": []
			}
		}
	],
	"message": "OK"
}<|MERGE_RESOLUTION|>--- conflicted
+++ resolved
@@ -153,12 +153,8 @@
 								"width": 775
 							},
 							"options": {
-<<<<<<< HEAD
-								"view": { "host": { "url": "http://localhost:8080/windows/platform/platform-window.html" } }
-=======
 								"type": "view",
 								"host": { "url": "http://localhost:8080/windows/platform/platform-window.html" }
->>>>>>> e39154d6
 							}
 						}
 					}
