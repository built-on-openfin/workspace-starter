--- conflicted
+++ resolved
@@ -6,14 +6,6 @@
  * Initialize the DOM.
  */
 async function initializeDOM() {
-<<<<<<< HEAD
-	const contextPicker = document.querySelector('#context-group-picker');
-	if (window.fin) {
-		contextPicker.style.display = fin.me.isWindow ? 'block' : 'none';
-	}
-
-=======
->>>>>>> d91141cb
 	if (window.fdc3 !== undefined) {
 		setupListeners();
 	} else {
@@ -28,21 +20,15 @@
  */
 async function setupListeners() {
 	try {
-<<<<<<< HEAD
-=======
 		const contextPicker = document.querySelector('#context-group-picker');
 		if (window.fin && contextPicker !== null) {
 			contextPicker.style.display = fin.me.isWindow ? 'block' : 'none';
 		}
->>>>>>> d91141cb
 		await usersModule.initialize();
 
 		window.fdc3.addContextListener(contextHandler);
 		window.fdc3.addIntentListener('ViewContact', contextHandler);
-<<<<<<< HEAD
-=======
 		window.fdc3.addIntentListener('ViewProfile', contextHandler);
->>>>>>> d91141cb
 	} catch (error) {
 		console.error('There was an error while setting up all of the fdc3 listeners', error);
 	}
