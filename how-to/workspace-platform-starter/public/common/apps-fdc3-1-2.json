{
	"$schema": "../schemas/fdc3v1.2-appd.schema.json",
	"applications": [
		{
			"appId": "fdc3-broadcast-view",
			"name": "fdc3-broadcast-view",
			"title": "Context using FDC3 (1.2)",
			"description": "This is an example view used to demonstrate the broadcasting and listening of passed context objects using the fdc3 api.",
			"categories": ["developer tools", "tools", "training"],
<<<<<<< HEAD
			"manifest": "https://built-on-openfin.github.io/dev-extensions/extensions/vnext/interop/fdc3/context/fdc3-broadcast-view.json",
=======
			"manifest": "https://built-on-openfin.github.io/dev-extensions/extensions/v17.0.0/interop/fdc3/context/fdc3-broadcast-view.json",
>>>>>>> 62f293e8
			"manifestType": "view",
			"icons": [
				{
					"icon": "http://localhost:8080/common/images/icon-blue.png"
				}
			],
			"contactEmail": "contact@example.com",
			"supportEmail": "support@example.com",
			"publisher": "OpenFin",
			"intents": [],
			"images": [
				{
<<<<<<< HEAD
					"url": "https://built-on-openfin.github.io/dev-extensions/extensions/vnext/interop/images/previews/view-context-fdc3.png"
=======
					"url": "https://built-on-openfin.github.io/dev-extensions/extensions/v17.0.0/interop/images/previews/view-context-fdc3.png"
>>>>>>> 62f293e8
				}
			]
		},
		{
			"appId": "fdc3-intent-view",
			"name": "fdc3-intent-view",
			"title": "Intents using FDC3 (1.2)",
			"description": "This view allows you to experiment with the raising and listening of intents using the fdc3 api.",
			"categories": ["developer tools", "tools", "training"],
<<<<<<< HEAD
			"manifest": "https://built-on-openfin.github.io/dev-extensions/extensions/vnext/interop/fdc3/intent/fdc3-intent-view.json",
=======
			"manifest": "https://built-on-openfin.github.io/dev-extensions/extensions/v17.0.0/interop/fdc3/intent/fdc3-intent-view.json",
>>>>>>> 62f293e8
			"manifestType": "view",
			"icons": [
				{
					"icon": "http://localhost:8080/common/images/icon-blue.png"
				}
			],
			"contactEmail": "contact@example.com",
			"supportEmail": "support@example.com",
			"publisher": "OpenFin",
			"intents": [
				{
					"name": "StartCall",
					"displayName": "Start a Call",
					"contexts": ["fdc3.contact", "fdc3.contactList"],
					"customConfig": {}
				},
				{
					"name": "StartChat",
					"displayName": "Start a Chat",
					"contexts": ["fdc3.contact", "fdc3.contactList"],
					"customConfig": {}
				},
				{
					"name": "ViewChart",
					"displayName": "View Chart",
					"contexts": ["fdc3.instrument", "fdc3.instrumentList", "fdc3.portfolio", "fdc3.position"],
					"customConfig": {}
				},
				{
					"name": "ViewContact",
					"displayName": "View Contact Details",
					"contexts": ["fdc3.contact"],
					"customConfig": {}
				},
				{
					"name": "ViewQuote",
					"displayName": "View Quote",
					"contexts": ["fdc3.instrument"],
					"customConfig": {}
				},
				{
					"name": "ViewNews",
					"displayName": "View News",
					"contexts": [
						"fdc3.country",
						"fdc3.instrument",
						"fdc3.instrumentList",
						"fdc3.organization",
						"fdc3.portfolio"
					],
					"customConfig": {}
				},
				{
					"name": "ViewAnalysis",
					"displayName": "View Analysis",
					"contexts": ["fdc3.instrument", "fdc3.organization", "fdc3.portfolio"],
					"customConfig": {}
				},
				{
					"name": "ViewInstrument",
					"displayName": "View Instrument Details",
					"contexts": ["fdc3.instrument", "fdc3.instrumentList"],
					"customConfig": {}
				}
			],
			"images": [
				{
<<<<<<< HEAD
					"url": "https://built-on-openfin.github.io/dev-extensions/extensions/vnext/interop/images/previews/view-intents-fdc3.png"
=======
					"url": "https://built-on-openfin.github.io/dev-extensions/extensions/v17.0.0/interop/images/previews/view-intents-fdc3.png"
>>>>>>> 62f293e8
				}
			]
		},
		{
			"appId": "fdc3-workbench",
			"name": "fdc3-workbench",
			"title": "FDC3 Workbench (1.2)",
			"description": "Launch the official FDC3 Workbench with FDC3 1.2 enabled.",
			"categories": ["developer tools", "tools", "training"],
			"manifest": "http://localhost:8080/common/views/fdc3/workbench/fdc3-workbench.view.fin.json",
			"manifestType": "view",
			"icons": [
				{
					"icon": "https://fdc3.finos.org/toolbox/fdc3-workbench/favicon.ico"
				}
			],
			"contactEmail": "contact@example.com",
			"supportEmail": "support@example.com",
			"publisher": "OpenFin",
			"intents": [
				{
					"name": "ViewContact",
					"displayName": "View Contact",
					"contexts": ["fdc3.contact"],
					"customConfig": {}
				},
				{
					"name": "ViewInstrument",
					"displayName": "View Instrument",
					"contexts": ["fdc3.instrument"],
					"customConfig": {}
				}
			],
			"images": [
				{
					"url": "http://localhost:8080/common/images/previews/fdc3-workbench.png"
				}
			]
		}
	]
}<|MERGE_RESOLUTION|>--- conflicted
+++ resolved
@@ -7,11 +7,7 @@
 			"title": "Context using FDC3 (1.2)",
 			"description": "This is an example view used to demonstrate the broadcasting and listening of passed context objects using the fdc3 api.",
 			"categories": ["developer tools", "tools", "training"],
-<<<<<<< HEAD
-			"manifest": "https://built-on-openfin.github.io/dev-extensions/extensions/vnext/interop/fdc3/context/fdc3-broadcast-view.json",
-=======
 			"manifest": "https://built-on-openfin.github.io/dev-extensions/extensions/v17.0.0/interop/fdc3/context/fdc3-broadcast-view.json",
->>>>>>> 62f293e8
 			"manifestType": "view",
 			"icons": [
 				{
@@ -24,11 +20,7 @@
 			"intents": [],
 			"images": [
 				{
-<<<<<<< HEAD
-					"url": "https://built-on-openfin.github.io/dev-extensions/extensions/vnext/interop/images/previews/view-context-fdc3.png"
-=======
 					"url": "https://built-on-openfin.github.io/dev-extensions/extensions/v17.0.0/interop/images/previews/view-context-fdc3.png"
->>>>>>> 62f293e8
 				}
 			]
 		},
@@ -38,11 +30,7 @@
 			"title": "Intents using FDC3 (1.2)",
 			"description": "This view allows you to experiment with the raising and listening of intents using the fdc3 api.",
 			"categories": ["developer tools", "tools", "training"],
-<<<<<<< HEAD
-			"manifest": "https://built-on-openfin.github.io/dev-extensions/extensions/vnext/interop/fdc3/intent/fdc3-intent-view.json",
-=======
 			"manifest": "https://built-on-openfin.github.io/dev-extensions/extensions/v17.0.0/interop/fdc3/intent/fdc3-intent-view.json",
->>>>>>> 62f293e8
 			"manifestType": "view",
 			"icons": [
 				{
@@ -110,11 +98,7 @@
 			],
 			"images": [
 				{
-<<<<<<< HEAD
-					"url": "https://built-on-openfin.github.io/dev-extensions/extensions/vnext/interop/images/previews/view-intents-fdc3.png"
-=======
 					"url": "https://built-on-openfin.github.io/dev-extensions/extensions/v17.0.0/interop/images/previews/view-intents-fdc3.png"
->>>>>>> 62f293e8
 				}
 			]
 		},
