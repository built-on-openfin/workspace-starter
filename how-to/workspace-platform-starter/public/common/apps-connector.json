--- conflicted
+++ resolved
@@ -9,11 +9,7 @@
 			"fdc3InteropApi": "2.0",
 			"preloadScripts": [
 				{
-<<<<<<< HEAD
-					"url": "https://built-on-openfin.github.io/workspace-starter/workspace/vnext/integrate-with-salesforce/js/preload.js"
-=======
 					"url": "https://built-on-openfin.github.io/workspace-starter/workspace/v19.1.0/integrate-with-salesforce/js/preload.js"
->>>>>>> 8d46d0d5
 				}
 			]
 		},
