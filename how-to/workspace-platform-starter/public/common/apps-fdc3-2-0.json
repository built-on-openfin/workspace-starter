{
	"$schema": "../schemas/fdc3v2.0-appd.schema.json",
	"applications": [
		{
			"appId": "fdc3-intent-view-2-0",
			"name": "fdc3-intent-view-2-0",
			"title": "Intents using FDC3 (2.0)",
			"description": "This view allows you to experiment with the raising and listening of intents using the fdc3 api.",
			"categories": ["developer tools", "tools", "training"],
			"version": "2.0.0",
			"tooltip": "Intents using FDC3",
			"lang": "en-US",
			"icons": [
				{
<<<<<<< HEAD
					"src": "https://built-on-openfin.github.io/dev-extensions/extensions/vnext/common/favicon-32x32.png"
=======
					"src": "https://built-on-openfin.github.io/dev-extensions/extensions/v17.0.0/common/favicon-32x32.png"
>>>>>>> 62f293e8
				}
			],
			"screenshots": [
				{
<<<<<<< HEAD
					"src": "https://built-on-openfin.github.io/dev-extensions/extensions/vnext/interop/images/previews/view-intents-fdc3.png",
=======
					"src": "https://built-on-openfin.github.io/dev-extensions/extensions/v17.0.0/interop/images/previews/view-intents-fdc3.png",
>>>>>>> 62f293e8
					"label": "Intents using FDC3"
				}
			],
			"contactEmail": "sales@openfin.co",
			"supportEmail": "support@openfin.co",
			"publisher": "OpenFin",
			"type": "other",
			"details": {},
			"interop": {
				"intents": {
					"listensFor": {
						"StartCall": {
							"displayName": "Start a Call",
							"contexts": ["fdc3.contact", "fdc3.contactList"]
						},
						"StartChat": {
							"displayName": "Start a Chat",
							"contexts": ["fdc3.contact", "fdc3.contactList"]
						},
						"ViewChart": {
							"displayName": "View Chart",
							"contexts": ["fdc3.instrument", "fdc3.instrumentList", "fdc3.portfolio", "fdc3.position"]
						},
						"ViewContact": {
							"displayName": "View Contact Details",
							"contexts": ["fdc3.contact"]
						},
						"ViewQuote": {
							"displayName": "View Quote",
							"contexts": ["fdc3.instrument"]
						},
						"ViewNews": {
							"displayName": "View News",
							"contexts": [
								"fdc3.country",
								"fdc3.instrument",
								"fdc3.instrumentList",
								"fdc3.organization",
								"fdc3.portfolio"
							]
						},
						"ViewAnalysis": {
							"displayName": "View Analysis",
							"contexts": ["fdc3.instrument", "fdc3.organization", "fdc3.portfolio"]
						},
						"ViewInstrument": {
							"displayName": "View Instrument",
							"contexts": ["fdc3.instrument", "fdc3.instrumentList"]
						}
					}
				},
				"userChannels": {},
				"appChannels": []
			},
			"hostManifests": {
				"OpenFin": {
					"type": "view",
<<<<<<< HEAD
					"details": "https://built-on-openfin.github.io/dev-extensions/extensions/vnext/interop/fdc3/intent/2-0/fdc3-intent-view.json"
=======
					"details": "https://built-on-openfin.github.io/dev-extensions/extensions/v17.0.0/interop/fdc3/intent/2-0/fdc3-intent-view.json"
>>>>>>> 62f293e8
				}
			}
		},
		{
			"appId": "fdc3-context-view-2-0",
			"name": "fdc3-context-view-2-0",
			"title": "Context using FDC3 (2.0)",
			"description": "This view allows you to experiment with the broadcasting and listening of contexts using the fdc3 api.",
			"categories": ["developer tools", "tools", "training"],
			"version": "2.0.0",
			"tooltip": "Context using FDC3",
			"lang": "en-US",
			"icons": [
				{
<<<<<<< HEAD
					"src": "https://built-on-openfin.github.io/dev-extensions/extensions/vnext/common/favicon-32x32.png"
=======
					"src": "https://built-on-openfin.github.io/dev-extensions/extensions/v17.0.0/common/favicon-32x32.png"
>>>>>>> 62f293e8
				}
			],
			"screenshots": [
				{
<<<<<<< HEAD
					"src": "https://built-on-openfin.github.io/dev-extensions/extensions/vnext/interop/images/previews/view-context-fdc3.png",
=======
					"src": "https://built-on-openfin.github.io/dev-extensions/extensions/v17.0.0/interop/images/previews/view-context-fdc3.png",
>>>>>>> 62f293e8
					"label": "Contexts using FDC3"
				}
			],
			"contactEmail": "sales@openfin.co",
			"supportEmail": "support@openfin.co",
			"publisher": "OpenFin",
			"type": "other",
			"details": {
<<<<<<< HEAD
				"url": "https://built-on-openfin.github.io/dev-extensions/extensions/vnext/interop/fdc3/context/2-0/fdc3-broadcast-view.html"
=======
				"url": "https://built-on-openfin.github.io/dev-extensions/extensions/v17.0.0/interop/fdc3/context/2-0/fdc3-broadcast-view.html"
>>>>>>> 62f293e8
			},
			"interop": {},
			"hostManifests": {
				"OpenFin": {
					"type": "view",
<<<<<<< HEAD
					"details": "https://built-on-openfin.github.io/dev-extensions/extensions/vnext/interop/fdc3/context/2-0/fdc3-broadcast-view.json"
=======
					"details": "https://built-on-openfin.github.io/dev-extensions/extensions/v17.0.0/interop/fdc3/context/2-0/fdc3-broadcast-view.json"
>>>>>>> 62f293e8
				}
			}
		},
		{
			"appId": "fdc3-context-view-2-0-platform",
			"name": "fdc3-context-view-2-0-platform",
			"title": "Context using FDC3 (2.0) (Platform)",
			"description": "This view allows you to experiment with the broadcasting and listening of contexts using the fdc3 api.",
			"categories": ["developer tools", "tools", "training"],
			"version": "2.0.0",
			"tooltip": "Context using FDC3",
			"lang": "en-US",
			"icons": [
				{
<<<<<<< HEAD
					"src": "https://built-on-openfin.github.io/dev-extensions/extensions/vnext/common/favicon-32x32.png"
=======
					"src": "https://built-on-openfin.github.io/dev-extensions/extensions/v17.0.0/common/favicon-32x32.png"
>>>>>>> 62f293e8
				}
			],
			"screenshots": [
				{
<<<<<<< HEAD
					"src": "https://built-on-openfin.github.io/dev-extensions/extensions/vnext/interop/images/previews/view-context-fdc3.png",
=======
					"src": "https://built-on-openfin.github.io/dev-extensions/extensions/v17.0.0/interop/images/previews/view-context-fdc3.png",
>>>>>>> 62f293e8
					"label": "Contexts using FDC3"
				}
			],
			"contactEmail": "sales@openfin.co",
			"supportEmail": "support@openfin.co",
			"publisher": "OpenFin",
			"type": "other",
			"details": {
<<<<<<< HEAD
				"url": "https://built-on-openfin.github.io/dev-extensions/extensions/vnext/interop/fdc3/context/2-0/fdc3-broadcast-view.html"
=======
				"url": "https://built-on-openfin.github.io/dev-extensions/extensions/v17.0.0/interop/fdc3/context/2-0/fdc3-broadcast-view.html"
>>>>>>> 62f293e8
			},
			"interop": {},
			"hostManifests": {
				"OpenFin": {
					"type": "view",
<<<<<<< HEAD
					"details": "https://built-on-openfin.github.io/dev-extensions/extensions/vnext/interop/fdc3/context/2-0/fdc3-broadcast-view.json",
=======
					"details": "https://built-on-openfin.github.io/dev-extensions/extensions/v17.0.0/interop/fdc3/context/2-0/fdc3-broadcast-view.json",
>>>>>>> 62f293e8
					"config": {
						"launchPreference": {
							"bounds": {
								"height": 875,
								"width": 775
							},
							"options": {
								"type": "view",
								"host": { "url": "http://localhost:8080/windows/platform/platform-window.html" }
							}
						}
					}
				}
			}
		},
		{
			"appId": "fdc3-workbench-2-0",
			"name": "fdc3-workbench-2-0",
			"title": "FDC3 Workbench (2.0)",
			"description": "Development and test tool for FDC3 desktop agents and apps",
			"categories": ["developer tools", "tools", "training"],
			"version": "2.0.0",
			"tooltip": "FDC3 Workbench",
			"lang": "en-US",
			"icons": [
				{
					"src": "https://fdc3.finos.org/toolbox/fdc3-workbench/fdc3-icon-256.png"
				}
			],
			"screenshots": [
				{
					"src": "http://localhost:8080/common/images/previews/fdc3-workbench-2-0.png"
				}
			],
			"contactEmail": "fdc3@finos.org,",
			"supportEmail": "fdc3-maintainers@finos.org,",
			"publisher": "FDC3",
			"type": "other",
			"details": {},
			"hostManifests": {
				"OpenFin": {
					"type": "view",
					"details": "http://localhost:8080/common/views/fdc3/workbench/fdc3-workbench-2-0.view.fin.json"
				}
			},
			"localizedVersions": {
				"fr-FR": {
					"title": "FDC3 Table de travail",
					"description": "Outil de développement et de test pour les desktop agents et applications FDC3"
				}
			},
			"interop": {
				"intents": {
					"listensFor": {
						"ViewContact": {
							"displayName": "View Contact",
							"contexts": ["fdc3.contact", "fdc3.contactList"]
						},
						"ViewInstrument": {
							"displayName": "View Instrument",
							"contexts": ["fdc3.instrument", "fdc3.instrumentList"]
						}
					}
				},
				"userChannels": {
					"broadcasts": ["fdc3.instrument"],
					"listensFor": [
						"fdc3.instrument",
						"fdc3.instrumentList",
						"fdc3.position",
						"fdc3.portfolio",
						"fdc3.chart",
						"fdc3.timeRange"
					]
				},
				"appChannels": []
			}
		},
		{
			"appId": "adaptable-fdc3-demo",
			"name": "adaptable-fdc3-demo",
			"title": "Adaptable FDC3 Demo",
			"description": "AdapTable is a powerful, low-code extension to AG Grid that allows financial services users to manage, visualise and transform their data. AdapTable includes advanced FDC3 capabilities.",
			"icons": [
				{
					"src": "https://fdc3-demo.adaptabletools.com/adaptable_icon.png"
				}
			],
			"screenshots": [
				{
					"src": "https://fdc3-demo.adaptabletools.com/adaptable_fdc3.png",
					"label": "AdapTable FDC3 Demo"
				}
			],
			"categories": ["data", "grid", "blotter", "trading", "low-code", "no-code"],
			"version": "17.0.0",
			"tooltip": "AdapTable Tools FDC3 Demo",
			"lang": "en-US",
			"publisher": "AdapTable Tools",
			"contactEmail": "sales@adaptabletools.com",
			"supportEmail": "support@adaptabletools.com",
			"moreInfo": "https://www.adaptabletools.com/",
			"type": "other",
			"details": {},
			"hostManifests": {
				"OpenFin": {
					"type": "view",
					"details": "http://localhost:8080/common/views/vendor/adaptable/adaptable-fdc3-demo.view.fin.json"
				}
			},
			"interop": {
				"intents": {
					"listensFor": {
						"ViewInstrument": {
							"displayName": "View Instrument",
							"contexts": ["fdc3.instrument"]
						}
					},
					"raises": {
						"ViewInstrument": ["fdc3.instrument"],
						"ViewChart": ["fdc3.instrument"],
						"ViewNews": ["fdc3.instrument"],
						"ViewAnalysis": ["fdc3.instrument"],
						"ViewHoldings": ["fdc3.instrument"],
						"ViewOrders": ["fdc3.instrument"],
						"ViewInteractions": ["fdc3.instrument"],
						"ViewQuote": ["fdc3.instrument"],
						"ViewResearch": ["fdc3.instrument"]
					}
				},
				"userChannels": {
					"broadcasts": ["fdc3.instrument"],
					"listensFor": ["fdc3.instrument"]
				},
				"appChannels": []
			}
		}
	],
	"message": "OK"
}<|MERGE_RESOLUTION|>--- conflicted
+++ resolved
@@ -12,20 +12,12 @@
 			"lang": "en-US",
 			"icons": [
 				{
-<<<<<<< HEAD
-					"src": "https://built-on-openfin.github.io/dev-extensions/extensions/vnext/common/favicon-32x32.png"
-=======
 					"src": "https://built-on-openfin.github.io/dev-extensions/extensions/v17.0.0/common/favicon-32x32.png"
->>>>>>> 62f293e8
-				}
-			],
-			"screenshots": [
-				{
-<<<<<<< HEAD
-					"src": "https://built-on-openfin.github.io/dev-extensions/extensions/vnext/interop/images/previews/view-intents-fdc3.png",
-=======
+				}
+			],
+			"screenshots": [
+				{
 					"src": "https://built-on-openfin.github.io/dev-extensions/extensions/v17.0.0/interop/images/previews/view-intents-fdc3.png",
->>>>>>> 62f293e8
 					"label": "Intents using FDC3"
 				}
 			],
@@ -83,11 +75,7 @@
 			"hostManifests": {
 				"OpenFin": {
 					"type": "view",
-<<<<<<< HEAD
-					"details": "https://built-on-openfin.github.io/dev-extensions/extensions/vnext/interop/fdc3/intent/2-0/fdc3-intent-view.json"
-=======
 					"details": "https://built-on-openfin.github.io/dev-extensions/extensions/v17.0.0/interop/fdc3/intent/2-0/fdc3-intent-view.json"
->>>>>>> 62f293e8
 				}
 			}
 		},
@@ -102,20 +90,12 @@
 			"lang": "en-US",
 			"icons": [
 				{
-<<<<<<< HEAD
-					"src": "https://built-on-openfin.github.io/dev-extensions/extensions/vnext/common/favicon-32x32.png"
-=======
 					"src": "https://built-on-openfin.github.io/dev-extensions/extensions/v17.0.0/common/favicon-32x32.png"
->>>>>>> 62f293e8
-				}
-			],
-			"screenshots": [
-				{
-<<<<<<< HEAD
-					"src": "https://built-on-openfin.github.io/dev-extensions/extensions/vnext/interop/images/previews/view-context-fdc3.png",
-=======
+				}
+			],
+			"screenshots": [
+				{
 					"src": "https://built-on-openfin.github.io/dev-extensions/extensions/v17.0.0/interop/images/previews/view-context-fdc3.png",
->>>>>>> 62f293e8
 					"label": "Contexts using FDC3"
 				}
 			],
@@ -124,21 +104,13 @@
 			"publisher": "OpenFin",
 			"type": "other",
 			"details": {
-<<<<<<< HEAD
-				"url": "https://built-on-openfin.github.io/dev-extensions/extensions/vnext/interop/fdc3/context/2-0/fdc3-broadcast-view.html"
-=======
 				"url": "https://built-on-openfin.github.io/dev-extensions/extensions/v17.0.0/interop/fdc3/context/2-0/fdc3-broadcast-view.html"
->>>>>>> 62f293e8
 			},
 			"interop": {},
 			"hostManifests": {
 				"OpenFin": {
 					"type": "view",
-<<<<<<< HEAD
-					"details": "https://built-on-openfin.github.io/dev-extensions/extensions/vnext/interop/fdc3/context/2-0/fdc3-broadcast-view.json"
-=======
 					"details": "https://built-on-openfin.github.io/dev-extensions/extensions/v17.0.0/interop/fdc3/context/2-0/fdc3-broadcast-view.json"
->>>>>>> 62f293e8
 				}
 			}
 		},
@@ -153,20 +125,12 @@
 			"lang": "en-US",
 			"icons": [
 				{
-<<<<<<< HEAD
-					"src": "https://built-on-openfin.github.io/dev-extensions/extensions/vnext/common/favicon-32x32.png"
-=======
 					"src": "https://built-on-openfin.github.io/dev-extensions/extensions/v17.0.0/common/favicon-32x32.png"
->>>>>>> 62f293e8
-				}
-			],
-			"screenshots": [
-				{
-<<<<<<< HEAD
-					"src": "https://built-on-openfin.github.io/dev-extensions/extensions/vnext/interop/images/previews/view-context-fdc3.png",
-=======
+				}
+			],
+			"screenshots": [
+				{
 					"src": "https://built-on-openfin.github.io/dev-extensions/extensions/v17.0.0/interop/images/previews/view-context-fdc3.png",
->>>>>>> 62f293e8
 					"label": "Contexts using FDC3"
 				}
 			],
@@ -175,21 +139,13 @@
 			"publisher": "OpenFin",
 			"type": "other",
 			"details": {
-<<<<<<< HEAD
-				"url": "https://built-on-openfin.github.io/dev-extensions/extensions/vnext/interop/fdc3/context/2-0/fdc3-broadcast-view.html"
-=======
 				"url": "https://built-on-openfin.github.io/dev-extensions/extensions/v17.0.0/interop/fdc3/context/2-0/fdc3-broadcast-view.html"
->>>>>>> 62f293e8
 			},
 			"interop": {},
 			"hostManifests": {
 				"OpenFin": {
 					"type": "view",
-<<<<<<< HEAD
-					"details": "https://built-on-openfin.github.io/dev-extensions/extensions/vnext/interop/fdc3/context/2-0/fdc3-broadcast-view.json",
-=======
 					"details": "https://built-on-openfin.github.io/dev-extensions/extensions/v17.0.0/interop/fdc3/context/2-0/fdc3-broadcast-view.json",
->>>>>>> 62f293e8
 					"config": {
 						"launchPreference": {
 							"bounds": {
