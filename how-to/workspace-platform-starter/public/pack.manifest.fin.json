{
	"devtools_port": 9090,
	"licenseKey": "openfin-demo-license-key",
	"runtime": {
<<<<<<< HEAD
		"arguments": "--v=1 --inspect",
		"version": "38.126.82.58"
	},
	"startup_app": {
		"name": "default-workspace-platform"
=======
		"arguments": "",
		"version": "38.126.82.61"
>>>>>>> 8d46d0d5
	},
	"platform": {
		"name": "default-workspace-platform",
		"uuid": "workspace-platform-starter",
		"icon": "http://localhost:8080/favicon.ico",
		"autoShow": false,
		"providerUrl": "http://localhost:8080/platform/provider.html",
		"preventQuitOnLastWindowClosed": true,
		"appLogsTimezone": "utc",
		"enableAppLogging": false,
		"logManagement": {
			"enabled": false
		},
		"permissions": {
			"System": {
				"launchExternalProcess": true,
				"terminateExternalProcess": true,
				"downloadAsset": true,
				"openUrlWithBrowser": {
					"enabled": true,
					"protocols": ["mailto", "msteams", "tel"]
				}
			}
		},
		"defaultWindowOptions": {
			"permissions": {
				"System": {
					"openUrlWithBrowser": {
						"enabled": true,
						"protocols": ["mailto", "msteams", "tel"]
					}
				}
			},
			"viewVisibility": {
				"showViewsOnTabDrag": {
					"enabled": true
				},
				"showViewsOnSplitterDrag": {
					"enabled": true
				},
				"showViewsOnWindowResize": {
					"enabled": true
				}
			}
		},
		"defaultViewOptions": {
			"permissions": {
				"System": {
					"openUrlWithBrowser": {
						"enabled": true,
						"protocols": ["mailto", "msteams", "tel"]
					}
				}
			}
		},
		"interopBrokerConfiguration": {
			"logging": {
				"beforeAction": {
					"enabled": true
				},
				"afterAction": {
					"enabled": true
				}
			}
		}
	},
	"shortcut": {
		"company": "OpenFin",
		"description": "A way of showing examples of what OpenFin can do.",
		"icon": "http://localhost:8080/favicon.ico",
<<<<<<< HEAD
		"name": "Default Workspace Platform - vnext",
=======
		"name": "Default Workspace Platform - v19.1.0",
>>>>>>> 8d46d0d5
		"target": ["desktop", "start-menu"]
	},
	"supportInformation": {
		"company": "OpenFin",
		"product": "Workspace Starter - Default Workspace Platform - Client",
		"email": "support@openfin.co",
		"forwardErrorReports": true
	},
	"customSettings": {
		"bootstrap": {
			"home": true,
			"store": true,
			"dock": true,
			"notifications": true,
			"autoShow": ["dock", "home"]
		},
		"platformProvider": {
			"rootUrl": "http://localhost:8080",
			"interop": {
				"intentResolver": {
					"url": "http://localhost:8080/common/windows/intents/instance-picker.html",
					"height": 715,
					"width": 665,
					"fdc3InteropApi": "2.0"
				},
				"intentOptions": {},
				"openOptions": {},
				"unregisteredApp": {
					"appId": "unregistered",
					"title": "Other",
					"description": "If you can not find an application to support your action please check the instances associated with this entry to see if it satisfies your need.",
					"icons": [
						{
							"src": "http://localhost:8080/favicon.ico"
						}
					],
					"publisher": "Multiple",
					"intents": [
						{
							"name": "StartCall",
							"displayName": "Start a Call",
							"contexts": ["fdc3.contact", "fdc3.contactList"]
						},
						{
							"name": "StartChat",
							"displayName": "Start a Chat",
							"contexts": ["fdc3.contact", "fdc3.contactList"]
						},
						{
							"name": "ViewChart",
							"displayName": "View Chart",
							"contexts": ["fdc3.instrument", "fdc3.instrumentList", "fdc3.portfolio", "fdc3.position"]
						},
						{
							"name": "ViewContact",
							"displayName": "View Contact Details",
							"contexts": ["fdc3.contact"]
						},
						{
							"name": "ViewProfile",
							"displayName": "View Profile",
							"contexts": ["fdc3.contact"]
						},
						{
							"name": "ViewQuote",
							"displayName": "View Quote",
							"contexts": ["fdc3.instrument"]
						},
						{
							"name": "ViewNews",
							"displayName": "View News",
							"contexts": [
								"fdc3.country",
								"fdc3.instrument",
								"fdc3.instrumentList",
								"fdc3.organization",
								"fdc3.portfolio"
							]
						},
						{
							"name": "ViewAnalysis",
							"displayName": "View Analysis",
							"contexts": ["fdc3.instrument", "fdc3.organization", "fdc3.portfolio"]
						},
						{
							"name": "ViewInstrument",
							"displayName": "View Instrument Details",
							"contexts": ["fdc3.instrument"]
						}
					]
				},
				"modules": [
					{
						"id": "wps-interop-override",
						"icon": "http://localhost:8080/favicon.ico",
						"title": "Workspace Platform Starter Interop Broker",
						"description": "This is the implementation included in workspace platform starter but it is now exposed as a module to allow for easy replacement.",
						"enabled": true,
						"url": "http://localhost:8080/js/modules/interop-override/wps-interop-override.bundle.js",
						"data": {
							"loggerName": "WpsInteropOverride"
						}
					}
				]
			}
		},
		"appProvider": {
			"endpointIds": ["http://localhost:8080/common/apps-info.json"],
			"cacheDurationInSeconds": 10,
			"cacheDurationInMinutes": 0,
			"manifestTypes": [
				"view",
				"inline-view",
				"window",
				"inline-window",
				"snapshot",
				"inline-snapshot",
				"external",
				"inline-external",
				"appasset",
				"inline-appasset",
				"manifest",
				"desktop-browser",
				"connection",
				"endpoint"
			]
		},
		"endpointProvider": {
			"modules": [
				{
					"title": "Local Storage",
					"enabled": true,
					"id": "local-storage",
					"url": "http://localhost:8080/js/modules/endpoint/local-storage.bundle.js"
				},
				{
					"title": "Favorite Local Storage",
					"enabled": true,
					"id": "favorite-local-storage",
					"url": "http://localhost:8080/js/modules/endpoint/favorite-local-storage.bundle.js"
				},
				{
					"title": "Inline Apps",
					"enabled": true,
					"id": "inline-apps",
					"url": "http://localhost:8080/js/modules/endpoint/inline-apps.bundle.js"
				}
			],
			"endpoints": [
				{
					"id": "integration-preferences-get",
					"type": "module",
					"typeId": "local-storage",
					"options": {
						"method": "GET",
						"dataType": "integration-preferences"
					}
				},
				{
					"id": "integration-preferences-set",
					"type": "module",
					"typeId": "local-storage",
					"options": {
						"method": "SET",
						"dataType": "integration-preferences"
					}
				},
				{
					"id": "favorite-list",
					"type": "module",
					"typeId": "favorite-local-storage"
				},
				{
					"id": "favorite-get",
					"type": "module",
					"typeId": "favorite-local-storage"
				},
				{
					"id": "favorite-set",
					"type": "module",
					"typeId": "favorite-local-storage"
				},
				{
					"id": "favorite-remove",
					"type": "module",
					"typeId": "favorite-local-storage"
				},
				{
					"id": "get-default-workspace",
					"type": "module",
					"typeId": "local-storage",
					"options": {
						"method": "GET",
						"dataType": "default-workspace"
					}
				},
				{
					"id": "set-default-workspace",
					"type": "module",
					"typeId": "local-storage",
					"options": {
						"method": "SET",
						"dataType": "default-workspace"
					}
				},
				{
					"id": "share-get",
					"type": "fetch",
					"options": {
						"method": "GET",
						"url": "https://example.com/api/share/[id]"
					}
				},
				{
					"id": "share-set",
					"type": "fetch",
					"options": {
						"method": "POST",
						"url": "https://example.com/api/share"
					}
				}
			],
			"endpointClients": {
				"clientOptions": [
					{
						"enabled": true,
						"id": "default-workspace",
						"endpointIds": ["get-default-workspace", "set-default-workspace"]
					},
					{
						"enabled": true,
						"id": "pages-share",
						"endpointIds": ["share-get", "share-set"]
					},
					{
						"enabled": true,
						"id": "workspaces-share",
						"endpointIds": ["share-get", "share-set"]
					}
				]
			}
		},
		"browserProvider": {
			"defaultWindowOptions": {
				"permissions": {
					"System": {
						"openUrlWithBrowser": {
							"enabled": true,
							"protocols": ["mailto", "msteams", "tel"]
						}
					}
				},
				"viewVisibility": {
					"showViewsOnTabDrag": {
						"enabled": true
					},
					"showViewsOnSplitterDrag": {
						"enabled": true
					},
					"showViewsOnWindowResize": {
						"enabled": true
					}
				},
				"workspacePlatform": {
					"pages": [],
					"title": {
						"type": "view-title"
					},
					"favicon": "http://localhost:8080/favicon.ico"
				}
			},
			"defaultViewOptions": {
				"permissions": {
					"System": {
						"openUrlWithBrowser": {
							"enabled": true,
							"protocols": ["mailto", "msteams", "tel"]
						}
					}
				}
			},
			"windowPositioningStrategy": {
				"x": 30,
				"y": 30,
				"maxIncrements": 8
			}
		},
		"themeProvider": {
			"themes": [
				{
					"id": "default",
					"label": "Default",
					"logoUrl": "http://localhost:8080/favicon.ico",
					"default": "dark",
					"palettes": {
						"light": {
							"brandPrimary": "#0A76D3",
							"brandSecondary": "#1E1F23",
							"backgroundPrimary": "#FAFBFE",
							"background1": "#FFFFFF",
							"background2": "#FAFBFE",
							"background3": "#F3F5F8",
							"background4": "#ECEEF1",
							"background5": "#DDDFE4",
							"background6": "#C9CBD2",
							"statusSuccess": "#35C759",
							"statusWarning": "#F48F00",
							"statusCritical": "#BE1D1F",
							"statusActive": "#0498FB",
							"inputBackground": "#ECEEF1",
							"inputColor": "#1E1F23",
							"inputPlaceholder": "#383A40",
							"inputDisabled": "#7D808A",
							"inputFocused": "#C9CBD2",
							"textDefault": "#1E1F23",
							"textHelp": "#2F3136",
							"textInactive": "#7D808A",
							"contentBackground1": "#0A76D3",
							"contentBackground2": "#000000",
							"contentBackground3": "#000000",
							"contentBackground4": "#000000",
							"contentBackground5": "#000000",
							"linkDefault": "#6CADE5",
							"linkHover": "#0A76D3"
						},
						"dark": {
							"brandPrimary": "#0A76D3",
							"brandSecondary": "#383A40",
							"backgroundPrimary": "#1E1F23",
							"background1": "#111214",
							"background2": "#1E1F23",
							"background3": "#24262B",
							"background4": "#2F3136",
							"background5": "#383A40",
							"background6": "#53565F",
							"statusSuccess": "#35C759",
							"statusWarning": "#F48F00",
							"statusCritical": "#BE1D1F",
							"statusActive": "#0498FB",
							"inputBackground": "#53565F",
							"inputColor": "#FFFFFF",
							"inputPlaceholder": "#C9CBD2",
							"inputDisabled": "#7D808A",
							"inputFocused": "#C9CBD2",
							"textDefault": "#FFFFFF",
							"textHelp": "#C9CBD2",
							"textInactive": "#7D808A",
							"contentBackground1": "#0A76D3",
							"contentBackground2": "#000000",
							"contentBackground3": "#000000",
							"contentBackground4": "#000000",
							"contentBackground5": "#000000",
							"linkDefault": "#6CADE5",
							"linkHover": "#0A76D3"
						}
					}
				}
			]
		},
		"homeProvider": {
			"id": "workspace-platform-starter",
			"title": "Workspace Platform Starter",
			"icon": "http://localhost:8080/favicon.ico",
			"queryMinLength": 3,
			"queryAgainst": ["title"]
		},
		"storefrontProvider": {
			"id": "workspace-platform-starter",
			"title": "Workspace Platform Starter",
			"icon": "http://localhost:8080/favicon.ico"
		},
		"dockProvider": {
			"id": "workspace-platform-starter",
			"title": "Workspace Platform Starter",
			"icon": "http://localhost:8080/favicon.ico",
			"entries": []
		},
		"notificationProvider": {
			"id": "workspace-platform-starter",
			"title": "Workspace Platform Starter",
			"icon": "http://localhost:8080/favicon.ico"
		},
		"integrationProvider": {
			"icon": "http://localhost:8080/favicon.ico",
			"isManagementEnabled": false,
			"command": "integrations",
			"commandDescription": "Allows the management of integrations for this platform. You can decide whether enabled integrations should be included when a query is entered.",
			"modules": [
				{
					"id": "apps",
					"icon": "http://localhost:8080/favicon.ico",
					"title": "Apps",
					"description": "Search Applications",
					"enabled": true,
					"url": "http://localhost:8080/js/modules/integrations/apps.bundle.js",
					"data": {
						"manifestTypeMapping": {
							"view": {
								"entryLabel": "View",
								"actionName": ""
							},
							"inline-view": {
								"entryLabel": "View",
								"actionName": ""
							},
							"window": {
								"entryLabel": "Window",
								"actionName": ""
							},
							"inline-window": {
								"entryLabel": "Window",
								"actionName": ""
							},
							"snapshot": {
								"entryLabel": "Snapshot",
								"actionName": "Launch Snapshot"
							},
							"inline-snapshot": {
								"entryLabel": "Snapshot",
								"actionName": "Launch Snapshot"
							},
							"manifest": {
								"entryLabel": "App",
								"actionName": "Launch App"
							},
							"external": {
								"entryLabel": "Native App",
								"actionName": "Launch Native App"
							},
							"inline-external": {
								"entryLabel": "Native App",
								"actionName": "Launch Native App"
							},
							"appasset": {
								"entryLabel": "Native App",
								"actionName": "Launch Native App"
							},
							"inline-appasset": {
								"entryLabel": "Native App",
								"actionName": "Launch Native App"
							},
							"desktop-browser": {
								"entryLabel": "Desktop Browser",
								"actionName": ""
							},
							"endpoint": {
								"entryLabel": "Endpoint",
								"actionName": "Launch"
							},
							"connection": {
								"entryLabel": "Connected App",
								"actionName": "Launch Connected App"
							}
						},
						"favoritesEnabled": false
					}
				},
				{
					"id": "workspaces",
					"icon": "http://localhost:8080/favicon.ico",
					"title": "Workspaces",
					"description": "Manage workspaces",
					"enabled": true,
					"url": "http://localhost:8080/js/modules/integrations/workspaces.bundle.js",
					"data": {
						"favoritesEnabled": false,
						"images": {
							"workspace": "http://localhost:8080/common/icons/{theme}/{scheme}/workspace.svg"
						}
					}
				},
				{
					"id": "pages",
					"icon": "http://localhost:8080/favicon.ico",
					"title": "Pages",
					"description": "Manage Pages",
					"enabled": true,
					"url": "http://localhost:8080/js/modules/integrations/pages.bundle.js",
					"data": {
						"favoritesEnabled": false,
						"images": {
							"page": "http://localhost:8080/common/icons/{theme}/{scheme}/page.svg"
						}
					}
				},
				{
					"id": "about",
					"icon": "http://localhost:8080/favicon.ico",
					"title": "About",
					"description": "Provides information about this platform.",
					"enabled": true,
					"excludeFromSourceFilter": true,
					"url": "http://localhost:8080/js/modules/composite/about.bundle.js",
					"data": {}
				}
			]
		},
		"initOptionsProvider": {
			"modules": [
				{
					"enabled": true,
					"id": "interop",
					"title": "Init Options Interop",
					"url": "http://localhost:8080/js/modules/init-options/interop.bundle.js",
					"data": {
						"supportedActions": ["raise-intent", "share-context"]
					}
				},
				{
					"enabled": true,
					"id": "launch-app",
					"title": "Init Options Launch App",
					"url": "http://localhost:8080/js/modules/init-options/launch-app.bundle.js",
					"data": {
						"supportedActions": ["launch-app"],
						"supportedManifestTypes": [
							"view",
							"inline-view",
							"window",
							"inline-window",
							"snapshot",
							"inline-snapshot"
						]
					}
				},
				{
					"enabled": true,
					"id": "show-page",
					"title": "Init Options Show Page",
					"url": "http://localhost:8080/js/modules/composite/pages.bundle.js",
					"data": {
						"supportedActions": ["show-page"]
					}
				},
				{
					"enabled": true,
					"id": "launch-workspace",
					"title": "Init Options Launch Workspace",
					"url": "http://localhost:8080/js/modules/init-options/launch-workspace.bundle.js",
					"data": {
						"supportedActions": ["launch-workspace"]
					}
				}
			]
		},
		"loggerProvider": {
			"modules": [
				{
					"enabled": true,
					"id": "console",
					"title": "Console Logger",
					"url": "http://localhost:8080/js/modules/log/console.bundle.js"
				}
			]
		},
		"actionsProvider": {
			"modules": [
				{
					"enabled": true,
					"id": "developer-actions",
					"title": "Developer Actions",
					"url": "http://localhost:8080/js/modules/composite/developer.bundle.js"
				},
				{
					"enabled": true,
					"id": "about-actions",
					"title": "About Actions",
					"url": "http://localhost:8080/js/modules/composite/about.bundle.js",
					"data": {
						"windowOptions": {
							"name": "about",
							"url": "http://localhost:8080/common/windows/version/about.html",
							"defaultCentered": true,
							"showTaskbarIcon": false,
							"autoShow": true,
							"minimizable": false,
							"maximizable": false,
							"defaultHeight": 396,
							"defaultWidth": 760,
							"customData": {}
						}
					}
				},
				{
					"enabled": true,
					"id": "page-actions",
					"title": "Page Actions",
					"url": "http://localhost:8080/js/modules/composite/pages.bundle.js"
				},
				{
					"enabled": true,
					"id": "window-actions",
					"title": "Window Actions",
					"url": "http://localhost:8080/js/modules/composite/windows.bundle.js"
				},
				{
					"id": "favorites-menu",
					"icon": "http://localhost:8080/favicon.ico",
					"title": "Favorites Menu",
					"description": "Favorites Menu",
					"enabled": false,
					"url": "http://localhost:8080/js/modules/actions/favorites-menu.bundle.js"
				},
				{
					"id": "default-workspace",
					"icon": "http://localhost:8080/favicon.ico",
					"title": "Default Workspace",
					"description": "Allows the setting of a default workspace and whether or not it should be set when an active workspace is switched.",
					"enabled": true,
					"url": "http://localhost:8080/js/modules/composite/default-workspace.bundle.js"
				},
				{
					"id": "window-platform",
					"icon": "http://localhost:8080/favicon.ico",
					"title": "Window Platform Actions",
					"description": "Window Platform Actions",
					"enabled": true,
					"url": "http://localhost:8080/js/modules/actions/window-platform.bundle.js"
				}
			]
		},
		"conditionsProvider": {
			"modules": [
				{
					"enabled": true,
					"id": "about-conditions",
					"title": "About Conditions",
					"url": "http://localhost:8080/js/modules/composite/about.bundle.js"
				}
			]
		},
		"connectionProvider": {
			"connectionId": "workspace-connection",
			"supportedActions": [
				"show-home",
				"show-store",
				"show-dock",
				"show-notifications",
				"hide-home",
				"hide-store",
				"minimize-dock",
				"hide-notifications"
			],
			"connections": [
				{
					"identity": {
						"uuid": "workspace-platform-starter"
					},
					"validatePayload": false,
					"connectionTypes": [
						{
							"type": "broker"
						}
					]
				},
				{
					"identity": {
						"uuid": "*"
					},
					"validatePayload": false,
					"connectionTypes": [
						{
							"type": "appSource"
						},
						{
							"type": "snapshotSource"
						},
						{
							"type": "actions"
						},
						{
							"type": "broker"
						}
					]
				}
			]
		},
		"analyticsProvider": {
			"modules": [
				{
					"enabled": true,
					"id": "analytics.console",
					"title": "Console Analytics",
					"url": "http://localhost:8080/js/modules/analytics/console.bundle.js",
					"data": {
						"eventLogLevel": "info"
					}
				}
			]
		},
		"versionProvider": {
			"appVersion": "1.0.0",
			"minVersion": {
				"workspace": "16.0.0"
			},
			"versionWindow": {
				"name": "versioning",
				"url": "http://localhost:8080/windows/version/version.html",
				"defaultCentered": true,
				"showTaskbarIcon": false,
				"autoShow": true,
				"minimizable": false,
				"maximizable": false,
				"defaultHeight": 481,
				"defaultWidth": 760,
				"saveWindowState": false,
				"includeInSnapshots": false
			},
			"endpointId": "version",
			"versionCheckIntervalInSeconds": 30
		},
		"menusProvider": {
			"popupHtml": "http://localhost:8080/common/popups/menu/index.html",
			"modules": [
				{
					"enabled": true,
					"id": "developer-menus",
					"title": "Developer Menus",
					"url": "http://localhost:8080/js/modules/composite/developer.bundle.js"
				},
				{
					"id": "about",
					"icon": "http://localhost:8080/favicon.ico",
					"title": "About",
					"description": "Provides information about this platform.",
					"enabled": true,
					"url": "http://localhost:8080/js/modules/composite/about.bundle.js"
				},
				{
					"id": "pages",
					"icon": "http://localhost:8080/favicon.ico",
					"title": "Pages",
					"description": "Provides additional menu options for pages.",
					"enabled": true,
					"url": "http://localhost:8080/js/modules/composite/pages.bundle.js"
				},
				{
					"id": "windows",
					"icon": "http://localhost:8080/favicon.ico",
					"title": "Windows",
					"description": "Provides additional menu options for windows.",
					"enabled": true,
					"url": "http://localhost:8080/js/modules/composite/windows.bundle.js"
				},
				{
					"id": "default-workspace",
					"icon": "http://localhost:8080/favicon.ico",
					"title": "default workspace menu options",
					"description": "set your default default workspace",
					"enabled": true,
					"url": "http://localhost:8080/js/modules/composite/default-workspace.bundle.js"
				}
			]
		},
		"lowCodeIntegrationProvider": {
			"modules": []
		},
		"authProvider": {
			"modules": [
				{
					"id": "openid-connect",
					"icon": "http://localhost:8080/favicon.ico",
					"title": "OpenId Connect",
					"description": "OpenId Connect",
					"enabled": false,
					"url": "http://localhost:8080/js/modules/auth/openid-connect.bundle.js",
					"data": {
						"providerUrl": "",
						"clientId": "",
						"loginRedirectUrl": "http://localhost:8080/oidc_login.html",
						"logoutRedirectUrl": "http://localhost:8080/oidc_logout.html",
						"checkSessionValidityInSeconds": 30
					}
				}
			]
		},
		"trayProvider": {
			"enabled": true,
			"menuEntries": []
		},
		"splashScreenProvider": {
			"url": "http://localhost:8080/platform/splash.html"
		},
		"favoriteProvider": {
			"enabled": false,
			"favoriteIcon": "http://localhost:8080/common/icons/{theme}/{scheme}/favorite.svg",
			"unfavoriteIcon": "http://localhost:8080/common/icons/{theme}/{scheme}/unfavorite.svg",
			"favoriteCommand": "/fav",
			"supportedFavoriteTypes": ["workspace", "page", "app"]
		},
		"lifecycleProvider": {
			"modules": [
				{
					"id": "default-workspace",
					"icon": "http://localhost:8080/favicon.ico",
					"title": "default workspace management",
					"description": "set and apply your default workspace.",
					"enabled": true,
					"url": "http://localhost:8080/js/modules/composite/default-workspace.bundle.js"
				}
			]
		},
		"snapProvider": {
			"enabled": false,
			"id": "workspace-platform-starter",
			"serverAssetInfo": {
				"src": "https://cdn.openfin.co/release/snap/0.3.0/snap.zip",
				"alias": "openfin-snap",
				"version": "0.3.0",
				"target": "OpenFinSnap.exe"
			},
			"showDebugWindow": false
		},
		"contentCreationProvider": {
			"modules": [
				{
					"id": "view-position-content-creation",
					"icon": "http://localhost:8080/favicon.ico",
					"title": "View Position Content Creation",
					"enabled": false,
					"url": "http://localhost:8080/js/modules/content-creation/view-position.bundle.js",
					"data": {
						"rules": []
					}
				}
			]
		},
		"shareProvider": {
			"enabled": false,
			"modules": [
				{
					"id": "pages-share",
					"icon": "http://localhost:8080/favicon.ico",
					"title": "Pages Share",
					"description": "Pages Share",
					"enabled": false,
					"url": "http://localhost:8080/js/modules/share/pages.bundle.js",
					"data": {
						"getEndpointId": "share-get",
						"setEndpointId": "share-set",
						"images": {
							"error": "http://localhost:8080/common/icons/{theme}/{scheme}/error.svg",
							"success": "http://localhost:8080/common/icons/{theme}/{scheme}/success.svg"
						}
					}
				},
				{
					"id": "workspaces-share",
					"icon": "http://localhost:8080/favicon.ico",
					"title": "Workspaces Share",
					"description": "Workspaces Share",
					"enabled": false,
					"url": "http://localhost:8080/js/modules/share/workspaces.bundle.js",
					"data": {
						"getEndpointId": "share-get",
						"setEndpointId": "share-set",
						"images": {
							"error": "http://localhost:8080/common/icons/{theme}/{scheme}/error.svg",
							"success": "http://localhost:8080/common/icons/{theme}/{scheme}/success.svg"
						}
					}
				}
			]
		},
		"dialogProvider": {
			"dialogHtml": "http://localhost:8080/common/popups/dialog/index.html"
		}
	}
}<|MERGE_RESOLUTION|>--- conflicted
+++ resolved
@@ -2,16 +2,8 @@
 	"devtools_port": 9090,
 	"licenseKey": "openfin-demo-license-key",
 	"runtime": {
-<<<<<<< HEAD
-		"arguments": "--v=1 --inspect",
-		"version": "38.126.82.58"
-	},
-	"startup_app": {
-		"name": "default-workspace-platform"
-=======
 		"arguments": "",
 		"version": "38.126.82.61"
->>>>>>> 8d46d0d5
 	},
 	"platform": {
 		"name": "default-workspace-platform",
@@ -82,11 +74,7 @@
 		"company": "OpenFin",
 		"description": "A way of showing examples of what OpenFin can do.",
 		"icon": "http://localhost:8080/favicon.ico",
-<<<<<<< HEAD
-		"name": "Default Workspace Platform - vnext",
-=======
 		"name": "Default Workspace Platform - v19.1.0",
->>>>>>> 8d46d0d5
 		"target": ["desktop", "start-menu"]
 	},
 	"supportInformation": {
