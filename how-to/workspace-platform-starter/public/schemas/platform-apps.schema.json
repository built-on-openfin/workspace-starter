--- conflicted
+++ resolved
@@ -362,19 +362,8 @@
 					"type": "boolean"
 				},
 				"options": {
-<<<<<<< HEAD
-					"additionalProperties": false,
-					"description": "Are there any app type specific options you would like to apply?",
-					"properties": {
-						"view": {
-							"$ref": "#/definitions/ViewLaunchPreference"
-						}
-					},
-					"type": "object"
-=======
 					"$ref": "#/definitions/ViewLaunchOptions",
 					"description": "Are there any app type specific options you would like to apply?"
->>>>>>> e39154d6
 				}
 			},
 			"type": "object"
@@ -638,24 +627,11 @@
 			"required": ["edge", "rect"],
 			"type": "object"
 		},
-<<<<<<< HEAD
-		"ViewLaunchPreference": {
-=======
 		"ViewLaunchOptions": {
->>>>>>> e39154d6
 			"additionalProperties": false,
 			"description": "Additional options that apply to a view",
 			"properties": {
 				"host": {
-<<<<<<< HEAD
-					"$ref": "#/definitions/HostLaunchPreference",
-					"description": "If specified it indicates wish to specify specific host settings for this content."
-				}
-			},
-			"type": "object"
-		},
-		"ViewOptions": {
-=======
 					"$ref": "#/definitions/HostLaunchOptions",
 					"description": "If specified it indicates wish to specify specific host settings for this content."
 				},
@@ -709,7 +685,6 @@
 			"$ref": "#/definitions/__type_10"
 		},
 		"__type": {
->>>>>>> e39154d6
 			"additionalProperties": false,
 			"properties": {
 				"_internalWorkspaceData": {},
