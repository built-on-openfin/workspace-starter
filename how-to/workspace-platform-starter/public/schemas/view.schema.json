--- conflicted
+++ resolved
@@ -31,10 +31,7 @@
 			"properties": {
 				"behavior": {
 					"$ref": "#/definitions/T",
-					"description": "Behavior to use when opening matched content. The value could be 'view' | 'window' | 'browser' | 'block'."
-				},
-				"data": {
-					"description": "custom property"
+					"description": "Behavior to use when opening matched content."
 				},
 				"match": {
 					"description": "List of [match patterns](https://developer.chrome.com/extensions/match_patterns) that indicate the specified\nbehavior should be used",
@@ -61,16 +58,13 @@
 		"ContentNavigation": {
 			"$ref": "#/definitions/__type_12"
 		},
-		"ContentRedirect": {
-			"$ref": "#/definitions/__type_12"
-		},
 		"ContextMenuOptions": {
 			"$ref": "#/definitions/__type_10"
 		},
 		"ContextMenuSettings": {
 			"$ref": "#/definitions/__type_9"
 		},
-		"Identity_5": {
+		"Identity": {
 			"$ref": "#/definitions/__type"
 		},
 		"InteropConfig": {
@@ -104,7 +98,6 @@
 			"description": "Context menu item with an implementation provided by OpenFin.",
 			"enum": [
 				"copy",
-				"copyImage",
 				"cut",
 				"inspect",
 				"navigateBack",
@@ -177,10 +170,7 @@
 				},
 				"contentNavigation": {
 					"$ref": "#/definitions/ContentNavigation",
-					"description": "Restrict navigation to URLs that match an allowed pattern.\nIn the lack of an allowlist, navigation to URLs that match a denylisted pattern would be prohibited.\nSee [here](https://developer.chrome.com/extensions/match_patterns) for more details."
-				},
-				"contentRedirect": {
-					"$ref": "#/definitions/ContentRedirect"
+					"description": "Restrict navigation to URLs that match a whitelisted pattern.\nIn the lack of a whitelist, navigation to URLs that match a blacklisted pattern would be prohibited.\nSee [here](https://developer.chrome.com/extensions/match_patterns) for more details."
 				},
 				"contextMenu": {
 					"type": "boolean"
@@ -193,7 +183,7 @@
 					"$ref": "#/definitions/ContextMenuSettings"
 				},
 				"customContext": {
-					"description": "A field that the user can use to attach serializable data that will be saved when {@link Platform#getSnapshot Platform.getSnapshot}\nis called.  If a window in a Platform is trying to update or retrieve its own context, it can use the\n{@link Platform#setWindowContext Platform.setWindowContext} and {@link Platform#getWindowContext Platform.getWindowContext} calls.\n_When omitted, _inherits_ from the parent application._\nAs opposed to customData, this is meant for frequent updates and sharing with other contexts. For usage example, see {@link MutableWindowOptionscustomContext Example}."
+					"description": "A field that the user can use to attach serializable data that will be saved when {@link Platform#getSnapshot Platform.getSnapshot}\nis called.  If a window in a Platform is trying to update or retrieve its own context, it can use the\n{@link Platform#setWindowContext Platform.setWindowContext} and {@link Platform#getWindowContext Platform.getWindowContext} calls.\n_When omitted, _inherits_ from the parent application._\nAs opposed to customData, this is meant for frequent updates and sharing with other contexts. [Example]{@tutorial customContext}"
 				},
 				"customData": {
 					"description": "A field that the user can attach serializable data to be ferried around with the window options.\n_When omitted, _inherits_ from the parent application._"
@@ -239,7 +229,7 @@
 					"type": "string"
 				},
 				"hotkeys": {
-					"description": "Defines the hotkeys that will be emitted as a `hotkey` event on the view. For usage example, see {@link MutableWindowOptionshotkeys Example}.\nWithin Platform, OpenFin also implements a set of pre-defined actions called\n{@link https://developers.openfin.co/docs/platform-api#section-5-3-using-keyboard-commands keyboard commands}\nthat can be assigned to a specific hotkey in the platform manifest.",
+					"description": "Defines the hotkeys that will be emitted as a `hotkey` event on the view. For usage example see [example]{@tutorial hotkeys}.\nWithin Platform, OpenFin also implements a set of pre-defined actions called\n[keyboard commands]{@link https://developers.openfin.co/docs/platform-api#section-5-3-using-keyboard-commands}\nthat can be assigned to a specific hotkey in the platform manifest.",
 					"items": {
 						"additionalProperties": false,
 						"description": "A hotkey binding.",
@@ -306,7 +296,7 @@
 					"type": "string"
 				},
 				"target": {
-					"$ref": "#/definitions/Identity_5",
+					"$ref": "#/definitions/Identity",
 					"description": "The identity of the window this view should be attached to."
 				},
 				"url": {
@@ -325,7 +315,6 @@
 				"bounds",
 				"contentCreation",
 				"contentNavigation",
-				"contentRedirect",
 				"contextMenu",
 				"contextMenuOptions",
 				"contextMenuSettings",
@@ -356,7 +345,6 @@
 			"$ref": "#/definitions/__type_20"
 		},
 		"WebPermission": {
-			"description": "Defines the type of requested web APIs permission.",
 			"enum": [
 				"audio",
 				"clipboard-read",
@@ -381,14 +369,13 @@
 		},
 		"__type": {
 			"additionalProperties": false,
-			"description": "Unique identifier for a window, view or iframe.",
 			"properties": {
 				"name": {
-					"description": "The name of the component.  Must be unique within the owning application.",
+					"description": "The name of the component",
 					"type": "string"
 				},
 				"uuid": {
-					"description": "Universally unique identifier of the application that owns the component.",
+					"description": "Universally unique identifier of the compenent",
 					"type": "string"
 				}
 			},
@@ -453,32 +440,21 @@
 		},
 		"__type_12": {
 			"additionalProperties": false,
-			"properties": {
-				"allowlist": {
+			"description": "Restrict navigation to URLs that match a whitelisted pattern.\nIn the lack of a whitelist, navigation to URLs that match a blacklisted pattern would be prohibited.\nSee [here](https://developer.chrome.com/extensions/match_patterns) for more details.",
+			"properties": {
+				"blacklist": {
+					"description": "Forbidden URLs for navigation.",
+					"items": {
+						"type": "string"
+					},
+					"type": "array"
+				},
+				"whitelist": {
 					"description": "Allowed URLs for navigation.",
 					"items": {
 						"type": "string"
 					},
 					"type": "array"
-				},
-				"blacklist": {
-					"items": {
-						"type": "string"
-					},
-					"type": "array"
-				},
-				"denylist": {
-					"description": "Forbidden URLs for navigation.",
-					"items": {
-						"type": "string"
-					},
-					"type": "array"
-				},
-				"whitelist": {
-					"items": {
-						"type": "string"
-					},
-					"type": "array"
 				}
 			},
 			"type": "object"
@@ -486,33 +462,6 @@
 		"__type_13": {
 			"additionalProperties": false,
 			"properties": {
-<<<<<<< HEAD
-				"allowlist": {
-					"description": "Allowed URLs for navigation.",
-					"items": {
-						"type": "string"
-					},
-					"type": "array"
-				},
-				"blacklist": {
-					"items": {
-						"type": "string"
-					},
-					"type": "array"
-				},
-				"denylist": {
-					"description": "Forbidden URLs for navigation.",
-					"items": {
-						"type": "string"
-					},
-					"type": "array"
-				},
-				"whitelist": {
-					"items": {
-						"type": "string"
-					},
-					"type": "array"
-=======
 				"currentContextGroup": {
 					"description": "Context Group for the client. (green, yellow, red, etc.).",
 					"type": "string"
@@ -520,7 +469,6 @@
 				"providerId": {
 					"description": "When provided, automatically connects the client to the specified provider uuid.",
 					"type": "string"
->>>>>>> 085cc147
 				}
 			},
 			"type": "object"
@@ -647,7 +595,276 @@
 				"fdc3InteropApi": {
 					"type": "string"
 				},
-<<<<<<< HEAD
+				"frame": {
+					"type": "boolean"
+				},
+				"height": {
+					"type": "number"
+				},
+				"hideOnClose": {
+					"type": "boolean"
+				},
+				"hotkeys": {
+					"description": "Defines the hotkeys that will be emitted as a `hotkey` event on the window. For usage example see [example]{@tutorial hotkeys}.\nWithin Platform, OpenFin also implements a set of pre-defined actions called\n[keyboard commands]{@link https://developers.openfin.co/docs/platform-api#section-5-3-using-keyboard-commands}\nthat can be assigned to a specific hotkey in the platform manifest.",
+					"items": {
+						"additionalProperties": false,
+						"description": "A hotkey binding.",
+						"properties": {
+							"keys": {
+								"description": "The key combination of the hotkey, i.e. \"Ctrl+T\".",
+								"type": "string"
+							},
+							"preventDefault": {
+								"type": "boolean"
+							}
+						},
+						"required": ["keys"],
+						"type": "object"
+					},
+					"type": "array"
+				},
+				"icon": {
+					"description": "A URL for the icon to be shown in the window title bar and the taskbar.\nWhen omitted, inherits from the parent application._\n note: Window OS caches taskbar icons, therefore an icon change might only be visible after the cache is removed or the uuid is changed.",
+					"type": "string"
+				},
+				"ignoreSavedWindowState": {
+					"description": "Ignores the cached state of the window.\nDefaults the opposite value of `saveWindowState` to maintain backwards compatibility.",
+					"type": "boolean"
+				},
+				"includeInSnapshots": {
+					"type": "boolean"
+				},
+				"interop": {
+					"$ref": "#/definitions/InteropConfig"
+				},
+				"layout": {},
+				"maxHeight": {
+					"type": "number"
+				},
+				"maxWidth": {
+					"type": "number"
+				},
+				"maximizable": {
+					"type": "boolean"
+				},
+				"minHeight": {
+					"type": "number"
+				},
+				"minWidth": {
+					"type": "number"
+				},
+				"minimizable": {
+					"type": "boolean"
+				},
+				"modalParentIdentity": {
+					"$ref": "#/definitions/Identity",
+					"description": "Parent identity of a modal window. It will create a modal child window when this option is set."
+				},
+				"name": {
+					"description": "The name of the window.",
+					"type": "string"
+				},
+				"opacity": {
+					"type": "number"
+				},
+				"permissions": {
+					"$ref": "#/definitions/Partial_1"
+				},
+				"preloadScripts": {
+					"description": "Scripts that run before page load.  When omitted, inherits from the parent application.",
+					"items": {
+						"additionalProperties": false,
+						"description": "A script that is run before page load.",
+						"properties": {
+							"mandatory": {
+								"type": "boolean"
+							},
+							"state": {
+								"description": "Preload script execution state.",
+								"enum": ["failed", "load-failed", "load-started", "load-succeeded", "succeeded"],
+								"type": "string"
+							},
+							"url": {
+								"description": "The URL from which the script was loaded.",
+								"type": "string"
+							}
+						},
+						"required": ["url"],
+						"type": "object"
+					},
+					"type": "array"
+				},
+				"processAffinity": {
+					"description": "String tag that attempts to group like-tagged renderers together. Will only be used if pages are on the same origin.",
+					"type": "string"
+				},
+				"resizable": {
+					"type": "boolean"
+				},
+				"resizeRegion": {
+					"$ref": "#/definitions/ResizeRegion",
+					"description": "Defines a region in pixels that will respond to user mouse interaction for resizing a frameless window."
+				},
+				"saveWindowState": {
+					"type": "boolean"
+				},
+				"shadow": {
+					"type": "boolean"
+				},
+				"showBackgroundImages": {
+					"type": "boolean"
+				},
+				"showTaskbarIcon": {
+					"type": "boolean"
+				},
+				"smallWindow": {
+					"type": "boolean"
+				},
+				"state": {
+					"$ref": "#/definitions/WindowState"
+				},
+				"taskbarIcon": {
+					"type": "string"
+				},
+				"taskbarIconGroup": {
+					"description": "Specify a taskbar group for the window.\n_If omitted, defaults to app's uuid (`fin.Application.getCurrentSync().identity.uuid`)._",
+					"type": "string"
+				},
+				"url": {
+					"type": "string"
+				},
+				"uuid": {
+					"type": "string"
+				},
+				"viewVisibility": {
+					"$ref": "#/definitions/ViewVisibilityOptions",
+					"description": "_Platform Windows Only_. Controls behavior for showing views when they are being resized by the user."
+				},
+				"waitForPageLoad": {
+					"type": "boolean"
+				},
+				"width": {
+					"type": "number"
+				},
+				"workspacePlatform": {
+					"$ref": "#/definitions/WorkspacePlatformOptions"
+				},
+				"x": {
+					"type": "number"
+				},
+				"y": {
+					"type": "number"
+				}
+			},
+			"type": "object"
+		},
+		"__type_15": {
+			"additionalProperties": false,
+			"properties": {
+				"blue": {
+					"type": "number"
+				},
+				"green": {
+					"type": "number"
+				},
+				"red": {
+					"type": "number"
+				}
+			},
+			"required": ["blue", "green", "red"],
+			"type": "object"
+		},
+		"__type_16": {
+			"additionalProperties": false,
+			"properties": {
+				"height": {
+					"type": "number"
+				},
+				"width": {
+					"type": "number"
+				}
+			},
+			"type": "object"
+		},
+		"__type_17": {
+			"additionalProperties": false,
+			"description": "Defines a region in pixels that will respond to user mouse interaction for resizing a frameless window.",
+			"properties": {
+				"bottomRightCorner": {
+					"type": "number"
+				},
+				"sides": {
+					"additionalProperties": false,
+					"description": "Enables resizing interaction for each side of the window.",
+					"properties": {
+						"bottom": {
+							"type": "boolean"
+						},
+						"left": {
+							"type": "boolean"
+						},
+						"right": {
+							"type": "boolean"
+						},
+						"top": {
+							"type": "boolean"
+						}
+					},
+					"type": "object"
+				},
+				"size": {
+					"type": "number"
+				}
+			},
+			"type": "object"
+		},
+		"__type_18": {
+			"additionalProperties": {},
+			"type": "object"
+		},
+		"__type_19": {
+			"additionalProperties": false,
+			"properties": {
+				"blacklist": {
+					"description": "Forbidden URLs for redirects.",
+					"items": {
+						"type": "string"
+					},
+					"type": "array"
+				},
+				"whitelist": {
+					"description": "Allowed URLs for redirects.",
+					"items": {
+						"type": "string"
+					},
+					"type": "array"
+				}
+			},
+			"type": "object"
+		},
+		"__type_2": {
+			"additionalProperties": false,
+			"properties": {
+				"_internalWorkspaceData": {},
+				"accelerator": {
+					"$ref": "#/definitions/Partial_4",
+					"description": "Enable keyboard shortcuts for devtools, zoom, reload, and reload ignoring cache."
+				},
+				"api": {
+					"$ref": "#/definitions/Api",
+					"description": "Configurations for API injection."
+				},
+				"autoResize": {
+					"$ref": "#/definitions/AutoResizeOptions"
+				},
+				"autoplayPolicy": {
+					"$ref": "#/definitions/AutoplayPolicyOptions",
+					"description": "Autoplay policy to apply to content in the window, can be\n`no-user-gesture-required`, `user-gesture-required`,\n`document-user-activation-required`. Defaults to `no-user-gesture-required`."
+				},
+				"backgroundColor": {
+					"description": "The view’s _backfill_ color as a hexadecimal value. Not to be confused with the content background color\n(`document.body.style.backgroundColor`),\nthis color briefly fills a view’s (a) content area before its content is loaded as well as (b) newly exposed\nareas when growing a view. Setting\nthis value to the anticipated content background color can help improve user experience.\nDefault is white.",
+					"type": "string"
+				},
 				"bounds": {
 					"$ref": "#/definitions/Bounds",
 					"description": "Initial bounds given relative to the window."
@@ -658,10 +875,7 @@
 				},
 				"contentNavigation": {
 					"$ref": "#/definitions/ContentNavigation",
-					"description": "Restrict navigation to URLs that match an allowed pattern.\nIn the lack of an allowlist, navigation to URLs that match a denylisted pattern would be prohibited.\nSee [here](https://developer.chrome.com/extensions/match_patterns) for more details."
-				},
-				"contentRedirect": {
-					"$ref": "#/definitions/ContentRedirect"
+					"description": "Restrict navigation to URLs that match a whitelisted pattern.\nIn the lack of a whitelist, navigation to URLs that match a blacklisted pattern would be prohibited.\nSee [here](https://developer.chrome.com/extensions/match_patterns) for more details."
 				},
 				"contextMenu": {
 					"type": "boolean"
@@ -674,7 +888,7 @@
 					"$ref": "#/definitions/ContextMenuSettings"
 				},
 				"customContext": {
-					"description": "A field that the user can use to attach serializable data that will be saved when {@link Platform#getSnapshot Platform.getSnapshot}\nis called.  If a window in a Platform is trying to update or retrieve its own context, it can use the\n{@link Platform#setWindowContext Platform.setWindowContext} and {@link Platform#getWindowContext Platform.getWindowContext} calls.\n_When omitted, _inherits_ from the parent application._\nAs opposed to customData, this is meant for frequent updates and sharing with other contexts. For usage example, see {@link MutableWindowOptionscustomContext Example}."
+					"description": "A field that the user can use to attach serializable data that will be saved when {@link Platform#getSnapshot Platform.getSnapshot}\nis called.  If a window in a Platform is trying to update or retrieve its own context, it can use the\n{@link Platform#setWindowContext Platform.setWindowContext} and {@link Platform#getWindowContext Platform.getWindowContext} calls.\n_When omitted, _inherits_ from the parent application._\nAs opposed to customData, this is meant for frequent updates and sharing with other contexts. [Example]{@tutorial customContext}"
 				},
 				"customData": {
 					"description": "A field that the user can attach serializable data to be ferried around with the window options.\n_When omitted, _inherits_ from the parent application._"
@@ -711,23 +925,16 @@
 				},
 				"detachOnClose": {
 					"type": "boolean"
-=======
-				"frame": {
-					"type": "boolean"
-				},
-				"height": {
-					"type": "number"
->>>>>>> 085cc147
-				},
-				"hideOnClose": {
-					"type": "boolean"
+				},
+				"enableBeforeUnload": {
+					"type": "boolean"
+				},
+				"experimental": {},
+				"fdc3InteropApi": {
+					"type": "string"
 				},
 				"hotkeys": {
-<<<<<<< HEAD
-					"description": "Defines the hotkeys that will be emitted as a `hotkey` event on the view. For usage example, see {@link MutableWindowOptionshotkeys Example}.\nWithin Platform, OpenFin also implements a set of pre-defined actions called\n{@link https://developers.openfin.co/docs/platform-api#section-5-3-using-keyboard-commands keyboard commands}\nthat can be assigned to a specific hotkey in the platform manifest.",
-=======
-					"description": "Defines the hotkeys that will be emitted as a `hotkey` event on the window. For usage example see [example]{@tutorial hotkeys}.\nWithin Platform, OpenFin also implements a set of pre-defined actions called\n[keyboard commands]{@link https://developers.openfin.co/docs/platform-api#section-5-3-using-keyboard-commands}\nthat can be assigned to a specific hotkey in the platform manifest.",
->>>>>>> 085cc147
+					"description": "Defines the hotkeys that will be emitted as a `hotkey` event on the view. For usage example see [example]{@tutorial hotkeys}.\nWithin Platform, OpenFin also implements a set of pre-defined actions called\n[keyboard commands]{@link https://developers.openfin.co/docs/platform-api#section-5-3-using-keyboard-commands}\nthat can be assigned to a specific hotkey in the platform manifest.",
 					"items": {
 						"additionalProperties": false,
 						"description": "A hotkey binding.",
@@ -745,407 +952,15 @@
 					},
 					"type": "array"
 				},
-				"icon": {
-					"description": "A URL for the icon to be shown in the window title bar and the taskbar.\nWhen omitted, inherits from the parent application._\n note: Window OS caches taskbar icons, therefore an icon change might only be visible after the cache is removed or the uuid is changed.",
-					"type": "string"
-				},
-				"ignoreSavedWindowState": {
-					"description": "Ignores the cached state of the window.\nDefaults the opposite value of `saveWindowState` to maintain backwards compatibility.",
-					"type": "boolean"
-				},
-				"includeInSnapshots": {
-					"type": "boolean"
-				},
 				"interop": {
 					"$ref": "#/definitions/InteropConfig"
 				},
-				"layout": {},
-				"maxHeight": {
-					"type": "number"
-				},
-				"maxWidth": {
-					"type": "number"
-				},
-				"maximizable": {
-					"type": "boolean"
-				},
-				"minHeight": {
-					"type": "number"
-				},
-				"minWidth": {
-					"type": "number"
-				},
-				"minimizable": {
-					"type": "boolean"
-				},
-				"modalParentIdentity": {
-					"$ref": "#/definitions/Identity",
-					"description": "Parent identity of a modal window. It will create a modal child window when this option is set."
-				},
-				"name": {
-					"description": "The name of the window.",
-					"type": "string"
-				},
-				"opacity": {
-					"type": "number"
-				},
-				"permissions": {
-					"$ref": "#/definitions/Partial_1"
-				},
-				"preloadScripts": {
-					"description": "Scripts that run before page load.  When omitted, inherits from the parent application.",
-					"items": {
-						"additionalProperties": false,
-						"description": "A script that is run before page load.",
-						"properties": {
-							"mandatory": {
-								"type": "boolean"
-							},
-							"state": {
-								"description": "Preload script execution state.",
-								"enum": ["failed", "load-failed", "load-started", "load-succeeded", "succeeded"],
-								"type": "string"
-							},
-							"url": {
-								"description": "The URL from which the script was loaded.",
-								"type": "string"
-							}
-						},
-						"required": ["url"],
-						"type": "object"
-					},
-					"type": "array"
-				},
-				"processAffinity": {
-					"description": "String tag that attempts to group like-tagged renderers together. Will only be used if pages are on the same origin.",
-					"type": "string"
-				},
-<<<<<<< HEAD
-				"target": {
-					"$ref": "#/definitions/Identity_5",
-					"description": "The identity of the window this view should be attached to."
-				},
-				"url": {
-					"type": "string"
-				},
-				"zoomLevel": {
-					"type": "number"
-				}
-			},
-			"type": "object"
-		},
-		"__type_2": {
-			"additionalProperties": false,
-			"properties": {
-				"_internalWorkspaceData": {},
-				"accelerator": {
-					"$ref": "#/definitions/Partial_2",
-					"description": "Enable keyboard shortcuts for devtools, zoom, reload, and reload ignoring cache."
-				},
-				"alphaMask": {
-					"$ref": "#/definitions/RGB",
-					"description": "Turns anything of matching RGB value transparent.\n\nCaveats:\n* runtime key --disable-gpu is required. Note: Unclear behavior on remote Desktop support\n* User cannot click-through transparent regions\n* Not supported on Mac\n* Windows Aero must be enabled\n* Won't make visual sense on Pixel-pushed environments such as Citrix\n* Not supported on rounded corner windows"
-=======
-				"resizable": {
-					"type": "boolean"
-				},
-				"resizeRegion": {
-					"$ref": "#/definitions/ResizeRegion",
-					"description": "Defines a region in pixels that will respond to user mouse interaction for resizing a frameless window."
->>>>>>> 085cc147
-				},
-				"saveWindowState": {
-					"type": "boolean"
-				},
-				"shadow": {
-					"type": "boolean"
-				},
-				"showBackgroundImages": {
-					"type": "boolean"
-				},
-				"showTaskbarIcon": {
-					"type": "boolean"
-				},
-				"smallWindow": {
-					"type": "boolean"
-				},
-				"state": {
-					"$ref": "#/definitions/WindowState"
-				},
-				"taskbarIcon": {
-					"type": "string"
-				},
-				"taskbarIconGroup": {
-					"description": "Specify a taskbar group for the window.\n_If omitted, defaults to app's uuid (`fin.Application.getCurrentSync().identity.uuid`)._",
-					"type": "string"
-				},
-				"url": {
-					"type": "string"
-				},
-				"uuid": {
-					"type": "string"
-				},
-				"viewVisibility": {
-					"$ref": "#/definitions/ViewVisibilityOptions",
-					"description": "_Platform Windows Only_. Controls behavior for showing views when they are being resized by the user."
-				},
-				"waitForPageLoad": {
-					"type": "boolean"
-				},
-				"width": {
-					"type": "number"
-				},
-				"workspacePlatform": {
-					"$ref": "#/definitions/WorkspacePlatformOptions"
-				},
-				"x": {
-					"type": "number"
-				},
-				"y": {
-					"type": "number"
-				}
-			},
-			"type": "object"
-		},
-		"__type_15": {
-			"additionalProperties": false,
-			"properties": {
-				"blue": {
-					"type": "number"
-				},
-				"green": {
-					"type": "number"
-				},
-				"red": {
-					"type": "number"
-				}
-			},
-			"required": ["blue", "green", "red"],
-			"type": "object"
-		},
-		"__type_16": {
-			"additionalProperties": false,
-			"properties": {
-				"height": {
-					"type": "number"
-				},
-				"width": {
-					"type": "number"
-				}
-			},
-			"type": "object"
-		},
-		"__type_17": {
-			"additionalProperties": false,
-			"description": "Defines a region in pixels that will respond to user mouse interaction for resizing a frameless window.",
-			"properties": {
-				"bottomRightCorner": {
-					"type": "number"
-				},
-				"sides": {
-					"additionalProperties": false,
-					"description": "Enables resizing interaction for each side of the window.",
-					"properties": {
-						"bottom": {
-							"type": "boolean"
-						},
-						"left": {
-							"type": "boolean"
-						},
-						"right": {
-							"type": "boolean"
-						},
-						"top": {
-							"type": "boolean"
-						}
-					},
-					"type": "object"
-				},
-				"size": {
-					"type": "number"
-				}
-			},
-			"type": "object"
-		},
-		"__type_18": {
-			"additionalProperties": {},
-			"type": "object"
-		},
-		"__type_19": {
-			"additionalProperties": false,
-			"properties": {
-				"blacklist": {
-					"description": "Forbidden URLs for redirects.",
-					"items": {
-						"type": "string"
-					},
-					"type": "array"
-				},
-				"whitelist": {
-					"description": "Allowed URLs for redirects.",
-					"items": {
-						"type": "string"
-					},
-					"type": "array"
-				}
-			},
-			"type": "object"
-		},
-		"__type_2": {
-			"additionalProperties": false,
-			"properties": {
-				"_internalWorkspaceData": {},
-				"accelerator": {
-					"$ref": "#/definitions/Partial_4",
-					"description": "Enable keyboard shortcuts for devtools, zoom, reload, and reload ignoring cache."
-				},
-				"api": {
-					"$ref": "#/definitions/Api",
-					"description": "Configurations for API injection."
-				},
-				"autoResize": {
-					"$ref": "#/definitions/AutoResizeOptions"
-				},
-				"autoplayPolicy": {
-					"$ref": "#/definitions/AutoplayPolicyOptions",
-					"description": "Autoplay policy to apply to content in the window, can be\n`no-user-gesture-required`, `user-gesture-required`,\n`document-user-activation-required`. Defaults to `no-user-gesture-required`."
-				},
-				"backgroundColor": {
-					"description": "The view’s _backfill_ color as a hexadecimal value. Not to be confused with the content background color\n(`document.body.style.backgroundColor`),\nthis color briefly fills a view’s (a) content area before its content is loaded as well as (b) newly exposed\nareas when growing a view. Setting\nthis value to the anticipated content background color can help improve user experience.\nDefault is white.",
-					"type": "string"
-				},
-				"bounds": {
-					"$ref": "#/definitions/Bounds",
-					"description": "Initial bounds given relative to the window."
-				},
-				"contentCreation": {
-					"$ref": "#/definitions/ContentCreationOptions",
-					"description": "Configures how new content (e,g, from `window.open` or a link) is opened."
-				},
-				"contentNavigation": {
-					"$ref": "#/definitions/ContentNavigation",
-					"description": "Restrict navigation to URLs that match an allowed pattern.\nIn the lack of an allowlist, navigation to URLs that match a denied pattern would be prohibited.\nSee [here](https://developer.chrome.com/extensions/match_patterns) for more details."
-				},
-<<<<<<< HEAD
-				"contentRedirect": {
-					"$ref": "#/definitions/Partial_3",
-					"description": "Restrict redirects to URLs that match an allowed pattern.\nIn the lack of an allowlist, redirects to URLs that match a denied pattern would be prohibited.\nSee [here](https://developer.chrome.com/extensions/match_patterns) for more details."
-				},
-=======
->>>>>>> 085cc147
-				"contextMenu": {
-					"type": "boolean"
-				},
-				"contextMenuOptions": {
-					"$ref": "#/definitions/ContextMenuOptions",
-					"description": "Configure the context menu when right-clicking on a window."
-				},
-				"contextMenuSettings": {
-					"$ref": "#/definitions/ContextMenuSettings"
-				},
-				"customContext": {
-					"description": "A field that the user can use to attach serializable data that will be saved when {@link Platform#getSnapshot Platform.getSnapshot}\nis called.  If a window in a Platform is trying to update or retrieve its own context, it can use the\n{@link Platform#setWindowContext Platform.setWindowContext} and {@link Platform#getWindowContext Platform.getWindowContext} calls.\n_When omitted, _inherits_ from the parent application._\nAs opposed to customData, this is meant for frequent updates and sharing with other contexts."
-				},
-				"customData": {
-					"description": "A field that the user can attach serializable data to be ferried around with the window options.\n_When omitted, _inherits_ from the parent application._"
-				},
-				"customRequestHeaders": {
-					"description": "Custom headers for requests sent by the view.",
-					"items": {
-						"additionalProperties": false,
-						"description": "Custom headers for requests sent by the window.",
-						"properties": {
-							"headers": {
-								"description": "Headers for requests sent by window; {key: value} results\nin a header of `key=value`.",
-								"items": {
-									"additionalProperties": {
-										"type": "string"
-									},
-									"description": "Object representing headers and their values, where the\nobject key is the name of header and value key is the value of the header",
-									"type": "object"
-								},
-								"type": "array"
-							},
-							"urlPatterns": {
-								"description": "The URL patterns for which the headers will be applied.",
-								"items": {
-									"type": "string"
-								},
-								"type": "array"
-							}
-						},
-						"required": ["headers", "urlPatterns"],
-						"type": "object"
-					},
-					"type": "array"
-				},
-<<<<<<< HEAD
-				"defaultCentered": {
-					"description": "Centers the window in the primary monitor. This option overrides `defaultLeft` and `defaultTop`. When `saveWindowState` is `true`,\nthis value will be ignored for subsequent launches in favor of the cached value.\n\n**NOTE:** On macOS _defaultCenter_ is somewhat above center vertically.",
-=======
-				"detachOnClose": {
->>>>>>> 085cc147
-					"type": "boolean"
-				},
-				"enableBeforeUnload": {
-					"type": "boolean"
-				},
-				"experimental": {},
-				"fdc3InteropApi": {
-					"type": "string"
-				},
-				"hotkeys": {
-<<<<<<< HEAD
-					"description": "Defines the hotkeys that will be emitted as a `hotkey` event on the window.\nWithin Platform, OpenFin also implements a set of pre-defined actions called\n{@link https://developers.openfin.co/docs/platform-api#section-5-3-using-keyboard-commands keyboard commands}\nthat can be assigned to a specific hotkey in the platform manifest.",
-=======
-					"description": "Defines the hotkeys that will be emitted as a `hotkey` event on the view. For usage example see [example]{@tutorial hotkeys}.\nWithin Platform, OpenFin also implements a set of pre-defined actions called\n[keyboard commands]{@link https://developers.openfin.co/docs/platform-api#section-5-3-using-keyboard-commands}\nthat can be assigned to a specific hotkey in the platform manifest.",
->>>>>>> 085cc147
-					"items": {
-						"additionalProperties": false,
-						"description": "A hotkey binding.",
-						"properties": {
-							"keys": {
-								"description": "The key combination of the hotkey, i.e. \"Ctrl+T\".",
-								"type": "string"
-							},
-							"preventDefault": {
-								"type": "boolean"
-							}
-						},
-						"required": ["keys"],
-						"type": "object"
-					},
-					"type": "array"
-				},
-<<<<<<< HEAD
-				"icon": {
-					"description": "A URL for the icon to be shown in the window title bar and the taskbar.\nWhen omitted, inherits from the parent application.\n\nNote: Window OS caches taskbar icons, therefore an icon change might only be visible after the cache is removed or the uuid is changed.",
-					"type": "string"
-				},
-				"ignoreSavedWindowState": {
-					"description": "Ignores the cached state of the window.\nDefaults the opposite value of `saveWindowState` to maintain backwards compatibility.",
-					"type": "boolean"
-				},
-				"includeInSnapshots": {
-					"type": "boolean"
-				},
-=======
->>>>>>> 085cc147
-				"interop": {
-					"$ref": "#/definitions/InteropConfig"
-				},
 				"isClosable": {
 					"type": "boolean"
 				},
-<<<<<<< HEAD
-				"modalParentIdentity": {
-					"$ref": "#/definitions/Identity_5",
-					"description": "Parent identity of a modal window. It will create a modal child window when this option is set."
-=======
 				"manifestUrl": {
 					"description": "**Platforms Only.** Url to a manifest that contains View Options. Properties other than manifestUrl can still be used\nbut the properties in the manifest will take precedence if there is any collision.",
 					"type": "string"
->>>>>>> 085cc147
 				},
 				"name": {
 					"description": "The name of the view.",
@@ -1438,7 +1253,6 @@
 		},
 		"__type_8": {
 			"additionalProperties": false,
-			"description": "Information relevant to the Interop Broker.",
 			"properties": {
 				"height": {
 					"description": "If true, the view's height will grow and shrink together with the window. false\nby default.",
