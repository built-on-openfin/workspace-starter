--- conflicted
+++ resolved
@@ -315,11 +315,7 @@
 			"required": ["$schema", "applications"],
 			"type": "object"
 		},
-<<<<<<< HEAD
-		"HostLaunchPreference": {
-=======
 		"HostLaunchOptions": {
->>>>>>> e39154d6
 			"additionalProperties": false,
 			"description": "Additional options that apply to the host of the content",
 			"properties": {
@@ -427,19 +423,8 @@
 					"type": "boolean"
 				},
 				"options": {
-<<<<<<< HEAD
-					"additionalProperties": false,
-					"description": "Are there any app type specific options you would like to apply?",
-					"properties": {
-						"view": {
-							"$ref": "#/definitions/ViewLaunchPreference"
-						}
-					},
-					"type": "object"
-=======
 					"$ref": "#/definitions/ViewLaunchOptions",
 					"description": "Are there any app type specific options you would like to apply?"
->>>>>>> e39154d6
 				}
 			},
 			"type": "object"
@@ -501,21 +486,11 @@
 			"required": ["src"],
 			"type": "object"
 		},
-<<<<<<< HEAD
-		"ViewLaunchPreference": {
-=======
 		"ViewLaunchOptions": {
->>>>>>> e39154d6
 			"additionalProperties": false,
 			"description": "Additional options that apply to a view",
 			"properties": {
 				"host": {
-<<<<<<< HEAD
-					"$ref": "#/definitions/HostLaunchPreference",
-					"description": "If specified it indicates wish to specify specific host settings for this content."
-				}
-			},
-=======
 					"$ref": "#/definitions/HostLaunchOptions",
 					"description": "If specified it indicates wish to specify specific host settings for this content."
 				},
@@ -526,7 +501,6 @@
 				}
 			},
 			"required": ["type"],
->>>>>>> e39154d6
 			"type": "object"
 		},
 		"WebAppDetails": {
