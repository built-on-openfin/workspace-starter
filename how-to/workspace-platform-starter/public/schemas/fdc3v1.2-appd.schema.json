--- conflicted
+++ resolved
@@ -201,11 +201,7 @@
 			"required": ["$schema", "applications"],
 			"type": "object"
 		},
-<<<<<<< HEAD
-		"HostLaunchPreference": {
-=======
 		"HostLaunchOptions": {
->>>>>>> e39154d6
 			"additionalProperties": false,
 			"description": "Additional options that apply to the host of the content",
 			"properties": {
@@ -267,38 +263,17 @@
 					"type": "boolean"
 				},
 				"options": {
-<<<<<<< HEAD
-					"additionalProperties": false,
-					"description": "Are there any app type specific options you would like to apply?",
-					"properties": {
-						"view": {
-							"$ref": "#/definitions/ViewLaunchPreference"
-						}
-					},
-					"type": "object"
-=======
 					"$ref": "#/definitions/ViewLaunchOptions",
 					"description": "Are there any app type specific options you would like to apply?"
->>>>>>> e39154d6
-				}
-			},
-			"type": "object"
-		},
-<<<<<<< HEAD
-		"ViewLaunchPreference": {
-=======
+				}
+			},
+			"type": "object"
+		},
 		"ViewLaunchOptions": {
->>>>>>> e39154d6
 			"additionalProperties": false,
 			"description": "Additional options that apply to a view",
 			"properties": {
 				"host": {
-<<<<<<< HEAD
-					"$ref": "#/definitions/HostLaunchPreference",
-					"description": "If specified it indicates wish to specify specific host settings for this content."
-				}
-			},
-=======
 					"$ref": "#/definitions/HostLaunchOptions",
 					"description": "If specified it indicates wish to specify specific host settings for this content."
 				},
@@ -309,7 +284,6 @@
 				}
 			},
 			"required": ["type"],
->>>>>>> e39154d6
 			"type": "object"
 		}
 	}
