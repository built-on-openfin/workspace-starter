{
	"$schema": "http://json-schema.org/draft-07/schema#",
	"additionalProperties": false,
	"definitions": {
		"Api": {
			"$ref": "#/definitions/__type_8"
		},
		"Array": {
			"items": {
				"$ref": "#/definitions/PrebuiltContextMenuItem"
			},
			"type": "array"
		},
		"AutoResizeOptions": {
			"$ref": "#/definitions/__type_16"
		},
		"AutoplayPolicyOptions": {
			"description": "Autoplay policy to apply to content in the window, can be\n`no-user-gesture-required`, `user-gesture-required`,\n`document-user-activation-required`. Defaults to `no-user-gesture-required`.",
			"enum": ["document-user-activation-required", "no-user-gesture-required", "user-gesture-required"],
			"type": "string"
		},
		"Bounds": {
			"$ref": "#/definitions/__type_12"
		},
		"ContentCreationOptions": {
			"$ref": "#/definitions/__type_9"
		},
		"ContentCreationRule<ContentCreationBehaviorNames>": {
			"additionalProperties": false,
			"description": "A rule for creating content in OpenFin; maps a content type to the way in which\nnewly-opened content of that type will be handled.",
			"properties": {
				"behavior": {
					"$ref": "#/definitions/T",
					"description": "Behavior to use when opening matched content. The value could be 'view' | 'window' | 'browser' | 'block'."
				},
				"data": {
					"description": "custom property"
				},
				"match": {
					"description": "List of [match patterns](https://developer.chrome.com/extensions/match_patterns) that indicate the specified\nbehavior should be used",
					"items": {
						"type": "string"
					},
					"type": "array"
				},
				"options": {
					"anyOf": [
						{
							"$ref": "#/definitions/Partial_2"
						},
						{
							"$ref": "#/definitions/Partial_6"
						}
					],
					"description": "Options for newly-created view or window (if applicable)."
				}
			},
			"required": ["behavior", "match"],
			"type": "object"
		},
		"ContentNavigation": {
			"$ref": "#/definitions/__type_17"
		},
		"ContentRedirect": {
			"$ref": "#/definitions/__type_11"
		},
		"ContextGroupStates": {
			"$ref": "#/definitions/__type_27"
		},
		"ContextMenuOptions": {
			"$ref": "#/definitions/__type_2"
		},
		"ContextMenuSettings": {
			"$ref": "#/definitions/__type_1"
		},
		"DipRect": {
			"additionalProperties": false,
			"properties": {
				"dipRect": {
					"$ref": "#/definitions/RectangleByEdgePositions"
				},
				"scaledRect": {
					"$ref": "#/definitions/RectangleByEdgePositions"
				}
			},
			"required": ["dipRect", "scaledRect"],
			"type": "object"
		},
		"DipScaleRects": {
			"$ref": "#/definitions/__type_24"
		},
<<<<<<< HEAD
		"Identity_5": {
			"$ref": "#/definitions/__type_13"
=======
		"Identity": {
			"$ref": "#/definitions/__type_11"
>>>>>>> 085cc147
		},
		"InteropConfig": {
			"$ref": "#/definitions/__type_5"
		},
		"MonitorDetails": {
			"$ref": "#/definitions/__type_26"
		},
		"MonitorInfo": {
			"$ref": "#/definitions/__type_22"
		},
		"Partial": {
			"$ref": "#/definitions/__type_3"
		},
		"Partial_1": {
			"$ref": "#/definitions/__type_7"
		},
		"Partial_2": {
			"$ref": "#/definitions/__type_10"
		},
		"Partial_3": {
			"$ref": "#/definitions/__type_13"
		},
		"Partial_4": {
			"$ref": "#/definitions/__type_14"
		},
		"Partial_5": {
			"$ref": "#/definitions/__type_15"
		},
		"Partial_6": {
			"$ref": "#/definitions/__type_18"
		},
		"Partial_7": {
			"$ref": "#/definitions/__type_19"
		},
		"Point": {
			"$ref": "#/definitions/__type_23"
		},
		"PrebuiltContextMenuItem": {
			"description": "Context menu item with an implementation provided by OpenFin.",
			"enum": [
				"copy",
				"copyImage",
				"cut",
				"inspect",
				"navigateBack",
				"navigateForward",
				"paste",
				"print",
				"redo",
				"reload",
				"selectAll",
				"separator",
				"spellCheck",
				"undo"
			],
			"type": "string"
		},
		"RGB": {
			"$ref": "#/definitions/__type"
		},
		"RectangleByEdgePositions": {
			"$ref": "#/definitions/__type_25"
		},
		"ResizeRegion": {
			"$ref": "#/definitions/__type_4"
		},
		"ShowViewOnWindowResizeOptions": {
			"additionalProperties": false,
			"description": "_Platform Windows Only_. Enables views to be shown when a Platform Window is being resized by the user.",
			"properties": {
				"enabled": {
					"type": "boolean"
				},
				"paintIntervalMs": {
					"type": "number"
				}
			},
			"type": "object"
		},
		"T": {
			"enum": ["block", "browser", "view", "window"],
			"type": "string"
		},
		"TaskBar": {
			"additionalProperties": false,
			"properties": {
				"edge": {
					"description": "Which edge of a monitor the taskbar is on",
					"type": "string"
				},
				"rect": {
					"$ref": "#/definitions/RectangleByEdgePositions",
					"description": "The taskbar coordinates."
				}
			},
			"required": ["edge", "rect"],
			"type": "object"
		},
		"ViewVisibilityOption": {
			"$ref": "#/definitions/__type_21"
		},
		"ViewVisibilityOptions": {
			"$ref": "#/definitions/__type_20"
		},
		"WebPermission": {
			"description": "Defines the type of requested web APIs permission.",
			"enum": [
				"audio",
				"clipboard-read",
				"clipboard-sanitized-write",
				"fullscreen",
				"geolocation",
				"midiSysex",
				"notifications",
				"openExternal",
				"pointerLock",
				"video"
			],
			"type": "string"
		},
		"WindowCreationOptions": {
			"additionalProperties": false,
			"description": "Options required to create a new window with {@link Window._WindowModule.create Window.create}.\n\nNote that `name` is the only required property — albeit the `url` property is usually provided as well\n(defaults to `\"about:blank\"` when omitted).",
			"properties": {
				"_internalWorkspaceData": {},
				"accelerator": {
					"$ref": "#/definitions/Partial_1",
					"description": "Enable keyboard shortcuts for devtools, zoom, reload, and reload ignoring cache."
				},
				"alphaMask": {
					"$ref": "#/definitions/RGB",
					"description": "Turns anything of matching RGB value transparent.\n\nCaveats:\n* runtime key --disable-gpu is required. Note: Unclear behavior on remote Desktop support\n* User cannot click-through transparent regions\n* Not supported on Mac\n* Windows Aero must be enabled\n* Won't make visual sense on Pixel-pushed environments such as Citrix\n* Not supported on rounded corner windows"
				},
				"alwaysOnTop": {
					"type": "boolean"
				},
				"api": {
					"$ref": "#/definitions/Api",
					"description": "Configurations for API injection."
				},
				"applicationIcon": {
					"type": "string"
				},
				"aspectRatio": {
					"type": "number"
				},
				"autoShow": {
					"description": "Automatically show the window when it is created.",
					"type": "boolean"
				},
				"autoplayPolicy": {
					"$ref": "#/definitions/AutoplayPolicyOptions",
					"description": "Autoplay policy to apply to content in the window, can be\n`no-user-gesture-required`, `user-gesture-required`,\n`document-user-activation-required`. Defaults to `no-user-gesture-required`."
				},
				"backgroundColor": {
					"description": "The window’s _backfill_ color as a hexadecimal value. Not to be confused with the content background color\n(`document.body.style.backgroundColor`),\nthis color briefly fills a window’s (a) content area before its content is loaded as well as (b) newly exposed\nareas when growing a window. Setting\nthis value to the anticipated content background color can help improve user experience.\nDefault is white.",
					"type": "string"
				},
				"closeOnLastViewRemoved": {
					"type": "boolean"
				},
				"contentCreation": {
					"$ref": "#/definitions/ContentCreationOptions",
					"description": "Configures how new content (e,g, from `window.open` or a link) is opened."
				},
				"contentNavigation": {
					"$ref": "#/definitions/ContentNavigation",
					"description": "Restrict navigation to URLs that match an allowed pattern.\nIn the lack of an allowlist, navigation to URLs that match a denied pattern would be prohibited.\nSee [here](https://developer.chrome.com/extensions/match_patterns) for more details."
				},
				"contentRedirect": {
<<<<<<< HEAD
					"$ref": "#/definitions/Partial_3",
					"description": "Restrict redirects to URLs that match an allowed pattern.\nIn the lack of an allowlist, redirects to URLs that match a denied pattern would be prohibited.\nSee [here](https://developer.chrome.com/extensions/match_patterns) for more details."
=======
					"$ref": "#/definitions/Partial_7",
					"description": "Restrict redirects to URLs that match a whitelisted pattern.\nIn the lack of a whitelist, redirects to URLs that match a blacklisted pattern would be prohibited.\nSee [here](https://developer.chrome.com/extensions/match_patterns) for more details."
>>>>>>> 085cc147
				},
				"contextMenu": {
					"type": "boolean"
				},
				"contextMenuOptions": {
					"$ref": "#/definitions/ContextMenuOptions",
					"description": "Configure the context menu when right-clicking on a window."
				},
				"contextMenuSettings": {
					"$ref": "#/definitions/ContextMenuSettings"
				},
				"cornerRounding": {
					"$ref": "#/definitions/Partial",
					"description": "Defines and applies rounded corners for a frameless window. **NOTE:** On macOS corner is not ellipse but circle rounded by the\n average of _height_ and _width_."
				},
				"customContext": {
					"description": "A field that the user can use to attach serializable data that will be saved when {@link Platform#getSnapshot Platform.getSnapshot}\nis called.  If a window in a Platform is trying to update or retrieve its own context, it can use the\n{@link Platform#setWindowContext Platform.setWindowContext} and {@link Platform#getWindowContext Platform.getWindowContext} calls.\n_When omitted, _inherits_ from the parent application._\nAs opposed to customData, this is meant for frequent updates and sharing with other contexts."
				},
				"customData": {
					"description": "A field that the user can attach serializable data to be ferried around with the window options.\n_When omitted, _inherits_ from the parent application._"
				},
				"customRequestHeaders": {
					"description": "Custom headers for requests sent by the window.",
					"items": {
						"additionalProperties": false,
						"description": "Custom headers for requests sent by the window.",
						"properties": {
							"headers": {
								"description": "Headers for requests sent by window; {key: value} results\nin a header of `key=value`.",
								"items": {
									"additionalProperties": {
										"type": "string"
									},
									"description": "Object representing headers and their values, where the\nobject key is the name of header and value key is the value of the header",
									"type": "object"
								},
								"type": "array"
							},
							"urlPatterns": {
								"description": "The URL patterns for which the headers will be applied.",
								"items": {
									"type": "string"
								},
								"type": "array"
							}
						},
						"required": ["headers", "urlPatterns"],
						"type": "object"
					},
					"type": "array"
				},
				"defaultCentered": {
					"description": "Centers the window in the primary monitor. This option overrides `defaultLeft` and `defaultTop`. When `saveWindowState` is `true`,\nthis value will be ignored for subsequent launches in favor of the cached value.\n\n**NOTE:** On macOS _defaultCenter_ is somewhat above center vertically.",
					"type": "boolean"
				},
				"defaultHeight": {
					"type": "number"
				},
				"defaultLeft": {
					"type": "number"
				},
				"defaultTop": {
					"type": "number"
				},
				"defaultWidth": {
					"type": "number"
				},
				"experimental": {},
				"fdc3InteropApi": {
					"type": "string"
				},
				"frame": {
					"type": "boolean"
				},
				"height": {
					"type": "number"
				},
				"hideOnClose": {
					"type": "boolean"
				},
				"hotkeys": {
					"description": "Defines the hotkeys that will be emitted as a `hotkey` event on the window.\nWithin Platform, OpenFin also implements a set of pre-defined actions called\n{@link https://developers.openfin.co/docs/platform-api#section-5-3-using-keyboard-commands keyboard commands}\nthat can be assigned to a specific hotkey in the platform manifest.",
					"items": {
						"additionalProperties": false,
						"description": "A hotkey binding.",
						"properties": {
							"keys": {
								"description": "The key combination of the hotkey, i.e. \"Ctrl+T\".",
								"type": "string"
							},
							"preventDefault": {
								"type": "boolean"
							}
						},
						"required": ["keys"],
						"type": "object"
					},
					"type": "array"
				},
				"icon": {
					"description": "A URL for the icon to be shown in the window title bar and the taskbar.\nWhen omitted, inherits from the parent application.\n\nNote: Window OS caches taskbar icons, therefore an icon change might only be visible after the cache is removed or the uuid is changed.",
					"type": "string"
				},
				"ignoreSavedWindowState": {
					"description": "Ignores the cached state of the window.\nDefaults the opposite value of `saveWindowState` to maintain backwards compatibility.",
					"type": "boolean"
				},
				"includeInSnapshots": {
					"type": "boolean"
				},
				"interop": {
					"$ref": "#/definitions/InteropConfig"
				},
				"layout": {},
				"maxHeight": {
					"type": "number"
				},
				"maxWidth": {
					"type": "number"
				},
				"maximizable": {
					"type": "boolean"
				},
				"minHeight": {
					"type": "number"
				},
				"minWidth": {
					"type": "number"
				},
				"minimizable": {
					"type": "boolean"
				},
				"modalParentIdentity": {
					"$ref": "#/definitions/Identity_5",
					"description": "Parent identity of a modal window. It will create a modal child window when this option is set."
				},
				"name": {
					"type": "string"
				},
				"opacity": {
					"type": "number"
				},
				"permissions": {
					"$ref": "#/definitions/Partial_3"
				},
				"preloadScripts": {
					"description": "Scripts that run before page load.  When omitted, inherits from the parent application.",
					"items": {
						"additionalProperties": false,
						"description": "A script that is run before page load.",
						"properties": {
							"mandatory": {
								"type": "boolean"
							},
							"state": {
								"description": "Preload script execution state.",
								"enum": ["failed", "load-failed", "load-started", "load-succeeded", "succeeded"],
								"type": "string"
							},
							"url": {
								"description": "The URL from which the script was loaded.",
								"type": "string"
							}
						},
						"required": ["url"],
						"type": "object"
					},
					"type": "array"
				},
				"processAffinity": {
					"description": "String tag that attempts to group like-tagged renderers together. Will only be used if pages are on the same origin.",
					"type": "string"
				},
				"resizable": {
					"type": "boolean"
				},
				"resizeRegion": {
					"$ref": "#/definitions/ResizeRegion",
					"description": "Defines a region in pixels that will respond to user mouse interaction for resizing a frameless window."
				},
				"saveWindowState": {
					"type": "boolean"
				},
				"shadow": {
					"type": "boolean"
				},
				"showBackgroundImages": {
					"type": "boolean"
				},
				"showTaskbarIcon": {
					"type": "boolean"
				},
				"smallWindow": {
					"type": "boolean"
				},
				"state": {
					"$ref": "#/definitions/WindowState"
				},
				"taskbarIcon": {
					"type": "string"
				},
				"taskbarIconGroup": {
					"description": "Specify a taskbar group for the window.\n_If omitted, defaults to app's uuid (`fin.Application.getCurrentSync().identity.uuid`)._",
					"type": "string"
				},
				"url": {
					"type": "string"
				},
				"uuid": {
					"type": "string"
				},
				"viewVisibility": {
					"$ref": "#/definitions/ViewVisibilityOptions",
					"description": "_Platform Windows Only_. Controls behavior for showing views when they are being resized by the user."
				},
				"waitForPageLoad": {
					"type": "boolean"
				},
				"width": {
					"type": "number"
				},
				"workspacePlatform": {
					"$ref": "#/definitions/WorkspacePlatformOptions"
				},
				"x": {
					"type": "number"
				},
				"y": {
					"type": "number"
				}
			},
			"required": ["name"],
			"type": "object"
		},
		"WindowState": {
			"description": "Visibility state of a window.",
			"enum": ["maximized", "minimized", "normal"],
			"type": "string"
		},
		"WorkspacePlatformOptions": {
			"$ref": "#/definitions/__type_6"
		},
		"__type": {
			"additionalProperties": false,
			"properties": {
				"blue": {
					"type": "number"
				},
				"green": {
					"type": "number"
				},
				"red": {
					"type": "number"
				}
			},
			"required": ["blue", "green", "red"],
			"type": "object"
		},
		"__type_1": {
			"additionalProperties": false,
			"properties": {
				"devtools": {
					"description": "Should the context menu contain a button for opening devtools.",
					"type": "boolean"
				},
				"enable": {
					"description": "Should the context menu display on right click.",
					"type": "boolean"
				},
				"reload": {
					"description": "Should the context menu contain a button for reloading the page.",
					"type": "boolean"
				}
			},
			"required": ["enable"],
			"type": "object"
		},
		"__type_10": {
			"additionalProperties": false,
			"properties": {
				"_internalWorkspaceData": {},
				"accelerator": {
					"$ref": "#/definitions/Partial_1",
					"description": "Enable keyboard shortcuts for devtools, zoom, reload, and reload ignoring cache."
				},
<<<<<<< HEAD
				"alphaMask": {
					"$ref": "#/definitions/RGB",
					"description": "Turns anything of matching RGB value transparent.\n\nCaveats:\n* runtime key --disable-gpu is required. Note: Unclear behavior on remote Desktop support\n* User cannot click-through transparent regions\n* Not supported on Mac\n* Windows Aero must be enabled\n* Won't make visual sense on Pixel-pushed environments such as Citrix\n* Not supported on rounded corner windows"
				},
				"alwaysOnTop": {
					"type": "boolean"
				},
=======
>>>>>>> 085cc147
				"api": {
					"$ref": "#/definitions/Api",
					"description": "Configurations for API injection."
				},
				"autoResize": {
					"$ref": "#/definitions/AutoResizeOptions"
				},
				"autoplayPolicy": {
					"$ref": "#/definitions/AutoplayPolicyOptions",
					"description": "Autoplay policy to apply to content in the window, can be\n`no-user-gesture-required`, `user-gesture-required`,\n`document-user-activation-required`. Defaults to `no-user-gesture-required`."
				},
				"backgroundColor": {
					"description": "The view’s _backfill_ color as a hexadecimal value. Not to be confused with the content background color\n(`document.body.style.backgroundColor`),\nthis color briefly fills a view’s (a) content area before its content is loaded as well as (b) newly exposed\nareas when growing a view. Setting\nthis value to the anticipated content background color can help improve user experience.\nDefault is white.",
					"type": "string"
				},
				"bounds": {
					"$ref": "#/definitions/Bounds",
					"description": "Initial bounds given relative to the window."
				},
				"contentCreation": {
					"$ref": "#/definitions/ContentCreationOptions",
					"description": "Configures how new content (e,g, from `window.open` or a link) is opened."
				},
				"contentNavigation": {
					"$ref": "#/definitions/ContentNavigation",
					"description": "Restrict navigation to URLs that match an allowed pattern.\nIn the lack of an allowlist, navigation to URLs that match a denied pattern would be prohibited.\nSee [here](https://developer.chrome.com/extensions/match_patterns) for more details."
				},
<<<<<<< HEAD
				"contentRedirect": {
					"$ref": "#/definitions/Partial_3",
					"description": "Restrict redirects to URLs that match an allowed pattern.\nIn the lack of an allowlist, redirects to URLs that match a denied pattern would be prohibited.\nSee [here](https://developer.chrome.com/extensions/match_patterns) for more details."
				},
=======
>>>>>>> 085cc147
				"contextMenu": {
					"type": "boolean"
				},
				"contextMenuOptions": {
					"$ref": "#/definitions/ContextMenuOptions",
					"description": "Configure the context menu when right-clicking on a window."
				},
				"contextMenuSettings": {
					"$ref": "#/definitions/ContextMenuSettings"
				},
				"customContext": {
					"description": "A field that the user can use to attach serializable data that will be saved when {@link Platform#getSnapshot Platform.getSnapshot}\nis called.  If a window in a Platform is trying to update or retrieve its own context, it can use the\n{@link Platform#setWindowContext Platform.setWindowContext} and {@link Platform#getWindowContext Platform.getWindowContext} calls.\n_When omitted, _inherits_ from the parent application._\nAs opposed to customData, this is meant for frequent updates and sharing with other contexts."
				},
				"customData": {
					"description": "A field that the user can attach serializable data to be ferried around with the window options.\n_When omitted, _inherits_ from the parent application._"
				},
				"customRequestHeaders": {
					"description": "Custom headers for requests sent by the view.",
					"items": {
						"additionalProperties": false,
						"description": "Custom headers for requests sent by the window.",
						"properties": {
							"headers": {
								"description": "Headers for requests sent by window; {key: value} results\nin a header of `key=value`.",
								"items": {
									"additionalProperties": {
										"type": "string"
									},
									"description": "Object representing headers and their values, where the\nobject key is the name of header and value key is the value of the header",
									"type": "object"
								},
								"type": "array"
							},
							"urlPatterns": {
								"description": "The URL patterns for which the headers will be applied.",
								"items": {
									"type": "string"
								},
								"type": "array"
							}
						},
						"required": ["headers", "urlPatterns"],
						"type": "object"
					},
					"type": "array"
				},
<<<<<<< HEAD
				"defaultCentered": {
					"description": "Centers the window in the primary monitor. This option overrides `defaultLeft` and `defaultTop`. When `saveWindowState` is `true`,\nthis value will be ignored for subsequent launches in favor of the cached value.\n\n**NOTE:** On macOS _defaultCenter_ is somewhat above center vertically.",
=======
				"detachOnClose": {
>>>>>>> 085cc147
					"type": "boolean"
				},
				"enableBeforeUnload": {
					"type": "boolean"
				},
				"experimental": {},
				"fdc3InteropApi": {
					"type": "string"
				},
				"hotkeys": {
<<<<<<< HEAD
					"description": "Defines the hotkeys that will be emitted as a `hotkey` event on the window.\nWithin Platform, OpenFin also implements a set of pre-defined actions called\n{@link https://developers.openfin.co/docs/platform-api#section-5-3-using-keyboard-commands keyboard commands}\nthat can be assigned to a specific hotkey in the platform manifest.",
=======
					"description": "Defines the hotkeys that will be emitted as a `hotkey` event on the view. For usage example see [example]{@tutorial hotkeys}.\nWithin Platform, OpenFin also implements a set of pre-defined actions called\n[keyboard commands]{@link https://developers.openfin.co/docs/platform-api#section-5-3-using-keyboard-commands}\nthat can be assigned to a specific hotkey in the platform manifest.",
>>>>>>> 085cc147
					"items": {
						"additionalProperties": false,
						"description": "A hotkey binding.",
						"properties": {
							"keys": {
								"description": "The key combination of the hotkey, i.e. \"Ctrl+T\".",
								"type": "string"
							},
							"preventDefault": {
								"type": "boolean"
							}
						},
						"required": ["keys"],
						"type": "object"
					},
					"type": "array"
				},
<<<<<<< HEAD
				"icon": {
					"description": "A URL for the icon to be shown in the window title bar and the taskbar.\nWhen omitted, inherits from the parent application.\n\nNote: Window OS caches taskbar icons, therefore an icon change might only be visible after the cache is removed or the uuid is changed.",
					"type": "string"
				},
				"ignoreSavedWindowState": {
					"description": "Ignores the cached state of the window.\nDefaults the opposite value of `saveWindowState` to maintain backwards compatibility.",
					"type": "boolean"
				},
				"includeInSnapshots": {
					"type": "boolean"
				},
=======
>>>>>>> 085cc147
				"interop": {
					"$ref": "#/definitions/InteropConfig"
				},
				"isClosable": {
					"type": "boolean"
				},
<<<<<<< HEAD
				"modalParentIdentity": {
					"$ref": "#/definitions/Identity_5",
					"description": "Parent identity of a modal window. It will create a modal child window when this option is set."
=======
				"manifestUrl": {
					"description": "**Platforms Only.** Url to a manifest that contains View Options. Properties other than manifestUrl can still be used\nbut the properties in the manifest will take precedence if there is any collision.",
					"type": "string"
>>>>>>> 085cc147
				},
				"name": {
					"description": "The name of the view.",
					"type": "string"
				},
				"permissions": {
					"$ref": "#/definitions/Partial_3"
				},
				"preloadScripts": {
					"description": "Scripts that run before page load.  When omitted, inherits from the parent application.",
					"items": {
						"additionalProperties": false,
						"description": "A script that is run before page load.",
						"properties": {
							"mandatory": {
								"type": "boolean"
							},
							"state": {
								"description": "Preload script execution state.",
								"enum": ["failed", "load-failed", "load-started", "load-succeeded", "succeeded"],
								"type": "string"
							},
							"url": {
								"description": "The URL from which the script was loaded.",
								"type": "string"
							}
						},
						"required": ["url"],
						"type": "object"
					},
					"type": "array"
				},
				"preventDragOut": {
					"type": "boolean"
				},
				"processAffinity": {
					"description": "String tag that attempts to group like-tagged renderers together. Will only be used if pages are on the same origin.",
					"type": "string"
				},
				"target": {
					"$ref": "#/definitions/Identity",
					"description": "The identity of the window this view should be attached to."
				},
				"url": {
					"type": "string"
				},
				"zoomLevel": {
					"type": "number"
				}
			},
			"type": "object"
		},
		"__type_11": {
			"additionalProperties": false,
			"properties": {
<<<<<<< HEAD
				"allowlist": {
					"description": "Allowed URLs for navigation.",
					"items": {
						"type": "string"
					},
					"type": "array"
				},
				"blacklist": {
					"items": {
						"type": "string"
					},
					"type": "array"
				},
				"denylist": {
					"description": "Forbidden URLs for navigation.",
					"items": {
						"type": "string"
					},
					"type": "array"
				},
				"whitelist": {
					"items": {
						"type": "string"
					},
					"type": "array"
=======
				"name": {
					"description": "The name of the component",
					"type": "string"
				},
				"uuid": {
					"description": "Universally unique identifier of the compenent",
					"type": "string"
>>>>>>> 085cc147
				}
			},
			"required": ["name", "uuid"],
			"type": "object"
		},
		"__type_12": {
			"additionalProperties": false,
			"properties": {
<<<<<<< HEAD
				"allowlist": {
					"description": "Allowed URLs for navigation.",
					"items": {
						"type": "string"
					},
					"type": "array"
				},
				"blacklist": {
					"items": {
						"type": "string"
					},
					"type": "array"
				},
				"denylist": {
					"description": "Forbidden URLs for navigation.",
					"items": {
						"type": "string"
					},
					"type": "array"
				},
				"whitelist": {
					"items": {
						"type": "string"
					},
					"type": "array"
				}
			},
			"type": "object"
		},
		"__type_13": {
			"additionalProperties": false,
			"description": "Unique identifier for a window, view or iframe.",
			"properties": {
				"name": {
					"description": "The name of the component.  Must be unique within the owning application.",
					"type": "string"
				},
				"uuid": {
					"description": "Universally unique identifier of the application that owns the component.",
					"type": "string"
=======
				"height": {
					"type": "number"
				},
				"left": {
					"type": "number"
				},
				"top": {
					"type": "number"
				},
				"width": {
					"type": "number"
>>>>>>> 085cc147
				}
			},
			"required": ["height", "left", "top", "width"],
			"type": "object"
		},
		"__type_13": {
			"additionalProperties": false,
			"properties": {
				"Application": {
					"$ref": "#/definitions/Partial_4"
				},
				"System": {
					"$ref": "#/definitions/Partial_5"
				},
				"webAPIs": {
					"items": {
						"$ref": "#/definitions/WebPermission"
					},
					"type": "array"
				}
			},
			"type": "object"
		},
		"__type_14": {
			"additionalProperties": false,
			"properties": {
				"getFileDownloadLocation": {
					"type": "boolean"
				},
				"setFileDownloadLocation": {
					"type": "boolean"
				}
			},
			"type": "object"
		},
		"__type_15": {
			"additionalProperties": false,
			"properties": {
				"getAllExternalWindows": {
					"type": "boolean"
				},
				"launchExternalProcess": {
					"anyOf": [
						{
							"additionalProperties": false,
							"properties": {
								"assets": {
									"additionalProperties": false,
									"properties": {
										"enabled": {
											"type": "boolean"
										},
										"srcRules": {
											"items": {
												"additionalProperties": false,
												"properties": {
													"behavior": {
														"enum": ["allow", "block"],
														"type": "string"
													},
													"match": {
														"items": {
															"type": "string"
														},
														"type": "array"
													}
												},
												"required": ["behavior", "match"],
												"type": "object"
											},
											"type": "array"
										}
									},
									"required": ["enabled"],
									"type": "object"
								},
								"downloads": {
									"additionalProperties": false,
									"properties": {
										"enabled": {
											"type": "boolean"
										}
									},
									"required": ["enabled"],
									"type": "object"
								},
								"enabled": {
									"type": "boolean"
								},
								"executables": {
									"additionalProperties": false,
									"properties": {
										"enabled": {
											"type": "boolean"
										},
										"pathRules": {
											"items": {
												"additionalProperties": false,
												"properties": {
													"behavior": {
														"enum": ["allow", "block"],
														"type": "string"
													},
													"match": {
														"items": {
															"type": "string"
														},
														"type": "array"
													}
												},
												"required": ["behavior", "match"],
												"type": "object"
											},
											"type": "array"
										}
									},
									"required": ["enabled"],
									"type": "object"
								}
							},
							"required": ["enabled"],
							"type": "object"
						},
						{
							"type": "boolean"
						}
					]
				},
				"openUrlWithBrowser": {
					"additionalProperties": false,
					"properties": {
						"enabled": {
							"type": "boolean"
						},
						"protocols": {
							"items": {
								"type": "string"
							},
							"type": "array"
						}
					},
					"required": ["enabled", "protocols"],
					"type": "object"
				},
				"readRegistryValue": {
					"anyOf": [
						{
							"additionalProperties": false,
							"properties": {
								"enabled": {
									"type": "boolean"
								},
								"registryKeys": {
									"items": {
										"type": "string"
									},
									"type": "array"
								}
							},
							"required": ["enabled", "registryKeys"],
							"type": "object"
						},
						{
							"type": "boolean"
						}
					]
				},
				"terminateExternalProcess": {
					"type": "boolean"
				}
			},
			"type": "object"
		},
		"__type_16": {
			"additionalProperties": false,
			"properties": {
				"height": {
					"description": "If true, the view's height will grow and shrink together with the window. false\nby default.",
					"type": "boolean"
				},
				"horizontal": {
					"description": "If true, the view's x position and width will grow and shrink proportionally with\nthe window. false by default.",
					"type": "boolean"
				},
				"vertical": {
					"description": "If true, the view's y position and height will grow and shrink proportionally with\nthe window. false by default.",
					"type": "boolean"
				},
				"width": {
					"description": "If true, the view's width will grow and shrink together with the window. false\nby default.",
					"type": "boolean"
				}
			},
			"type": "object"
		},
		"__type_17": {
			"additionalProperties": false,
			"description": "Restrict navigation to URLs that match a whitelisted pattern.\nIn the lack of a whitelist, navigation to URLs that match a blacklisted pattern would be prohibited.\nSee [here](https://developer.chrome.com/extensions/match_patterns) for more details.",
			"properties": {
				"blacklist": {
					"description": "Forbidden URLs for navigation.",
					"items": {
						"type": "string"
					},
					"type": "array"
				},
				"whitelist": {
					"description": "Allowed URLs for navigation.",
					"items": {
						"type": "string"
					},
					"type": "array"
				}
			},
			"type": "object"
		},
		"__type_18": {
			"additionalProperties": false,
			"properties": {
				"_internalWorkspaceData": {},
				"accelerator": {
					"$ref": "#/definitions/Partial_1",
					"description": "Enable keyboard shortcuts for devtools, zoom, reload, and reload ignoring cache."
				},
				"alphaMask": {
					"$ref": "#/definitions/RGB",
					"description": "Turns anything of matching RGB value transparent.\n\nCaveats:\n* Runtime flags --disable-gpu and --allow-unsafe-compositing are required. Note: Unclear behavior on remote Desktop support\n* User cannot click-through transparent regions\n* Not supported on Mac\n* Windows Aero must be enabled\n* Won't make visual sense on Pixel-pushed environments such as Citrix\n* Not supported on rounded corner windows"
				},
				"alwaysOnTop": {
					"type": "boolean"
				},
				"api": {
					"$ref": "#/definitions/Api",
					"description": "Configurations for API injection."
				},
				"applicationIcon": {
					"type": "string"
				},
				"aspectRatio": {
					"type": "number"
				},
				"autoShow": {
					"description": "Automatically show the window when it is created.",
					"type": "boolean"
				},
				"autoplayPolicy": {
					"$ref": "#/definitions/AutoplayPolicyOptions",
					"description": "Autoplay policy to apply to content in the window, can be\n`no-user-gesture-required`, `user-gesture-required`,\n`document-user-activation-required`. Defaults to `no-user-gesture-required`."
				},
				"backgroundColor": {
					"description": "The window’s _backfill_ color as a hexadecimal value. Not to be confused with the content background color\n(`document.body.style.backgroundColor`),\nthis color briefly fills a window’s (a) content area before its content is loaded as well as (b) newly exposed\nareas when growing a window. Setting\nthis value to the anticipated content background color can help improve user experience.\nDefault is white.",
					"type": "string"
				},
				"closeOnLastViewRemoved": {
					"type": "boolean"
				},
				"contentCreation": {
					"$ref": "#/definitions/ContentCreationOptions",
					"description": "Configures how new content (e,g, from `window.open` or a link) is opened."
				},
				"contentNavigation": {
					"$ref": "#/definitions/ContentNavigation",
					"description": "Restrict navigation to URLs that match an allowed pattern.\nIn the lack of an allowlist, navigation to URLs that match a denylisted pattern would be prohibited.\nSee [here](https://developer.chrome.com/extensions/match_patterns) for more details."
				},
				"contentRedirect": {
					"$ref": "#/definitions/ContentRedirect"
				},
				"contentRedirect": {
					"$ref": "#/definitions/Partial_7",
					"description": "Restrict redirects to URLs that match a whitelisted pattern.\nIn the lack of a whitelist, redirects to URLs that match a blacklisted pattern would be prohibited.\nSee [here](https://developer.chrome.com/extensions/match_patterns) for more details."
				},
				"contextMenu": {
					"type": "boolean"
				},
				"contextMenuOptions": {
					"$ref": "#/definitions/ContextMenuOptions",
					"description": "Configure the context menu when right-clicking on a window."
				},
				"contextMenuSettings": {
					"$ref": "#/definitions/ContextMenuSettings"
				},
				"cornerRounding": {
					"$ref": "#/definitions/Partial",
					"description": "Defines and applies rounded corners for a frameless window. **NOTE:** On macOS corner is not ellipse but circle rounded by the\n average of _height_ and _width_."
				},
				"customContext": {
					"description": "A field that the user can use to attach serializable data that will be saved when {@link Platform#getSnapshot Platform.getSnapshot}\nis called.  If a window in a Platform is trying to update or retrieve its own context, it can use the\n{@link Platform#setWindowContext Platform.setWindowContext} and {@link Platform#getWindowContext Platform.getWindowContext} calls.\n_When omitted, _inherits_ from the parent application._\nAs opposed to customData, this is meant for frequent updates and sharing with other contexts. For usage example, see {@link MutableWindowOptionscustomContext Example}."
				},
				"customData": {
					"description": "A field that the user can attach serializable data to be ferried around with the window options.\n_When omitted, _inherits_ from the parent application._"
				},
				"customRequestHeaders": {
					"description": "Custom headers for requests sent by the window.",
					"items": {
						"additionalProperties": false,
						"description": "Custom headers for requests sent by the window.",
						"properties": {
							"headers": {
								"description": "Headers for requests sent by window; {key: value} results\nin a header of `key=value`.",
								"items": {
									"additionalProperties": {
										"type": "string"
									},
									"description": "Object representing headers and their values, where the\nobject key is the name of header and value key is the value of the header",
									"type": "object"
								},
								"type": "array"
							},
							"urlPatterns": {
								"description": "The URL patterns for which the headers will be applied.",
								"items": {
									"type": "string"
								},
								"type": "array"
							}
						},
						"required": ["headers", "urlPatterns"],
						"type": "object"
					},
					"type": "array"
				},
				"defaultCentered": {
					"description": "Centers the window in the primary monitor. This option overrides `defaultLeft` and `defaultTop`. When `saveWindowState` is `true`,\nthis value will be ignored for subsequent launches in favor of the cached value. **NOTE:** On macOS _defaultCenter_ is\nsomewhat above center vertically.",
					"type": "boolean"
				},
				"defaultHeight": {
					"type": "number"
				},
				"defaultLeft": {
					"type": "number"
				},
				"defaultTop": {
					"type": "number"
				},
				"defaultWidth": {
					"type": "number"
				},
				"experimental": {},
				"fdc3InteropApi": {
					"type": "string"
				},
				"frame": {
					"type": "boolean"
				},
				"height": {
					"type": "number"
				},
				"hideOnClose": {
					"type": "boolean"
				},
				"hotkeys": {
<<<<<<< HEAD
					"description": "Defines the hotkeys that will be emitted as a `hotkey` event on the view. For usage example, see {@link MutableWindowOptionshotkeys Example}.\nWithin Platform, OpenFin also implements a set of pre-defined actions called\n{@link https://developers.openfin.co/docs/platform-api#section-5-3-using-keyboard-commands keyboard commands}\nthat can be assigned to a specific hotkey in the platform manifest.",
=======
					"description": "Defines the hotkeys that will be emitted as a `hotkey` event on the window. For usage example see [example]{@tutorial hotkeys}.\nWithin Platform, OpenFin also implements a set of pre-defined actions called\n[keyboard commands]{@link https://developers.openfin.co/docs/platform-api#section-5-3-using-keyboard-commands}\nthat can be assigned to a specific hotkey in the platform manifest.",
>>>>>>> 085cc147
					"items": {
						"additionalProperties": false,
						"description": "A hotkey binding.",
						"properties": {
							"keys": {
								"description": "The key combination of the hotkey, i.e. \"Ctrl+T\".",
								"type": "string"
							},
							"preventDefault": {
								"type": "boolean"
							}
						},
						"required": ["keys"],
						"type": "object"
					},
					"type": "array"
				},
				"icon": {
					"description": "A URL for the icon to be shown in the window title bar and the taskbar.\nWhen omitted, inherits from the parent application._\n note: Window OS caches taskbar icons, therefore an icon change might only be visible after the cache is removed or the uuid is changed.",
					"type": "string"
				},
				"ignoreSavedWindowState": {
					"description": "Ignores the cached state of the window.\nDefaults the opposite value of `saveWindowState` to maintain backwards compatibility.",
					"type": "boolean"
				},
				"includeInSnapshots": {
					"type": "boolean"
				},
				"interop": {
					"$ref": "#/definitions/InteropConfig"
				},
				"layout": {},
				"maxHeight": {
					"type": "number"
				},
				"maxWidth": {
					"type": "number"
				},
				"maximizable": {
					"type": "boolean"
				},
				"minHeight": {
					"type": "number"
				},
				"minWidth": {
					"type": "number"
				},
				"minimizable": {
					"type": "boolean"
				},
				"modalParentIdentity": {
					"$ref": "#/definitions/Identity",
					"description": "Parent identity of a modal window. It will create a modal child window when this option is set."
				},
				"name": {
					"description": "The name of the window.",
					"type": "string"
				},
				"opacity": {
					"type": "number"
				},
				"permissions": {
					"$ref": "#/definitions/Partial_3"
				},
				"preloadScripts": {
					"description": "Scripts that run before page load.  When omitted, inherits from the parent application.",
					"items": {
						"additionalProperties": false,
						"description": "A script that is run before page load.",
						"properties": {
							"mandatory": {
								"type": "boolean"
							},
							"state": {
								"description": "Preload script execution state.",
								"enum": ["failed", "load-failed", "load-started", "load-succeeded", "succeeded"],
								"type": "string"
							},
							"url": {
								"description": "The URL from which the script was loaded.",
								"type": "string"
							}
						},
						"required": ["url"],
						"type": "object"
					},
					"type": "array"
				},
				"processAffinity": {
					"description": "String tag that attempts to group like-tagged renderers together. Will only be used if pages are on the same origin.",
					"type": "string"
				},
<<<<<<< HEAD
				"target": {
					"$ref": "#/definitions/Identity_5",
					"description": "The identity of the window this view should be attached to."
=======
				"resizable": {
					"type": "boolean"
				},
				"resizeRegion": {
					"$ref": "#/definitions/ResizeRegion",
					"description": "Defines a region in pixels that will respond to user mouse interaction for resizing a frameless window."
				},
				"saveWindowState": {
					"type": "boolean"
				},
				"shadow": {
					"type": "boolean"
				},
				"showBackgroundImages": {
					"type": "boolean"
				},
				"showTaskbarIcon": {
					"type": "boolean"
				},
				"smallWindow": {
					"type": "boolean"
				},
				"state": {
					"$ref": "#/definitions/WindowState"
				},
				"taskbarIcon": {
					"type": "string"
				},
				"taskbarIconGroup": {
					"description": "Specify a taskbar group for the window.\n_If omitted, defaults to app's uuid (`fin.Application.getCurrentSync().identity.uuid`)._",
					"type": "string"
>>>>>>> 085cc147
				},
				"url": {
					"type": "string"
				},
				"uuid": {
					"type": "string"
				},
				"viewVisibility": {
					"$ref": "#/definitions/ViewVisibilityOptions",
					"description": "_Platform Windows Only_. Controls behavior for showing views when they are being resized by the user."
				},
				"waitForPageLoad": {
					"type": "boolean"
				},
				"width": {
					"type": "number"
				},
				"workspacePlatform": {
					"$ref": "#/definitions/WorkspacePlatformOptions"
				},
				"x": {
					"type": "number"
				},
				"y": {
					"type": "number"
				}
			},
			"type": "object"
		},
		"__type_19": {
			"additionalProperties": false,
			"properties": {
				"blacklist": {
					"description": "Forbidden URLs for redirects.",
					"items": {
						"type": "string"
					},
					"type": "array"
				},
				"whitelist": {
					"description": "Allowed URLs for redirects.",
					"items": {
						"type": "string"
					},
					"type": "array"
				}
			},
			"type": "object"
		},
		"__type_2": {
			"additionalProperties": false,
			"description": "Configure the context menu when right-clicking on a window.",
			"properties": {
				"enabled": {
					"description": "Displays the context menu on right click.",
					"type": "boolean"
				},
				"template": {
					"$ref": "#/definitions/Array",
					"description": "Context menu items to display on right-click."
				}
			},
			"type": "object"
		},
		"__type_20": {
			"additionalProperties": false,
			"description": "_Platform Windows Only_. Controls behavior for showing views when they are being resized by the user.",
			"properties": {
				"showViewsOnSplitterDrag": {
					"$ref": "#/definitions/ViewVisibilityOption",
					"description": "Allows views to be shown when they are resized by the user dragging the splitter between layout stacks."
				},
				"showViewsOnTabDrag": {
					"$ref": "#/definitions/ViewVisibilityOption",
					"description": "_Supported on Windows Operating Systems only_. Allows views to be shown when the user is dragging a tab around a layout."
				},
				"showViewsOnWindowResize": {
					"$ref": "#/definitions/ShowViewOnWindowResizeOptions",
					"description": "Enables views to be shown when a Platform Window is being resized by the user."
				}
			},
			"type": "object"
		},
		"__type_21": {
			"additionalProperties": false,
			"description": "Configuration for view visibility settings",
			"properties": {
				"enabled": {
					"type": "boolean"
				}
			},
			"type": "object"
		},
		"__type_22": {
			"additionalProperties": false,
			"properties": {
				"deviceScaleFactor": {
					"description": "The device scale factor.",
					"type": "number"
				},
				"dpi": {
					"$ref": "#/definitions/Point"
				},
				"nonPrimaryMonitors": {
					"items": {
						"additionalProperties": false,
						"properties": {
							"available": {
								"$ref": "#/definitions/DipScaleRects",
								"description": "The available DIP scale coordinates."
							},
							"availableRect": {
								"$ref": "#/definitions/RectangleByEdgePositions",
								"description": "The available monitor coordinates."
							},
							"deviceId": {
								"description": "The device id of the display.",
								"type": ["string", "number"]
							},
							"deviceScaleFactor": {
								"description": "The device scale factor.",
								"type": "number"
							},
							"displayDeviceActive": {
								"description": "True if the display is active.",
								"type": "boolean"
							},
							"dpi": {
								"$ref": "#/definitions/Point"
							},
							"monitor": {
								"$ref": "#/definitions/DipScaleRects",
								"description": "The monitor coordinates."
							},
							"monitorRect": {
								"$ref": "#/definitions/RectangleByEdgePositions",
								"description": "The monitor coordinates."
							},
							"name": {
								"description": "The name of the display.",
								"type": ["string", "number"]
							}
						},
						"required": [
							"available",
							"availableRect",
							"deviceId",
							"deviceScaleFactor",
							"displayDeviceActive",
							"dpi",
							"monitor",
							"monitorRect",
							"name"
						],
						"type": "object"
					},
					"type": "array"
				},
				"primaryMonitor": {
					"$ref": "#/definitions/MonitorDetails"
				},
				"reason": {
					"description": "Always \"api-query\".",
					"type": "string"
				},
				"taskbar": {
					"$ref": "#/definitions/TaskBar"
				},
				"virtualScreen": {
					"$ref": "#/definitions/DipRect",
					"description": "The virtual display screen coordinates."
				}
			},
			"required": [
				"deviceScaleFactor",
				"dpi",
				"nonPrimaryMonitors",
				"primaryMonitor",
				"reason",
				"taskbar",
				"virtualScreen"
			],
			"type": "object"
		},
		"__type_23": {
			"additionalProperties": false,
			"properties": {
				"x": {
					"description": "The mouse x position",
					"type": "number"
				},
				"y": {
					"description": "The mouse y position",
					"type": "number"
				}
			},
			"required": ["x", "y"],
			"type": "object"
		},
		"__type_24": {
			"additionalProperties": false,
			"properties": {
				"dipRect": {
					"$ref": "#/definitions/RectangleByEdgePositions"
				},
				"scaledRect": {
					"$ref": "#/definitions/RectangleByEdgePositions"
				}
			},
			"required": ["dipRect", "scaledRect"],
			"type": "object"
		},
		"__type_25": {
			"additionalProperties": false,
			"properties": {
				"bottom": {
					"type": "number"
				},
				"left": {
					"type": "number"
				},
				"right": {
					"type": "number"
				},
				"top": {
					"type": "number"
				}
			},
			"required": ["bottom", "left", "right", "top"],
			"type": "object"
		},
		"__type_26": {
			"additionalProperties": false,
			"properties": {
				"available": {
					"$ref": "#/definitions/DipScaleRects",
					"description": "The available DIP scale coordinates."
				},
				"availableRect": {
					"$ref": "#/definitions/RectangleByEdgePositions",
					"description": "The available monitor coordinates."
				},
				"deviceId": {
					"description": "The device id of the display.",
					"type": ["string", "number"]
				},
				"deviceScaleFactor": {
					"description": "The device scale factor.",
					"type": "number"
				},
				"displayDeviceActive": {
					"description": "True if the display is active.",
					"type": "boolean"
				},
				"dpi": {
					"$ref": "#/definitions/Point"
				},
				"monitor": {
					"$ref": "#/definitions/DipScaleRects",
					"description": "The monitor coordinates."
				},
				"monitorRect": {
					"$ref": "#/definitions/RectangleByEdgePositions",
					"description": "The monitor coordinates."
				},
				"name": {
					"description": "The name of the display.",
					"type": ["string", "number"]
				}
			},
			"required": [
				"available",
				"availableRect",
				"deviceId",
				"deviceScaleFactor",
				"displayDeviceActive",
				"dpi",
				"monitor",
				"monitorRect",
				"name"
			],
			"type": "object"
		},
		"__type_27": {
			"additionalProperties": {
				"additionalProperties": {
					"additionalProperties": false,
					"description": "Data passed between entities and applications.",
					"properties": {
						"id": {
							"additionalProperties": {
								"type": "string"
							},
							"description": "An object containing string key-value pairs for the bulk of the data for the context. Differs between context types.",
							"type": "object"
						},
						"name": {
							"description": "User-readable name for the incoming context.",
							"type": "string"
						},
						"type": {
							"description": "Conserved type for the context (e.g. `instrument` or `country`).",
							"type": "string"
						}
					},
					"required": ["type"],
					"type": "object"
				},
				"type": "object"
			},
			"type": "object"
		},
		"__type_3": {
			"additionalProperties": false,
			"properties": {
				"height": {
					"type": "number"
				},
				"width": {
					"type": "number"
				}
			},
			"type": "object"
		},
		"__type_4": {
			"additionalProperties": false,
			"description": "Defines a region in pixels that will respond to user mouse interaction for resizing a frameless window.",
			"properties": {
				"bottomRightCorner": {
					"type": "number"
				},
				"sides": {
					"additionalProperties": false,
					"description": "Enables resizing interaction for each side of the window.",
					"properties": {
						"bottom": {
							"type": "boolean"
						},
						"left": {
							"type": "boolean"
						},
						"right": {
							"type": "boolean"
						},
						"top": {
							"type": "boolean"
						}
					},
					"type": "object"
				},
				"size": {
					"type": "number"
				}
			},
			"type": "object"
		},
		"__type_5": {
			"additionalProperties": false,
			"description": "Information relevant to the Interop Broker.",
			"properties": {
				"currentContextGroup": {
					"description": "Context Group for the client. (green, yellow, red, etc.).",
					"type": "string"
				},
				"providerId": {
					"description": "When provided, automatically connects the client to the specified provider uuid.",
					"type": "string"
				}
			},
			"type": "object"
		},
		"__type_6": {
			"additionalProperties": {},
			"type": "object"
		},
		"__type_7": {
			"additionalProperties": false,
			"properties": {
				"devtools": {
					"description": "If `true`, enables the devtools keyboard shortcut:<br>\n`Ctrl` + `Shift` + `I` _(Toggles Devtools)_",
					"type": "boolean"
				},
				"reload": {
					"description": "If `true`, enables the reload keyboard shortcuts:<br>\n`Ctrl` + `R` _(Windows)_<br>\n`F5` _(Windows)_<br>\n`Command` + `R` _(Mac)_",
					"type": "boolean"
				},
				"reloadIgnoringCache": {
					"description": "If `true`, enables the reload-from-source keyboard shortcuts:<br>\n`Ctrl` + `Shift` + `R` _(Windows)_<br>\n`Shift` + `F5` _(Windows)_<br>\n`Command` + `Shift` + `R` _(Mac)_",
					"type": "boolean"
				},
				"zoom": {
					"description": "NOTE: It is not recommended to set this value to true for Windows in Platforms as that may lead to unexpected visual shifts in layout.\nIf `true`, enables the zoom keyboard shortcuts:<br>\n`Ctrl` + `+` _(Zoom In)_<br>\n`Ctrl` + `Shift` + `+` _(Zoom In)_<br>\n`Ctrl` + `NumPad+` _(Zoom In)_<br>\n`Ctrl` + `-` _(Zoom Out)_<br>\n`Ctrl` + `Shift` + `-` _(Zoom Out)_<br>\n`Ctrl` + `NumPad-` _(Zoom Out)_<br>\n`Ctrl` + `Scroll` _(Zoom In & Out)_<br>\n`Ctrl` + `0` _(Restore to 100%)_",
					"type": "boolean"
				}
			},
			"type": "object"
		},
		"__type_8": {
			"additionalProperties": false,
			"description": "Configurations for API injection.",
			"properties": {
				"iframe": {
					"additionalProperties": false,
					"description": "Configure injection of OpenFin API into iframes based on domain",
					"properties": {
						"crossOriginInjection": {
							"description": "Inject OpenFin API into cross-origin iframes",
							"type": "boolean"
						},
						"enableDeprecatedSharedName": {
							"type": "boolean"
						},
						"sameOriginInjection": {
							"description": "Inject OpenFin API into same-origin iframes",
							"type": "boolean"
						}
					},
					"type": "object"
				}
			},
			"type": "object"
		},
		"__type_9": {
			"additionalProperties": false,
			"description": "Configures how new content (e,g, from `window.open` or a link) is opened.",
			"properties": {
				"rules": {
					"description": "List of rules for creation of new content.",
					"items": {
						"$ref": "#/definitions/ContentCreationRule<ContentCreationBehaviorNames>",
						"description": "A rule for creating content in OpenFin; maps a content type to the way in which\nnewly-opened content of that type will be handled."
					},
					"type": "array"
				}
			},
			"required": ["rules"],
			"type": "object"
		}
	},
	"properties": {
		"interopSnapshotDetails": {
			"additionalProperties": false,
			"properties": {
				"contextGroupStates": {
					"$ref": "#/definitions/ContextGroupStates"
				}
			},
			"required": ["contextGroupStates"],
			"type": "object"
		},
		"snapshotDetails": {
			"additionalProperties": false,
			"properties": {
				"monitorInfo": {
					"$ref": "#/definitions/MonitorInfo"
				},
				"runtimeVersion": {
					"type": "string"
				},
				"timestamp": {
					"type": "string"
				}
			},
			"required": ["monitorInfo", "runtimeVersion", "timestamp"],
			"type": "object"
		},
		"windows": {
			"description": "The array of window options objects",
			"items": {
				"$ref": "#/definitions/WindowCreationOptions"
			},
			"type": "array"
		}
	},
	"required": ["windows"],
	"type": "object"
}<|MERGE_RESOLUTION|>--- conflicted
+++ resolved
@@ -31,10 +31,7 @@
 			"properties": {
 				"behavior": {
 					"$ref": "#/definitions/T",
-					"description": "Behavior to use when opening matched content. The value could be 'view' | 'window' | 'browser' | 'block'."
-				},
-				"data": {
-					"description": "custom property"
+					"description": "Behavior to use when opening matched content."
 				},
 				"match": {
 					"description": "List of [match patterns](https://developer.chrome.com/extensions/match_patterns) that indicate the specified\nbehavior should be used",
@@ -61,9 +58,6 @@
 		"ContentNavigation": {
 			"$ref": "#/definitions/__type_17"
 		},
-		"ContentRedirect": {
-			"$ref": "#/definitions/__type_11"
-		},
 		"ContextGroupStates": {
 			"$ref": "#/definitions/__type_27"
 		},
@@ -89,13 +83,8 @@
 		"DipScaleRects": {
 			"$ref": "#/definitions/__type_24"
 		},
-<<<<<<< HEAD
-		"Identity_5": {
-			"$ref": "#/definitions/__type_13"
-=======
 		"Identity": {
 			"$ref": "#/definitions/__type_11"
->>>>>>> 085cc147
 		},
 		"InteropConfig": {
 			"$ref": "#/definitions/__type_5"
@@ -137,7 +126,6 @@
 			"description": "Context menu item with an implementation provided by OpenFin.",
 			"enum": [
 				"copy",
-				"copyImage",
 				"cut",
 				"inspect",
 				"navigateBack",
@@ -201,7 +189,6 @@
 			"$ref": "#/definitions/__type_20"
 		},
 		"WebPermission": {
-			"description": "Defines the type of requested web APIs permission.",
 			"enum": [
 				"audio",
 				"clipboard-read",
@@ -218,7 +205,7 @@
 		},
 		"WindowCreationOptions": {
 			"additionalProperties": false,
-			"description": "Options required to create a new window with {@link Window._WindowModule.create Window.create}.\n\nNote that `name` is the only required property — albeit the `url` property is usually provided as well\n(defaults to `\"about:blank\"` when omitted).",
+			"description": "Options required to create a new window with {@link Window.create Window.create}.\n\nNote that `name` is the only required property — albeit the `url` property is usually provided as well\n(defaults to `\"about:blank\"` when omitted).",
 			"properties": {
 				"_internalWorkspaceData": {},
 				"accelerator": {
@@ -227,7 +214,7 @@
 				},
 				"alphaMask": {
 					"$ref": "#/definitions/RGB",
-					"description": "Turns anything of matching RGB value transparent.\n\nCaveats:\n* runtime key --disable-gpu is required. Note: Unclear behavior on remote Desktop support\n* User cannot click-through transparent regions\n* Not supported on Mac\n* Windows Aero must be enabled\n* Won't make visual sense on Pixel-pushed environments such as Citrix\n* Not supported on rounded corner windows"
+					"description": "Turns anything of matching RGB value transparent.\n\nCaveats:\n* Runtime flags --disable-gpu and --allow-unsafe-compositing are required. Note: Unclear behavior on remote Desktop support\n* User cannot click-through transparent regions\n* Not supported on Mac\n* Windows Aero must be enabled\n* Won't make visual sense on Pixel-pushed environments such as Citrix\n* Not supported on rounded corner windows"
 				},
 				"alwaysOnTop": {
 					"type": "boolean"
@@ -263,16 +250,11 @@
 				},
 				"contentNavigation": {
 					"$ref": "#/definitions/ContentNavigation",
-					"description": "Restrict navigation to URLs that match an allowed pattern.\nIn the lack of an allowlist, navigation to URLs that match a denied pattern would be prohibited.\nSee [here](https://developer.chrome.com/extensions/match_patterns) for more details."
+					"description": "Restrict navigation to URLs that match a whitelisted pattern.\nIn the lack of a whitelist, navigation to URLs that match a blacklisted pattern would be prohibited.\nSee [here](https://developer.chrome.com/extensions/match_patterns) for more details."
 				},
 				"contentRedirect": {
-<<<<<<< HEAD
-					"$ref": "#/definitions/Partial_3",
-					"description": "Restrict redirects to URLs that match an allowed pattern.\nIn the lack of an allowlist, redirects to URLs that match a denied pattern would be prohibited.\nSee [here](https://developer.chrome.com/extensions/match_patterns) for more details."
-=======
 					"$ref": "#/definitions/Partial_7",
 					"description": "Restrict redirects to URLs that match a whitelisted pattern.\nIn the lack of a whitelist, redirects to URLs that match a blacklisted pattern would be prohibited.\nSee [here](https://developer.chrome.com/extensions/match_patterns) for more details."
->>>>>>> 085cc147
 				},
 				"contextMenu": {
 					"type": "boolean"
@@ -289,7 +271,7 @@
 					"description": "Defines and applies rounded corners for a frameless window. **NOTE:** On macOS corner is not ellipse but circle rounded by the\n average of _height_ and _width_."
 				},
 				"customContext": {
-					"description": "A field that the user can use to attach serializable data that will be saved when {@link Platform#getSnapshot Platform.getSnapshot}\nis called.  If a window in a Platform is trying to update or retrieve its own context, it can use the\n{@link Platform#setWindowContext Platform.setWindowContext} and {@link Platform#getWindowContext Platform.getWindowContext} calls.\n_When omitted, _inherits_ from the parent application._\nAs opposed to customData, this is meant for frequent updates and sharing with other contexts."
+					"description": "A field that the user can use to attach serializable data that will be saved when {@link Platform#getSnapshot Platform.getSnapshot}\nis called.  If a window in a Platform is trying to update or retrieve its own context, it can use the\n{@link Platform#setWindowContext Platform.setWindowContext} and {@link Platform#getWindowContext Platform.getWindowContext} calls.\n_When omitted, _inherits_ from the parent application._\nAs opposed to customData, this is meant for frequent updates and sharing with other contexts. [Example]{@tutorial customContext}"
 				},
 				"customData": {
 					"description": "A field that the user can attach serializable data to be ferried around with the window options.\n_When omitted, _inherits_ from the parent application._"
@@ -325,7 +307,7 @@
 					"type": "array"
 				},
 				"defaultCentered": {
-					"description": "Centers the window in the primary monitor. This option overrides `defaultLeft` and `defaultTop`. When `saveWindowState` is `true`,\nthis value will be ignored for subsequent launches in favor of the cached value.\n\n**NOTE:** On macOS _defaultCenter_ is somewhat above center vertically.",
+					"description": "Centers the window in the primary monitor. This option overrides `defaultLeft` and `defaultTop`. When `saveWindowState` is `true`,\nthis value will be ignored for subsequent launches in favor of the cached value. **NOTE:** On macOS _defaultCenter_ is\nsomewhat above center vertically.",
 					"type": "boolean"
 				},
 				"defaultHeight": {
@@ -354,7 +336,7 @@
 					"type": "boolean"
 				},
 				"hotkeys": {
-					"description": "Defines the hotkeys that will be emitted as a `hotkey` event on the window.\nWithin Platform, OpenFin also implements a set of pre-defined actions called\n{@link https://developers.openfin.co/docs/platform-api#section-5-3-using-keyboard-commands keyboard commands}\nthat can be assigned to a specific hotkey in the platform manifest.",
+					"description": "Defines the hotkeys that will be emitted as a `hotkey` event on the window. For usage example see [example]{@tutorial hotkeys}.\nWithin Platform, OpenFin also implements a set of pre-defined actions called\n[keyboard commands]{@link https://developers.openfin.co/docs/platform-api#section-5-3-using-keyboard-commands}\nthat can be assigned to a specific hotkey in the platform manifest.",
 					"items": {
 						"additionalProperties": false,
 						"description": "A hotkey binding.",
@@ -373,7 +355,7 @@
 					"type": "array"
 				},
 				"icon": {
-					"description": "A URL for the icon to be shown in the window title bar and the taskbar.\nWhen omitted, inherits from the parent application.\n\nNote: Window OS caches taskbar icons, therefore an icon change might only be visible after the cache is removed or the uuid is changed.",
+					"description": "A URL for the icon to be shown in the window title bar and the taskbar.\nWhen omitted, inherits from the parent application._\n note: Window OS caches taskbar icons, therefore an icon change might only be visible after the cache is removed or the uuid is changed.",
 					"type": "string"
 				},
 				"ignoreSavedWindowState": {
@@ -406,7 +388,7 @@
 					"type": "boolean"
 				},
 				"modalParentIdentity": {
-					"$ref": "#/definitions/Identity_5",
+					"$ref": "#/definitions/Identity",
 					"description": "Parent identity of a modal window. It will create a modal child window when this option is set."
 				},
 				"name": {
@@ -558,16 +540,6 @@
 					"$ref": "#/definitions/Partial_1",
 					"description": "Enable keyboard shortcuts for devtools, zoom, reload, and reload ignoring cache."
 				},
-<<<<<<< HEAD
-				"alphaMask": {
-					"$ref": "#/definitions/RGB",
-					"description": "Turns anything of matching RGB value transparent.\n\nCaveats:\n* runtime key --disable-gpu is required. Note: Unclear behavior on remote Desktop support\n* User cannot click-through transparent regions\n* Not supported on Mac\n* Windows Aero must be enabled\n* Won't make visual sense on Pixel-pushed environments such as Citrix\n* Not supported on rounded corner windows"
-				},
-				"alwaysOnTop": {
-					"type": "boolean"
-				},
-=======
->>>>>>> 085cc147
 				"api": {
 					"$ref": "#/definitions/Api",
 					"description": "Configurations for API injection."
@@ -593,15 +565,8 @@
 				},
 				"contentNavigation": {
 					"$ref": "#/definitions/ContentNavigation",
-					"description": "Restrict navigation to URLs that match an allowed pattern.\nIn the lack of an allowlist, navigation to URLs that match a denied pattern would be prohibited.\nSee [here](https://developer.chrome.com/extensions/match_patterns) for more details."
-				},
-<<<<<<< HEAD
-				"contentRedirect": {
-					"$ref": "#/definitions/Partial_3",
-					"description": "Restrict redirects to URLs that match an allowed pattern.\nIn the lack of an allowlist, redirects to URLs that match a denied pattern would be prohibited.\nSee [here](https://developer.chrome.com/extensions/match_patterns) for more details."
-				},
-=======
->>>>>>> 085cc147
+					"description": "Restrict navigation to URLs that match a whitelisted pattern.\nIn the lack of a whitelist, navigation to URLs that match a blacklisted pattern would be prohibited.\nSee [here](https://developer.chrome.com/extensions/match_patterns) for more details."
+				},
 				"contextMenu": {
 					"type": "boolean"
 				},
@@ -613,7 +578,7 @@
 					"$ref": "#/definitions/ContextMenuSettings"
 				},
 				"customContext": {
-					"description": "A field that the user can use to attach serializable data that will be saved when {@link Platform#getSnapshot Platform.getSnapshot}\nis called.  If a window in a Platform is trying to update or retrieve its own context, it can use the\n{@link Platform#setWindowContext Platform.setWindowContext} and {@link Platform#getWindowContext Platform.getWindowContext} calls.\n_When omitted, _inherits_ from the parent application._\nAs opposed to customData, this is meant for frequent updates and sharing with other contexts."
+					"description": "A field that the user can use to attach serializable data that will be saved when {@link Platform#getSnapshot Platform.getSnapshot}\nis called.  If a window in a Platform is trying to update or retrieve its own context, it can use the\n{@link Platform#setWindowContext Platform.setWindowContext} and {@link Platform#getWindowContext Platform.getWindowContext} calls.\n_When omitted, _inherits_ from the parent application._\nAs opposed to customData, this is meant for frequent updates and sharing with other contexts. [Example]{@tutorial customContext}"
 				},
 				"customData": {
 					"description": "A field that the user can attach serializable data to be ferried around with the window options.\n_When omitted, _inherits_ from the parent application._"
@@ -648,12 +613,7 @@
 					},
 					"type": "array"
 				},
-<<<<<<< HEAD
-				"defaultCentered": {
-					"description": "Centers the window in the primary monitor. This option overrides `defaultLeft` and `defaultTop`. When `saveWindowState` is `true`,\nthis value will be ignored for subsequent launches in favor of the cached value.\n\n**NOTE:** On macOS _defaultCenter_ is somewhat above center vertically.",
-=======
 				"detachOnClose": {
->>>>>>> 085cc147
 					"type": "boolean"
 				},
 				"enableBeforeUnload": {
@@ -664,11 +624,7 @@
 					"type": "string"
 				},
 				"hotkeys": {
-<<<<<<< HEAD
-					"description": "Defines the hotkeys that will be emitted as a `hotkey` event on the window.\nWithin Platform, OpenFin also implements a set of pre-defined actions called\n{@link https://developers.openfin.co/docs/platform-api#section-5-3-using-keyboard-commands keyboard commands}\nthat can be assigned to a specific hotkey in the platform manifest.",
-=======
 					"description": "Defines the hotkeys that will be emitted as a `hotkey` event on the view. For usage example see [example]{@tutorial hotkeys}.\nWithin Platform, OpenFin also implements a set of pre-defined actions called\n[keyboard commands]{@link https://developers.openfin.co/docs/platform-api#section-5-3-using-keyboard-commands}\nthat can be assigned to a specific hotkey in the platform manifest.",
->>>>>>> 085cc147
 					"items": {
 						"additionalProperties": false,
 						"description": "A hotkey binding.",
@@ -686,35 +642,15 @@
 					},
 					"type": "array"
 				},
-<<<<<<< HEAD
-				"icon": {
-					"description": "A URL for the icon to be shown in the window title bar and the taskbar.\nWhen omitted, inherits from the parent application.\n\nNote: Window OS caches taskbar icons, therefore an icon change might only be visible after the cache is removed or the uuid is changed.",
-					"type": "string"
-				},
-				"ignoreSavedWindowState": {
-					"description": "Ignores the cached state of the window.\nDefaults the opposite value of `saveWindowState` to maintain backwards compatibility.",
-					"type": "boolean"
-				},
-				"includeInSnapshots": {
-					"type": "boolean"
-				},
-=======
->>>>>>> 085cc147
 				"interop": {
 					"$ref": "#/definitions/InteropConfig"
 				},
 				"isClosable": {
 					"type": "boolean"
 				},
-<<<<<<< HEAD
-				"modalParentIdentity": {
-					"$ref": "#/definitions/Identity_5",
-					"description": "Parent identity of a modal window. It will create a modal child window when this option is set."
-=======
 				"manifestUrl": {
 					"description": "**Platforms Only.** Url to a manifest that contains View Options. Properties other than manifestUrl can still be used\nbut the properties in the manifest will take precedence if there is any collision.",
 					"type": "string"
->>>>>>> 085cc147
 				},
 				"name": {
 					"description": "The name of the view.",
@@ -770,33 +706,6 @@
 		"__type_11": {
 			"additionalProperties": false,
 			"properties": {
-<<<<<<< HEAD
-				"allowlist": {
-					"description": "Allowed URLs for navigation.",
-					"items": {
-						"type": "string"
-					},
-					"type": "array"
-				},
-				"blacklist": {
-					"items": {
-						"type": "string"
-					},
-					"type": "array"
-				},
-				"denylist": {
-					"description": "Forbidden URLs for navigation.",
-					"items": {
-						"type": "string"
-					},
-					"type": "array"
-				},
-				"whitelist": {
-					"items": {
-						"type": "string"
-					},
-					"type": "array"
-=======
 				"name": {
 					"description": "The name of the component",
 					"type": "string"
@@ -804,7 +713,6 @@
 				"uuid": {
 					"description": "Universally unique identifier of the compenent",
 					"type": "string"
->>>>>>> 085cc147
 				}
 			},
 			"required": ["name", "uuid"],
@@ -813,48 +721,6 @@
 		"__type_12": {
 			"additionalProperties": false,
 			"properties": {
-<<<<<<< HEAD
-				"allowlist": {
-					"description": "Allowed URLs for navigation.",
-					"items": {
-						"type": "string"
-					},
-					"type": "array"
-				},
-				"blacklist": {
-					"items": {
-						"type": "string"
-					},
-					"type": "array"
-				},
-				"denylist": {
-					"description": "Forbidden URLs for navigation.",
-					"items": {
-						"type": "string"
-					},
-					"type": "array"
-				},
-				"whitelist": {
-					"items": {
-						"type": "string"
-					},
-					"type": "array"
-				}
-			},
-			"type": "object"
-		},
-		"__type_13": {
-			"additionalProperties": false,
-			"description": "Unique identifier for a window, view or iframe.",
-			"properties": {
-				"name": {
-					"description": "The name of the component.  Must be unique within the owning application.",
-					"type": "string"
-				},
-				"uuid": {
-					"description": "Universally unique identifier of the application that owns the component.",
-					"type": "string"
-=======
 				"height": {
 					"type": "number"
 				},
@@ -866,7 +732,6 @@
 				},
 				"width": {
 					"type": "number"
->>>>>>> 085cc147
 				}
 			},
 			"required": ["height", "left", "top", "width"],
@@ -1129,10 +994,7 @@
 				},
 				"contentNavigation": {
 					"$ref": "#/definitions/ContentNavigation",
-					"description": "Restrict navigation to URLs that match an allowed pattern.\nIn the lack of an allowlist, navigation to URLs that match a denylisted pattern would be prohibited.\nSee [here](https://developer.chrome.com/extensions/match_patterns) for more details."
-				},
-				"contentRedirect": {
-					"$ref": "#/definitions/ContentRedirect"
+					"description": "Restrict navigation to URLs that match a whitelisted pattern.\nIn the lack of a whitelist, navigation to URLs that match a blacklisted pattern would be prohibited.\nSee [here](https://developer.chrome.com/extensions/match_patterns) for more details."
 				},
 				"contentRedirect": {
 					"$ref": "#/definitions/Partial_7",
@@ -1153,7 +1015,7 @@
 					"description": "Defines and applies rounded corners for a frameless window. **NOTE:** On macOS corner is not ellipse but circle rounded by the\n average of _height_ and _width_."
 				},
 				"customContext": {
-					"description": "A field that the user can use to attach serializable data that will be saved when {@link Platform#getSnapshot Platform.getSnapshot}\nis called.  If a window in a Platform is trying to update or retrieve its own context, it can use the\n{@link Platform#setWindowContext Platform.setWindowContext} and {@link Platform#getWindowContext Platform.getWindowContext} calls.\n_When omitted, _inherits_ from the parent application._\nAs opposed to customData, this is meant for frequent updates and sharing with other contexts. For usage example, see {@link MutableWindowOptionscustomContext Example}."
+					"description": "A field that the user can use to attach serializable data that will be saved when {@link Platform#getSnapshot Platform.getSnapshot}\nis called.  If a window in a Platform is trying to update or retrieve its own context, it can use the\n{@link Platform#setWindowContext Platform.setWindowContext} and {@link Platform#getWindowContext Platform.getWindowContext} calls.\n_When omitted, _inherits_ from the parent application._\nAs opposed to customData, this is meant for frequent updates and sharing with other contexts. [Example]{@tutorial customContext}"
 				},
 				"customData": {
 					"description": "A field that the user can attach serializable data to be ferried around with the window options.\n_When omitted, _inherits_ from the parent application._"
@@ -1218,11 +1080,7 @@
 					"type": "boolean"
 				},
 				"hotkeys": {
-<<<<<<< HEAD
-					"description": "Defines the hotkeys that will be emitted as a `hotkey` event on the view. For usage example, see {@link MutableWindowOptionshotkeys Example}.\nWithin Platform, OpenFin also implements a set of pre-defined actions called\n{@link https://developers.openfin.co/docs/platform-api#section-5-3-using-keyboard-commands keyboard commands}\nthat can be assigned to a specific hotkey in the platform manifest.",
-=======
 					"description": "Defines the hotkeys that will be emitted as a `hotkey` event on the window. For usage example see [example]{@tutorial hotkeys}.\nWithin Platform, OpenFin also implements a set of pre-defined actions called\n[keyboard commands]{@link https://developers.openfin.co/docs/platform-api#section-5-3-using-keyboard-commands}\nthat can be assigned to a specific hotkey in the platform manifest.",
->>>>>>> 085cc147
 					"items": {
 						"additionalProperties": false,
 						"description": "A hotkey binding.",
@@ -1315,11 +1173,6 @@
 					"description": "String tag that attempts to group like-tagged renderers together. Will only be used if pages are on the same origin.",
 					"type": "string"
 				},
-<<<<<<< HEAD
-				"target": {
-					"$ref": "#/definitions/Identity_5",
-					"description": "The identity of the window this view should be attached to."
-=======
 				"resizable": {
 					"type": "boolean"
 				},
@@ -1351,7 +1204,6 @@
 				"taskbarIconGroup": {
 					"description": "Specify a taskbar group for the window.\n_If omitted, defaults to app's uuid (`fin.Application.getCurrentSync().identity.uuid`)._",
 					"type": "string"
->>>>>>> 085cc147
 				},
 				"url": {
 					"type": "string"
@@ -1710,7 +1562,6 @@
 		},
 		"__type_5": {
 			"additionalProperties": false,
-			"description": "Information relevant to the Interop Broker.",
 			"properties": {
 				"currentContextGroup": {
 					"description": "Context Group for the client. (green, yellow, red, etc.).",
@@ -1819,7 +1670,6 @@
 			"type": "object"
 		},
 		"windows": {
-			"description": "The array of window options objects",
 			"items": {
 				"$ref": "#/definitions/WindowCreationOptions"
 			},
