{
    "$ref": "#/definitions/CustomSettings",
    "$schema": "http://json-schema.org/draft-07/schema#",
    "definitions": {
        "ActionConnection": {
            "additionalProperties": false,
            "description": "Specific type for an action connection.",
            "properties": {
                "supportedActions": {
                    "description": "If you want to provide a different set of available actions to a specific connection then you can do so here.",
                    "items": {
                        "type": "string"
                    },
                    "type": "array"
                },
                "type": {
                    "const": "actions",
                    "description": "The actions connection type allows connections to execute a list of actions that the platform will carry out e.g.\nshow-home",
                    "type": "string"
                }
            },
            "required": [
                "type"
            ],
            "type": "object"
        },
        "ActionsProviderOptions": {
            "$ref": "#/definitions/ModuleList_2",
            "description": "List of modules."
        },
        "AnalyticsProviderOptions": {
            "additionalProperties": false,
            "description": "A list of modules that will be loaded and then called when analytical events come in from the platform or workspace\ncomponents.",
            "properties": {
                "modules": {
                    "description": "The list of modules.",
                    "items": {
                        "$ref": "#/definitions/ModuleDefinition<unknown>"
                    },
                    "type": "array"
                },
                "sendToOpenFin": {
                    "description": "Send analytics to OpenFin.",
                    "type": "boolean"
                }
            },
            "type": "object"
        },
        "Api": {
            "$ref": "#/definitions/__type_14"
        },
<<<<<<< HEAD
        "AppAssetInfo": {
            "$ref": "#/definitions/__type_43"
        },
=======
>>>>>>> e39154d6
        "AppEndpointOptions": {
            "anyOf": [
                {
                    "additionalProperties": false,
                    "properties": {
                        "inputId": {
                            "type": "string"
                        },
                        "outputId": {
                            "type": "string"
                        }
                    },
                    "required": [
                        "inputId"
                    ],
                    "type": "object"
                },
                {
                    "type": "string"
                }
            ],
            "description": "Application endpoint which can be a string, or a mapping."
        },
        "AppIntent": {
            "additionalProperties": false,
            "properties": {
                "contexts": {
                    "items": {
                        "type": "string"
                    },
                    "type": "array"
                },
                "displayName": {
                    "type": "string"
                },
                "name": {
                    "type": "string"
                }
            },
            "required": [
                "contexts",
                "displayName",
                "name"
            ],
            "type": "object"
        },
        "AppIntents": {
            "additionalProperties": false,
            "description": "Application intents.",
            "properties": {
                "contexts": {
                    "description": "Required. A comma separated list of the types of contexts the intent offered by the application can process,\nwhere the first part of the context type is the namespace e.g.\"fdc3.contact, org.companyname.contact\"",
                    "items": {
                        "type": "string"
                    },
                    "type": "array"
                },
                "customConfig": {
                    "additionalProperties": {},
                    "description": "Custom configuration for the intent that may be required for a particular desktop agent.",
                    "type": "object"
                },
                "displayName": {
                    "description": "An optional display name for the intent that may be used in UI instead of the name.",
                    "type": "string"
                },
                "resultType": {
                    "description": "An optional type for output returned by the application, if any, when resolving this intent. May indicate a\ncontext type by type name (e.g. \"fdc3.instrument\"), a channel (e.g. \"channel\") or a combination that indicates a\nchannel that returns a particular context type (e.g. \"channel<fdc3.instrument>\").",
                    "type": "string"
                }
            },
            "required": [
                "contexts"
            ],
            "type": "object"
        },
        "AppInterop": {
            "additionalProperties": false,
            "description": "Application interop.",
            "properties": {
                "appChannels": {
                    "description": "Describes the application's use of App Channels.",
                    "items": {
                        "additionalProperties": false,
                        "properties": {
                            "broadcasts": {
                                "description": "Context type names that are broadcast by the application on the channel.",
                                "items": {
                                    "type": "string"
                                },
                                "type": "array"
                            },
                            "description": {
                                "description": "A description of how the channel is used.",
                                "type": "string"
                            },
                            "listensFor": {
                                "description": "Context type names that the application listens for on the channel.",
                                "items": {
                                    "type": "string"
                                },
                                "type": "array"
                            },
                            "name": {
                                "description": "The name of the App Channel.",
                                "type": "string"
                            }
                        },
                        "required": [
                            "name"
                        ],
                        "type": "object"
                    },
                    "type": "array"
                },
                "intents": {
                    "additionalProperties": false,
                    "description": "Describes the app's interactions with intents.",
                    "properties": {
                        "listensFor": {
                            "additionalProperties": {
                                "$ref": "#/definitions/AppIntents"
                            },
                            "description": "A mapping of Intents names that an app listens for via fdc3.addIntentListener() or\nfin.me.interop.registerIntentHandler. Used to support intent resolution by the interop broker. Replaces the\nintents array used previously.",
                            "type": "object"
                        },
                        "raises": {
                            "additionalProperties": {
                                "items": {
                                    "type": "string"
                                },
                                "type": "array"
                            },
                            "description": "A mapping of Intent names that an app raises (via fdc3.raiseIntent) to an array of context type names that it\nmay be raised with. Use the intent name \"any\" to represent use of the fdc3.raiseIntentForContext and\nfdc3.findIntentForContext functions, which allow the user to select from intents available for a specified\ncontext type.",
                            "type": "object"
                        }
                    },
                    "type": "object"
                },
                "userChannels": {
                    "additionalProperties": false,
                    "description": "Describes the application's use of context types on User Channels.",
                    "properties": {
                        "broadcasts": {
                            "description": "Context type names that are broadcast by the application.",
                            "items": {
                                "type": "string"
                            },
                            "type": "array"
                        },
                        "listensFor": {
                            "description": "Context type names that the application listens for.",
                            "items": {
                                "type": "string"
                            },
                            "type": "array"
                        }
                    },
                    "type": "object"
                }
            },
            "type": "object"
        },
        "AppProviderOptions": {
            "additionalProperties": false,
            "description": "App Provider settings to configure where apps are fetched from.",
            "properties": {
                "appsSourceUrl": {
                    "anyOf": [
                        {
                            "items": {
                                "type": "string"
                            },
                            "type": "array"
                        },
                        {
                            "type": "string"
                        }
                    ],
                    "description": "Legacy - Where should we fetch the apps from. It is a url or an array of urls from which to get apps data from.\nIf present it will be used instead of endpointIds."
                },
                "cacheDurationInMinutes": {
                    "description": "Once all apps are fetched and processed from the one or more sources specified, how long should the result be\ncached for in minutes (can be used with the seconds setting).",
                    "type": "number"
                },
                "cacheDurationInSeconds": {
                    "description": "Once all apps are fetched and processed from the one or more sources specified, how long should the result be\ncached for in seconds (can be used on it's own or in addition to the minutes setting).",
                    "type": "number"
                },
                "cacheRetrievalStrategy": {
                    "description": "The cache strategy determines when the cache should be checked for expiry.\non-demand means that the cache expiry is checked every time apps are requested in code, this strategy\nreduces the overhead of app requests, but may take longer for app lists to update from dynamic endpoints\ninterval means that the cache expiry is checked by an interval timer, this mode will increase the amount\napp requested performed, but the app lists will be updated more quickly\nThe default is on-demand",
                    "enum": [
                        "interval",
                        "on-demand"
                    ],
                    "type": "string"
                },
                "endpointIds": {
                    "description": "An array of endpoints that should be used to request a list of apps. The array entry can be a string\n(representing the array id) or an object with an inputId that maps to an endpoint id and gets passed to the\nendpoint specified using the outputId (this is useful for mapping apps from one format to another)",
                    "items": {
                        "$ref": "#/definitions/AppEndpointOptions"
                    },
                    "type": "array"
                },
                "includeCredentialOnSourceRequest": {
                    "description": "Legacy - Used when appsSourceUrl is used. This is specified as part of the options of the fetch request.",
                    "enum": [
                        "include",
                        "omit",
                        "same-origin"
                    ],
                    "type": "string"
                },
                "manifestTypes": {
                    "description": "The specified app sources may include apps of many different manifest types. Which manifest types do you want\nyour platform to support (only the ones listed will be included in the end result).",
                    "items": {
                        "$ref": "#/definitions/ManifestTypeId"
                    },
                    "type": "array"
                }
            },
            "type": "object"
        },
        "AppSourceConnection": {
            "additionalProperties": false,
            "description": "Specific type for an app source connection.",
            "properties": {
                "manifestTypes": {
                    "description": "If a connection is allowed to provide apps do you wish to limit the manifest types they can provide you with. The\nconnection type must be supported if it is an app entry where the selection should go back to the connection.",
                    "items": {
                        "$ref": "#/definitions/ManifestTypeId"
                    },
                    "type": "array"
                },
                "type": {
                    "const": "appSource",
                    "description": "The appSource connection type allows connections to provide a list of apps that can show up in home and the\nstore. Apps with manifest type id connection will be send back to the connection on selection (e.g. a child view)",
                    "type": "string"
                }
            },
            "required": [
                "type"
            ],
            "type": "object"
        },
        "Array": {
            "items": {
                "anyOf": [
                    {
                        "$ref": "#/definitions/LayoutItemConfig",
                        "description": "Represents the arrangement of Views within a Platform window's Layout.  We do not recommend trying\nto build Layouts or LayoutItems by hand and instead use calls such as {@link Platform#getSnapshot getSnapshot} or our\n{@link https://openfin.github.io/golden-prototype/config-gen Layout Config Generation Tool}.."
                    },
                    {
                        "$ref": "#/definitions/LayoutRow"
                    },
                    {
                        "$ref": "#/definitions/LayoutColumn"
                    },
                    {
                        "$ref": "#/definitions/LayoutComponent"
                    }
                ]
            },
            "type": "array"
        },
        "Array_1": {
            "items": {
                "$ref": "#/definitions/PrebuiltContextMenuItem"
            },
            "type": "array"
        },
        "Array_2": {
            "description": "List of extended custom themes.",
            "items": {
                "$ref": "#/definitions/PlatformCustomTheme"
            },
            "type": "array"
        },
        "AuthProviderOptions": {
            "additionalProperties": false,
            "description": "Auth Provider Options. Specify a single auth module if your application requires authentication before allowing the\nuser to use the platform.",
            "properties": {
                "includeLoggedInUserInfo": {
                    "description": "Include the user information when the logged in event is called",
                    "type": "boolean"
                },
                "modules": {
                    "description": "The list of modules.",
                    "items": {
                        "$ref": "#/definitions/ModuleDefinition<unknown>"
                    },
                    "type": "array"
                }
            },
            "type": "object"
        },
        "AutoResizeOptions": {
            "$ref": "#/definitions/__type_11"
        },
        "AutoplayPolicyOptions": {
            "description": "Autoplay policy to apply to content in the window, can be\n`no-user-gesture-required`, `user-gesture-required`,\n`document-user-activation-required`. Defaults to `no-user-gesture-required`.",
            "enum": [
                "document-user-activation-required",
                "no-user-gesture-required",
                "user-gesture-required"
            ],
            "type": "string"
        },
        "BaseEndpointDefinition.O": {
            "$ref": "#/definitions/FetchOptions",
            "description": "Options for fetching"
        },
        "BaseEndpointDefinition.O_1": {},
        "BootstrapComponents": {
            "description": "The components that can be bootstrapped.",
            "enum": [
                "dock",
                "home",
                "none",
                "store"
            ],
            "type": "string"
        },
        "BootstrapOptions": {
            "additionalProperties": false,
            "description": "Bootstrap provider options.",
            "properties": {
                "autoShow": {
                    "description": "Which components should auto show after the bootstrapping process. As home vanishes on blur we suggest adding\nhome last if you wish it to show.",
                    "items": {
                        "$ref": "#/definitions/BootstrapComponents"
                    },
                    "type": "array"
                },
                "autostartApps": {
                    "description": "Should the platform launch one or more apps at the end of the bootstrapping process if they have declared\nautostart as true in their metadata? Default behavior is true.",
                    "type": "boolean"
                },
                "dock": {
                    "description": "Should the platform register against the dock component?",
                    "type": "boolean"
                },
                "home": {
                    "description": "Should the platform register against the home component?",
                    "type": "boolean"
                },
                "notifications": {
                    "description": "Should the platform register itself against the notification center and have a platform specific tab show up?",
                    "type": "boolean"
                },
                "store": {
                    "description": "Should the platform register against the store component?",
                    "type": "boolean"
                }
            },
            "type": "object"
        },
        "Bounds": {
            "$ref": "#/definitions/__type_6"
        },
        "BrokerConnection": {
            "additionalProperties": false,
            "description": "Specific type for a broker connection.",
            "properties": {
                "type": {
                    "const": "broker",
                    "description": "The broker connection type allows connections to connect to our broker in order to react to context sharing.",
                    "type": "string"
                }
            },
            "required": [
                "type"
            ],
            "type": "object"
        },
        "BrowserButtonType": {
            "description": "Types of buttons on browser windows",
            "enum": [
                "ShowHideTabs",
                "ColorLinking",
                "PresetLayouts",
                "LockUnlockPage",
                "SaveMenu",
                "SavePage",
                "Minimise",
                "Maximise",
                "Close",
                "Custom"
            ],
            "type": "string"
        },
        "BrowserButtonType.Custom": {
            "const": "Custom",
            "type": "string"
        },
        "BrowserButtonType.LockUnlockPage": {
            "const": "LockUnlockPage",
            "type": "string"
        },
        "BrowserButtonType.ShowHideTabs": {
            "const": "ShowHideTabs",
            "type": "string"
        },
        "BrowserProviderOptions": {
            "additionalProperties": false,
            "description": "Browser Provider Options includes the default window/page and view options.",
            "properties": {
                "defaultPageOptions": {
                    "$ref": "#/definitions/Pick",
                    "description": "Default options when creating a new page. If `iconUrl`, `unsavedIconUrl`, `panels` or `closeButton` are not defined when creating a page, setting will default to `defaultPageOptions`."
                },
                "defaultViewOptions": {
                    "$ref": "#/definitions/ViewOptions",
                    "description": "The default options when creating a new browser window. Any option not included in WorkspacePlatform.getCurrentSync().Browser.createView(options) call will default to the value provided in this field."
                },
                "defaultWindowOptions": {
                    "$ref": "#/definitions/Partial",
                    "description": "Default options for creating a new Browser window. These options are not applied on any non-Browser windows that get created.  These default options will take precedence over\ndefaultWindowOptions included in the manifest.  Any option not included in WorkspacePlatform.getCurrentSync().Browser.createWindow(options) call will default to the value provided in this field."
                },
                "disableWindowPositioningStrategy": {
                    "description": "By default we implement a Window Positioning Strategy that will try and position launched windows with an\noffset. The way the windows are offset can be configured by specifying windowPositioningStrategy.\nIf you want to turn this off (e.g. automation tests that do not care about the layout of windows) then you\ncan set this value to true.",
                    "type": "boolean"
                },
                "globalMenu": {
                    "description": "This setting lets you customize the default workspace browser main menu and specify your own.",
                    "items": {
                        "$ref": "#/definitions/MenuEntry<GlobalContextMenuOptionType>"
                    },
                    "type": "array"
                },
                "menuOptions": {
                    "additionalProperties": false,
                    "description": "This setting lets you configure options related to the menus shown in the browser.",
                    "properties": {
                        "includeDefaults": {
                            "additionalProperties": false,
                            "description": "Should the workspace default options be included or do you want to be specific about what should show in the\nmenu.",
                            "properties": {
                                "globalMenu": {
                                    "description": "Should we include all the default options for the global menu? Default is true.",
                                    "type": "boolean"
                                },
                                "pageMenu": {
                                    "description": "Should we include all the default options for the page menu? Default is true.",
                                    "type": "boolean"
                                },
                                "viewMenu": {
                                    "description": "Should we include all the default options for the view menu? Default is true.",
                                    "type": "boolean"
                                }
                            },
                            "type": "object"
                        },
                        "styles": {
                            "additionalProperties": false,
                            "description": "Style the menus, if no options are provided it will use the build in version.",
                            "properties": {
                                "globalMenu": {
                                    "$ref": "#/definitions/PopupMenuStyles",
                                    "description": "Override the style for the global menu (top left icon)"
                                },
                                "pageMenu": {
                                    "$ref": "#/definitions/PopupMenuStyles",
                                    "description": "Override the style for the page menu (right click on page tab)"
                                },
                                "viewMenu": {
                                    "$ref": "#/definitions/PopupMenuStyles",
                                    "description": "Override the style for the view menu (right click on view tab)"
                                }
                            },
                            "type": "object"
                        }
                    },
                    "type": "object"
                },
                "pageMenu": {
                    "description": "This setting lets you customize the page right click context menu and add your own entries.",
                    "items": {
                        "$ref": "#/definitions/MenuEntry<PageTabContextMenuOptionType>"
                    },
                    "type": "array"
                },
                "toolbarButtons": {
                    "description": "This setting lets you override the default workspace browser buttons and specify your own.",
                    "items": {
                        "$ref": "#/definitions/WorkspacePlatformToolbarButton"
                    },
                    "type": "array"
                },
                "viewMenu": {
                    "description": "This setting lets you customize the view right click context menu and add your own entries.",
                    "items": {
                        "$ref": "#/definitions/MenuEntry<ViewTabMenuOptionType>"
                    },
                    "type": "array"
                },
                "windowPositioningStrategy": {
                    "$ref": "#/definitions/CascadingWindowOffsetStrategy",
                    "description": "The strategy for window positioning."
                }
            },
            "type": "object"
        },
        "BrowserWorkspacePlatformWindowOptions": {
            "additionalProperties": false,
            "properties": {
                "disableMultiplePages": {
                    "description": "Remove the Page UI and only allow a single page in the browser window.\nMust be set to true for this behavior.  If this is not set to false,\nthen an empty `pages` option will be populated with a single page.",
                    "type": "boolean"
                },
                "favicon": {
                    "description": "The favicon to display on the top left of the created browser window.",
                    "type": "string"
                },
                "isLocked": {
                    "description": "When true, disables the ability to close pages, drag pages within the window,\nand drag pages into/out of the window. False by default.",
                    "type": "boolean"
                },
                "newPageUrl": {
                    "description": "Landing page that shows up when you add a new page from the plus button that exists in the window frame where the page selector is shown.\nIf you do not provide a newPageUrl, then the new Page plus button will not be shown and you cannot create a new empty Page or Window.",
                    "type": "string"
                },
                "newTabUrl": {
                    "description": "Landing page that shows up when you add a new tab from the plus button that exists in the tabstrip.\nIf you do not provide a newTabUrl, then the plus button in the tabstrip will not be shown and users cannot create a new empty tab.",
                    "type": "string"
                },
                "pages": {
                    "description": "The initial set of pages to add to the created browser window.",
                    "items": {
                        "$ref": "#/definitions/Page"
                    },
                    "type": "array"
                },
                "preventPageClose": {
                    "description": "When true, disables the ability to close pages in the window. False by default.",
                    "type": "boolean"
                },
                "preventPageDrag": {
                    "description": "When true, page tabs in the window will not be draggable.\nThis includes reordering pages and dragging them out of the window.\nFalse by default.",
                    "type": "boolean"
                },
                "preventPageDragIn": {
                    "description": "When true, disables the ability to drag pages into the window. False by default.",
                    "type": "boolean"
                },
                "preventPageDragOut": {
                    "description": "When true, disables the ability to drag pages out of a window. False by default.",
                    "type": "boolean"
                },
                "title": {
                    "description": "A UI friendly title for the created browser window.",
                    "type": "string"
                },
                "toolbarOptions": {
                    "$ref": "#/definitions/ToolbarOptions"
                },
                "windowStateButtonOptions": {
                    "$ref": "#/definitions/WindowStateButtonOptions"
                },
                "windowType": {
                    "$ref": "#/definitions/WindowType",
                    "description": "For internal usage.  Defaults to 'browser' when Browser is enabled when the WorkspacePlatform is initialized.  In order to use\nnon-Browser layout windows ('platform' windows) in a Browser-enabled workspace platform, set windowType to `platform`. In that instance, the other properties\nin the workspacePlatform object are not relevant."
                }
            },
            "required": [
                "pages"
            ],
            "type": "object"
        },
        "CascadingWindowOffsetStrategy": {
            "additionalProperties": false,
            "description": "The cascading window strategy for positioning new windows.",
            "properties": {
                "maxIncrements": {
                    "description": "The maximum number increment, before resetting to start, defaults to 8.",
                    "type": "number"
                },
                "x": {
                    "description": "The x offset to increment by for each new window, defaults to 30.",
                    "type": "number"
                },
                "y": {
                    "description": "The y offset to increment by for each new window, defaults to 30.",
                    "type": "number"
                }
            },
            "type": "object"
        },
        "CertificationInfo": {
            "$ref": "#/definitions/__type_42"
        },
        "ConditionsProviderOptions": {
            "$ref": "#/definitions/ModuleList_3",
            "description": "List of modules."
        },
        "Connection": {
            "additionalProperties": false,
            "description": "The connection details.",
            "properties": {
                "connectionTypes": {
                    "description": "An array of the connection types this connection will be permitted to use.",
                    "items": {
                        "$ref": "#/definitions/ConnectionTypes"
                    },
                    "type": "array"
                },
                "identity": {
                    "$ref": "#/definitions/Identity",
                    "description": "The identity uuid of the incoming connection or * as a wildcard. We currently do not restrict down to the name\nlevel so it can be blank or omitted."
                },
                "validatePayload": {
                    "description": "Should we check the payload be validated for this connection when it connects.",
                    "type": "boolean"
                }
            },
            "required": [
                "connectionTypes",
                "identity"
            ],
            "type": "object"
        },
        "ConnectionProviderOptions": {
            "additionalProperties": false,
            "description": "Options for the connection provider.",
            "properties": {
                "connectionId": {
                    "description": "The channel id that external apps will use to connect to this platform (it will be prefixed with your platform's\nuuid e.g. your-uuid-connection-id)",
                    "type": "string"
                },
                "connectionValidationEndpoint": {
                    "description": "If you want to validate the payload passed by connecting apps you can specify the endpoint id that should receive\nthe payload and return whether or not it is valid.",
                    "type": "string"
                },
                "connections": {
                    "description": "An array of connections that this platform allows being connected from. By specifying * as the uuid you can allow\nany connection and give it certain capabilities. You can then specify specific uuids with more capabilities.",
                    "items": {
                        "$ref": "#/definitions/Connection"
                    },
                    "type": "array"
                },
                "supportedActions": {
                    "description": "The connection provider can have actions registered against it from the platform. This provides a default list of\nactions that connections should be able to use if actions are enabled for that connection.",
                    "items": {
                        "type": "string"
                    },
                    "type": "array"
                }
            },
            "required": [
                "connectionId",
                "connections",
                "supportedActions"
            ],
            "type": "object"
        },
        "ConnectionTypes": {
            "anyOf": [
                {
                    "$ref": "#/definitions/AppSourceConnection"
                },
                {
                    "$ref": "#/definitions/SnapshotSourceConnection"
                },
                {
                    "$ref": "#/definitions/ActionConnection"
                },
                {
                    "$ref": "#/definitions/BrokerConnection"
                }
            ],
            "description": "All the types of connections."
        },
        "ContentCreationOptions": {
            "$ref": "#/definitions/__type_4"
        },
        "ContentCreationRule<ContentCreationBehaviorNames>": {
            "additionalProperties": false,
            "description": "A rule for creating content in OpenFin; maps a content type to the way in which\nnewly-opened content of that type will be handled.",
            "properties": {
                "behavior": {
                    "$ref": "#/definitions/T",
                    "description": "Behavior to use when opening matched content."
                },
                "match": {
                    "description": "List of [match patterns](https://developer.chrome.com/extensions/match_patterns) that indicate the specified\nbehavior should be used",
                    "items": {
                        "type": "string"
                    },
                    "type": "array"
                },
                "options": {
                    "anyOf": [
                        {
                            "$ref": "#/definitions/Partial_2"
                        },
                        {
                            "$ref": "#/definitions/Partial_7"
                        }
                    ],
                    "description": "Options for newly-created view or window (if applicable)."
                }
            },
            "required": [
                "behavior",
                "match"
            ],
            "type": "object"
        },
        "ContentNavigation": {
            "$ref": "#/definitions/__type_15"
        },
        "ContextGroupStates": {
            "$ref": "#/definitions/__type_39"
        },
        "ContextMenuOptions": {
            "$ref": "#/definitions/__type_13"
        },
        "ContextMenuSettings": {
            "$ref": "#/definitions/__type_12"
        },
        "CustomActionSpecifier": {
            "additionalProperties": false,
            "description": "Configures a custom action when the control is invoked",
            "properties": {
                "customData": {
                    "description": "Any data necessary for the functioning of specified custom action"
                },
                "id": {
                    "description": "Identifier of a custom action defined at platform initialization",
                    "type": "string"
                }
            },
            "required": [
                "id"
            ],
            "type": "object"
        },
        "CustomActionSpecifier_1": {
            "additionalProperties": false,
            "description": "Configures a custom action when the control is invoked",
            "properties": {
                "customData": {
                    "description": "Any data necessary for the functioning of specified custom action"
                },
                "id": {
                    "description": "Identifier of a custom action defined at platform initialization",
                    "type": "string"
                }
            },
            "required": [
                "id"
            ],
            "type": "object"
        },
        "CustomBrowserButtonConfig": {
            "additionalProperties": false,
            "description": "Custom browser buttons",
            "properties": {
                "action": {
                    "$ref": "#/definitions/CustomActionSpecifier",
                    "description": "Custom action once the button is clicked"
                },
                "disabled": {
                    "description": "Disable custom button true or false",
                    "type": "boolean"
                },
                "iconUrl": {
                    "description": "icon URL for icon image",
                    "type": "string"
                },
                "tooltip": {
                    "description": "Button name text when hovered over",
                    "type": "string"
                },
                "type": {
                    "$ref": "#/definitions/BrowserButtonType.Custom",
                    "description": "Type of custom browser button"
                }
            },
            "required": [
                "action",
                "tooltip",
                "type"
            ],
            "type": "object"
        },
        "CustomPaletteSet": {
            "additionalProperties": false,
            "properties": {
                "background1": {
                    "type": "string"
                },
                "background2": {
                    "type": "string"
                },
                "background3": {
                    "type": "string"
                },
                "background4": {
                    "type": "string"
                },
                "background5": {
                    "type": "string"
                },
                "background6": {
                    "type": "string"
                },
                "backgroundPrimary": {
                    "type": "string"
                },
                "brandPrimary": {
                    "type": "string"
                },
                "brandSecondary": {
                    "type": "string"
                },
                "contentBackground1": {
                    "type": "string"
                },
                "contentBackground2": {
                    "type": "string"
                },
                "contentBackground3": {
                    "type": "string"
                },
                "contentBackground4": {
                    "type": "string"
                },
                "contentBackground5": {
                    "type": "string"
                },
                "functional1": {
                    "type": "string"
                },
                "functional10": {
                    "type": "string"
                },
                "functional2": {
                    "type": "string"
                },
                "functional3": {
                    "type": "string"
                },
                "functional4": {
                    "type": "string"
                },
                "functional5": {
                    "type": "string"
                },
                "functional6": {
                    "type": "string"
                },
                "functional7": {
                    "type": "string"
                },
                "functional8": {
                    "type": "string"
                },
                "functional9": {
                    "type": "string"
                },
                "inputBackground": {
                    "type": "string"
                },
                "inputBorder": {
                    "type": "string"
                },
                "inputColor": {
                    "type": "string"
                },
                "inputDisabled": {
                    "type": "string"
                },
                "inputFocused": {
                    "type": "string"
                },
                "inputPlaceholder": {
                    "type": "string"
                },
                "linkDefault": {
                    "type": "string"
                },
                "linkHover": {
                    "type": "string"
                },
                "statusActive": {
                    "type": "string"
                },
                "statusCritical": {
                    "type": "string"
                },
                "statusSuccess": {
                    "type": "string"
                },
                "statusWarning": {
                    "type": "string"
                },
                "textDefault": {
                    "type": "string"
                },
                "textHelp": {
                    "type": "string"
                },
                "textInactive": {
                    "type": "string"
                }
            },
            "required": [
                "backgroundPrimary",
                "brandPrimary",
                "brandSecondary"
            ],
            "type": "object"
        },
        "CustomSettings": {
            "additionalProperties": false,
            "description": "The custom settings section defined in the manifest.",
            "properties": {
                "$schema": {
                    "description": "The schema for the settings.",
                    "type": "string"
                },
                "actionsProvider": {
                    "$ref": "#/definitions/ActionsProviderOptions",
                    "description": "The actions provider options."
                },
                "analyticsProvider": {
                    "$ref": "#/definitions/AnalyticsProviderOptions",
                    "description": "The analytics provider options."
                },
                "appProvider": {
                    "$ref": "#/definitions/AppProviderOptions",
                    "description": "The app provider options."
                },
                "authProvider": {
                    "$ref": "#/definitions/AuthProviderOptions",
                    "description": "The auth provider options."
                },
                "bootstrap": {
                    "$ref": "#/definitions/BootstrapOptions",
                    "description": "The bootstrap options."
                },
                "browserProvider": {
                    "$ref": "#/definitions/BrowserProviderOptions",
                    "description": "The browser provider options."
                },
                "conditionsProvider": {
                    "$ref": "#/definitions/ConditionsProviderOptions",
                    "description": "The conditions provider options."
                },
                "connectionProvider": {
                    "$ref": "#/definitions/ConnectionProviderOptions",
                    "description": "The connection provider options."
                },
                "dockProvider": {
                    "$ref": "#/definitions/DockProviderOptions",
                    "description": "The dock provider options."
                },
                "endpointProvider": {
                    "$ref": "#/definitions/EndpointProviderOptions",
                    "description": "The endpoint provider options."
                },
                "favoriteProvider": {
                    "$ref": "#/definitions/FavoriteProviderOptions",
                    "description": "The settings you need to set if you want to indicate this platform supports favorites"
                },
                "homeProvider": {
                    "$ref": "#/definitions/HomeProviderOptions",
                    "description": "The home provider options."
                },
                "initOptionsProvider": {
                    "$ref": "#/definitions/InitOptionsProviderOptions",
                    "description": "The init options provider options."
                },
                "integrationProvider": {
                    "$ref": "#/definitions/IntegrationProviderOptions",
                    "description": "The integration provider options."
                },
                "lifecycleProvider": {
                    "$ref": "#/definitions/LifecycleProviderOptions",
                    "description": "The lifecycle provider options."
                },
                "loggerProvider": {
                    "$ref": "#/definitions/LoggerProviderOptions",
                    "description": "The logger provider options."
                },
                "lowCodeIntegrationProvider": {
                    "$ref": "#/definitions/LowCodeIntegrationProviderOptions",
                    "description": "The low code integration provider options."
                },
                "menusProvider": {
                    "$ref": "#/definitions/MenusProviderOptions",
                    "description": "The menus provider options."
                },
                "notificationProvider": {
                    "$ref": "#/definitions/NotificationProviderOptions",
                    "description": "The notification provider options."
                },
                "platformProvider": {
                    "$ref": "#/definitions/PlatformProviderOptions",
                    "description": "The platform provider options."
                },
                "snapProvider": {
                    "$ref": "#/definitions/SnapProviderOptions",
                    "description": "The settings required to enable the Snap features."
                },
                "splashScreenProvider": {
                    "$ref": "#/definitions/SplashScreenProviderOptions",
                    "description": "The splash screen provider options."
                },
                "storefrontProvider": {
                    "$ref": "#/definitions/StorefrontProviderOptions",
                    "description": "The storefront provider options."
                },
                "themeProvider": {
                    "$ref": "#/definitions/ThemeProviderOptions",
                    "description": "The theme provider options."
                },
                "trayProvider": {
                    "$ref": "#/definitions/TrayProviderOptions",
                    "description": "The settings you need to set if you want to include a tray icon with menu"
                },
                "versionProvider": {
                    "$ref": "#/definitions/VersionProviderOptions",
                    "description": "The version provider options."
                }
            },
            "type": "object"
        },
        "DeepPartial": {
            "$ref": "#/definitions/__type_31"
        },
        "DipRect": {
            "additionalProperties": false,
            "properties": {
                "dipRect": {
                    "$ref": "#/definitions/RectangleByEdgePositions"
                },
                "scaledRect": {
                    "$ref": "#/definitions/RectangleByEdgePositions"
                }
            },
            "required": [
                "dipRect",
                "scaledRect"
            ],
            "type": "object"
        },
        "DipScaleRects": {
            "$ref": "#/definitions/__type_36"
        },
        "DockButtonAction": {
            "additionalProperties": false,
            "description": "A button which launches an app by it's custom action.",
            "properties": {
                "action": {
                    "additionalProperties": false,
                    "description": "Launch an action.",
                    "properties": {
                        "customData": {
                            "description": "data that should be passed to the action"
                        },
                        "id": {
                            "description": "The id of the action to fire",
                            "type": "string"
                        }
                    },
                    "required": [
                        "id"
                    ],
                    "type": "object"
                },
                "conditions": {
                    "description": "Condition to determine if the item should be shown.",
                    "items": {
                        "type": "string"
                    },
                    "type": "array"
                },
                "iconUrl": {
                    "description": "The icon to use to distinguish this entry from others",
                    "type": "string"
                },
                "id": {
                    "description": "The id for the dock entry.",
                    "type": "string"
                },
                "tooltip": {
                    "description": "The tooltip to be shown for this button/entry",
                    "type": "string"
                },
                "visible": {
                    "description": "Is the dock entry visible.",
                    "type": "boolean"
                }
            },
            "required": [
                "action",
                "id"
            ],
            "type": "object"
        },
        "DockButtonApp": {
            "additionalProperties": false,
            "description": "A button which launches an app by it's id.",
            "properties": {
                "appId": {
                    "description": "Launch an app by it's id.",
                    "type": "string"
                },
                "conditions": {
                    "description": "Condition to determine if the item should be shown.",
                    "items": {
                        "type": "string"
                    },
                    "type": "array"
                },
                "iconUrl": {
                    "description": "The icon to use to distinguish this entry from others",
                    "type": "string"
                },
                "id": {
                    "description": "The id for the dock entry.",
                    "type": "string"
                },
                "tooltip": {
                    "description": "The tooltip to be shown for this button/entry",
                    "type": "string"
                },
                "visible": {
                    "description": "Is the dock entry visible.",
                    "type": "boolean"
                }
            },
            "required": [
                "appId",
                "id"
            ],
            "type": "object"
        },
        "DockButtonAppsByTag": {
            "additionalProperties": false,
            "description": "A single app or a list of apps that are defined by the tags in the app definitions.",
            "properties": {
                "conditions": {
                    "description": "Condition to determine if the item should be shown.",
                    "items": {
                        "type": "string"
                    },
                    "type": "array"
                },
                "display": {
                    "description": "Should this entry show a single app or a group of apps.",
                    "enum": [
                        "group",
                        "individual"
                    ],
                    "type": "string"
                },
                "iconUrl": {
                    "description": "The icon to use to distinguish this entry from others",
                    "type": "string"
                },
                "id": {
                    "description": "The id for the dock entry.",
                    "type": "string"
                },
                "noEntries": {
                    "description": "Text to display if there are no entries because there are no tagged apps.",
                    "type": "string"
                },
                "tags": {
                    "description": "The tags to use to find the single app or a collection of apps that need to be listed. This will be compared\nagainst the tags associated with apps returned from the app data sources.",
                    "items": {
                        "type": "string"
                    },
                    "type": "array"
                },
                "tooltip": {
                    "description": "The tooltip to be shown for this button/entry",
                    "type": "string"
                },
                "visible": {
                    "description": "Is the dock entry visible.",
                    "type": "boolean"
                }
            },
            "required": [
                "display",
                "id"
            ],
            "type": "object"
        },
        "DockButtonDropdown": {
            "additionalProperties": false,
            "description": "Button type which shows a drop down.",
            "properties": {
                "conditions": {
                    "description": "Condition to determine if the item should be shown.",
                    "items": {
                        "type": "string"
                    },
                    "type": "array"
                },
                "iconUrl": {
                    "description": "The icon to use to distinguish this entry from others",
                    "type": "string"
                },
                "id": {
                    "description": "The id for the dock entry.",
                    "type": "string"
                },
                "noEntries": {
                    "description": "Text to display if there are no entries because conditions have excluded options.",
                    "type": "string"
                },
                "options": {
                    "description": "List of button options",
                    "items": {
                        "anyOf": [
                            {
                                "$ref": "#/definitions/Omit_1"
                            },
                            {
                                "$ref": "#/definitions/Omit_2"
                            }
                        ]
                    },
                    "type": "array"
                },
                "tooltip": {
                    "description": "The tooltip to be shown for this button/entry",
                    "type": "string"
                },
                "visible": {
                    "description": "Is the dock entry visible.",
                    "type": "boolean"
                }
            },
            "required": [
                "id",
                "options"
            ],
            "type": "object"
        },
        "DockButtonTypes": {
            "anyOf": [
                {
                    "$ref": "#/definitions/DockButtonAppsByTag"
                },
                {
                    "$ref": "#/definitions/DockButtonApp"
                },
                {
                    "$ref": "#/definitions/DockButtonAction"
                },
                {
                    "$ref": "#/definitions/DockButtonDropdown"
                }
            ],
            "description": "All of the button types for the dock."
        },
        "DockProviderOptions": {
            "additionalProperties": false,
            "description": "Options for the dock provider.",
            "properties": {
                "apps": {
                    "description": "What apps should be made available via the dock, this property is deprecated, use entries.",
                    "items": {
                        "$ref": "#/definitions/DockButtonAppsByTag"
                    },
                    "type": "array"
                },
                "buttons": {
                    "description": "What custom actions should be made available via the dock, this property is deprecated, use entries.",
                    "items": {
                        "anyOf": [
                            {
                                "$ref": "#/definitions/DockButtonApp"
                            },
                            {
                                "$ref": "#/definitions/DockButtonAction"
                            },
                            {
                                "$ref": "#/definitions/DockButtonDropdown"
                            }
                        ]
                    },
                    "type": "array"
                },
                "disableUserRearrangement": {
                    "description": "Disallow rearrangement of dock icons by setting this flag.",
                    "type": "boolean"
                },
                "entries": {
                    "description": "What apps, actions or drop downs should be made available via the dock.",
                    "items": {
                        "$ref": "#/definitions/DockButtonTypes"
                    },
                    "type": "array"
                },
                "icon": {
                    "description": "The icon to show in the dock component",
                    "type": "string"
                },
                "id": {
                    "description": "The id to use when registering against the dock component",
                    "type": "string"
                },
                "popupMenuStyle": {
                    "$ref": "#/definitions/PopupMenuStyles",
                    "description": "Configured a default for the popup menu style, defaults to platform."
                },
                "title": {
                    "description": "The title for your dock registration",
                    "type": "string"
                },
                "workspaceComponents": {
                    "additionalProperties": false,
                    "description": "Which workspace related icons should be hidden from the dock",
                    "properties": {
                        "hideHomeButton": {
                            "type": "boolean"
                        },
                        "hideNotificationsButton": {
                            "type": "boolean"
                        },
                        "hideStorefrontButton": {
                            "type": "boolean"
                        },
                        "hideWorkspacesButton": {
                            "type": "boolean"
                        }
                    },
                    "type": "object"
                }
            },
            "required": [
                "icon",
                "id",
                "title"
            ],
            "type": "object"
        },
        "EndpointClientDefaultOptions": {
            "additionalProperties": false,
            "description": "A set of default options that will apply against all endpoint clients unless they\nhave a setting of their own.",
            "properties": {
                "endpointIds": {
                    "description": "The list of specific endpoint Ids that clients should be able to access. * = access to all endpoints. We would recommend being restrictive and only provide * if needed to specific modules.",
                    "items": {
                        "type": "string"
                    },
                    "type": "array"
                }
            },
            "type": "object"
        },
        "EndpointClientOptions": {
            "additionalProperties": false,
            "description": "Options that allow you to influence the behavior of the notification client.",
            "properties": {
                "enabled": {
                    "description": "Should this module have a endpoint client. Default is true.",
                    "type": "boolean"
                },
                "endpointIds": {
                    "description": "The list of specific endpoint Ids that clients should be able to access. * = access to all endpoints. We would recommend being restrictive and only provide * if needed to specific modules.",
                    "items": {
                        "type": "string"
                    },
                    "type": "array"
                },
                "id": {
                    "description": "The id that acts as the reference to a module id",
                    "type": "string"
                }
            },
            "required": [
                "id"
            ],
            "type": "object"
        },
        "EndpointClients": {
            "additionalProperties": false,
            "description": "A collection of rules and settings for endpoint clients that fall under this platform.",
            "properties": {
                "clientOptions": {
                    "description": "If restricted to listed is true (the default) then an entry needs to exist for each module id\nthat should be provided with a endpoint client. Otherwise all modules\nwill be provided with a endpoint client using the default rules if provided.\nIf restrictToListed is false the clients list can still be used to disable\nspecific modules by specifying their id and enabled: false. It also allows you\nto specify overrides for specific modules regardless of the restrictToListed setting.",
                    "items": {
                        "$ref": "#/definitions/EndpointClientOptions"
                    },
                    "type": "array"
                },
                "defaults": {
                    "$ref": "#/definitions/EndpointClientDefaultOptions",
                    "description": "What default options should be applied against this platform"
                },
                "restrictToListed": {
                    "description": "Should the notification client be passed only to those\nlisted or should all modules receive it but the list acts\nas an override. Default is true.",
                    "type": "boolean"
                }
            },
            "type": "object"
        },
        "EndpointDefinition<unknown>": {
            "anyOf": [
                {
                    "$ref": "#/definitions/FetchEndpointDefinition",
                    "description": "Specific endpoint type for fetching."
                },
                {
                    "$ref": "#/definitions/ModuleEndpointDefinition",
                    "description": "Specific endpoint type for modules."
                }
            ],
            "description": "All the types for endpoints."
        },
        "EndpointProviderOptions": {
            "additionalProperties": false,
            "description": "Endpoint provider options",
            "properties": {
                "endpointClients": {
                    "$ref": "#/definitions/EndpointClients",
                    "description": "A collection of rules and settings for endpoint clients that fall under this platform."
                },
                "endpoints": {
                    "description": "An array of endpoint definitions that can either use the built in fetch support or load modules that provide\ndifferent implementations for executing actions or performing request/response actions",
                    "items": {
                        "$ref": "#/definitions/EndpointDefinition<unknown>"
                    },
                    "type": "array"
                },
                "modules": {
                    "description": "The list of modules.",
                    "items": {
                        "$ref": "#/definitions/ModuleDefinition<unknown>"
                    },
                    "type": "array"
                }
            },
            "type": "object"
        },
<<<<<<< HEAD
        "ExternalProcessRequestType": {
            "$ref": "#/definitions/__type_40"
        },
=======
>>>>>>> e39154d6
        "FavoriteProviderOptions": {
            "additionalProperties": false,
            "description": "Options for the favorite provider.",
            "properties": {
                "enabled": {
                    "description": "Is the provider enabled, defaults to true.",
                    "type": "boolean"
                },
                "favoriteCommand": {
                    "description": "What commands should integrations check for if they intent to support the display of favorites",
                    "type": "string"
                },
                "favoriteIcon": {
                    "description": "The icon that should be used if you want to indicate this is a favorite action",
                    "type": "string"
                },
                "supportedFavoriteTypes": {
                    "description": "The connection provider can have actions registered against it from the platform. This provides a default list of\nactions that connections should be able to use if actions are enabled for that connection.",
                    "items": {
                        "$ref": "#/definitions/FavoriteTypeNames"
                    },
                    "type": "array"
                },
                "unfavoriteIcon": {
                    "description": "The icon to use to indicate that this favorite can be unset",
                    "type": "string"
                }
            },
            "required": [
                "favoriteIcon",
                "unfavoriteIcon"
            ],
            "type": "object"
        },
        "FavoriteTypeNames": {
            "description": "Names for all the favorite types.",
            "enum": [
                "app",
                "page",
                "query",
                "workspace"
            ],
            "type": "string"
        },
        "FetchEndpointDefinition": {
            "additionalProperties": false,
            "description": "Specific endpoint type for fetching.",
            "properties": {
                "id": {
                    "description": "A unique id for this endpoint. This ID will be called by the platform. In the future you may change what the\nimplementation for this endpoint is but you can keep the same endpoint id and request/response objects in order\nto not require changes from the platform.",
                    "type": "string"
                },
                "options": {
                    "$ref": "#/definitions/BaseEndpointDefinition.O",
                    "description": "The data to be passed to this endpoint when it is called so that it knows how to act"
                },
                "type": {
                    "const": "fetch",
                    "description": "This uses the built in support for fetch and the options will be the fetch options",
                    "type": "string"
                }
            },
            "required": [
                "id",
                "options",
                "type"
            ],
            "type": "object"
        },
        "FetchOptions": {
            "additionalProperties": false,
            "description": "Options for fetching",
            "properties": {
                "body": {
                    "description": "The body to send with the fetch.",
                    "type": "string"
                },
                "cache": {
                    "description": "Caching for the connection.",
                    "enum": [
                        "default",
                        "force-cache",
                        "no-cache",
                        "only-if-cached",
                        "reload"
                    ],
                    "type": "string"
                },
                "credentials": {
                    "description": "Credentials to send with the fetch.",
                    "enum": [
                        "include",
                        "omit",
                        "same-origin"
                    ],
                    "type": "string"
                },
                "headers": {
                    "additionalProperties": {
                        "type": "string"
                    },
                    "description": "Additional headers to send with the fetch.",
                    "type": "object"
                },
                "method": {
                    "description": "The HTTP methods for fetch.",
                    "enum": [
                        "DELETE",
                        "GET",
                        "PATCH",
                        "POST",
                        "PUT"
                    ],
                    "type": "string"
                },
                "mode": {
                    "description": "Cors mode for requests.",
                    "enum": [
                        "cors",
                        "no-cors",
                        "same-origin"
                    ],
                    "type": "string"
                },
                "redirect": {
                    "description": "How to handle redirects.",
                    "enum": [
                        "error",
                        "follow",
                        "manual"
                    ],
                    "type": "string"
                },
                "referrerPolicy": {
                    "description": "The referrer policy to use.",
                    "enum": [
                        "no-referrer",
                        "no-referrer-when-downgrade",
                        "origin",
                        "origin-when-cross-origin",
                        "same-origin",
                        "strict-origin",
                        "strict-origin-when-cross-origin",
                        "unsafe-url"
                    ],
                    "type": "string"
                },
                "url": {
                    "description": "The url to fetch from.",
                    "type": "string"
                }
            },
            "type": "object"
        },
        "GlobalContextMenuOptionType": {
            "description": "Types of global context menu options, including pre-defined ones.\nUser-defined context menu items should use the value `Custom`",
            "enum": [
                "NewWindow",
                "NewPage",
                "SavePage",
                "SavePageAs",
                "Print",
                "PrintAll",
                "PrintScreen",
                "CloseWindow",
                "RestoreChanges",
                "SaveWorkspace",
                "SaveWorkspaceAs",
                "RenameWorkspace",
                "SwitchWorkspace",
                "DeleteWorkspace",
                "Downloads",
                "OpenStorefront",
                "Appearance",
                "Quit",
                "Custom"
            ],
            "type": "string"
        },
        "HomeProviderOptions": {
            "additionalProperties": false,
            "description": "HomeProvider Options",
            "properties": {
                "commandCode": {
                    "description": "A keycode that can be used to interact with this Search Provider.",
                    "type": "string"
                },
                "description": {
                    "description": "A short description of the Search Provider.",
                    "type": "string"
                },
                "hidden": {
                    "description": "A flag to indicate this provider will not be displayed as a command.",
                    "type": "boolean"
                },
                "icon": {
                    "description": "An icon that a UI can display for the Search Provider.",
                    "type": "string"
                },
                "id": {
                    "description": "A unique ID used to identify the search provider.",
                    "type": "string"
                },
                "inputPlaceholder": {
                    "description": "The placeholder string to be displayed in a UI when targeting this specific Search Provider.",
                    "type": "string"
                },
                "listTitle": {
                    "description": "A title to display above the result list in a UI when targeting this specific Search Provider.",
                    "type": "string"
                },
                "logoUrl": {
                    "description": "Logo to show render when targeting this specific Search Provider.",
                    "type": "string"
                },
                "queryAgainst": {
                    "description": "What do you wish to run the query against when filtering apps. An array of entries. If not specified it will\ndefault to [\"title\"]. Since we store the app definition inside of a cli search result's data field you can add\ndata.tags to the array so that it will see if the query matches the start of a tag e.g. [\"title\",\"data.tags\"]",
                    "items": {
                        "type": "string"
                    },
                    "type": "array"
                },
                "queryMinLength": {
                    "description": "How many characters need to be entered before filtering the available apps",
                    "type": "number"
                },
                "scoreOrder": {
                    "$ref": "#/definitions/ScoreOrder",
                    "description": "The order to sort the score in. The default is `ascending`."
                },
                "sourceFilter": {
                    "additionalProperties": false,
                    "description": "Options for the source filters displayed in home.",
                    "properties": {
                        "disabled": {
                            "description": "Should we disable the source filters, defaults to false.",
                            "type": "boolean"
                        },
                        "label": {
                            "description": "The label to display in home, defaults to Source.",
                            "type": "string"
                        }
                    },
                    "type": "object"
                },
                "title": {
                    "description": "A UI friendly title for the search provider.",
                    "type": "string"
                }
            },
            "required": [
                "icon",
                "id",
                "title"
            ],
            "type": "object"
        },
<<<<<<< HEAD
        "HostLaunchPreference": {
=======
        "HostLaunchOptions": {
>>>>>>> e39154d6
            "additionalProperties": false,
            "description": "Additional options that apply to the host of the content",
            "properties": {
                "disableMultiplePages": {
                    "description": "Should the host support multi layouts (e.g. pages). Assumes the default for each host will be used.",
                    "type": "boolean"
                },
                "disableToolbarOptions": {
                    "description": "Should the toolbar options of a window be hidden if they are available?",
                    "type": "boolean"
                },
                "hasHeaders": {
                    "description": "Should the header for the content be hidden",
                    "type": "boolean"
                },
                "icon": {
                    "description": "The Icon you would prefer the window shows.",
                    "type": "string"
                },
                "pageIcon": {
                    "description": "If this host supports multiple layouts what should the icon be for the layout (e.g. page) be?",
                    "type": "string"
                },
                "pageTitle": {
                    "description": "If this host supports multiple layouts what should the layout (e.g page) title be?",
                    "type": "string"
                },
                "title": {
                    "description": "If specified it indicates a preference to be used by this type of host.",
                    "type": "string"
                },
                "url": {
                    "description": "If specified it indicates you do not want to use a browser window for this view but a platform window.",
                    "type": "string"
                }
            },
            "type": "object"
        },
        "Identity": {
            "$ref": "#/definitions/__type_3"
        },
        "Identity_1": {
            "$ref": "#/definitions/__type_32"
        },
        "Image": {
            "additionalProperties": false,
            "description": "Detailed metadata describing an image.",
            "properties": {
                "purpose": {
                    "type": "string"
                },
                "size": {
                    "type": "string"
                },
                "src": {
                    "type": "string"
                },
                "type": {
                    "type": "string"
                }
            },
            "required": [
                "src"
            ],
            "type": "object"
        },
        "InitOptionsProviderOptions": {
            "$ref": "#/definitions/ModuleList",
            "description": "List of modules."
        },
        "IntegrationModuleDefinition<unknown>": {
            "additionalProperties": false,
            "description": "Integration definition.",
            "properties": {
                "autoStart": {
                    "description": "Does the integration start automatically if enabled (default is true).",
                    "type": "boolean"
                },
                "baseScore": {
                    "description": "A number which is used as the base score when sorting module results.",
                    "type": "number"
                },
                "data": {
                    "$ref": "#/definitions/ModuleDefinition.O",
                    "description": "Custom data for the module."
                },
                "description": {
                    "description": "The description of the module.",
                    "type": "string"
                },
                "enabled": {
                    "description": "Is the module enabled.",
                    "type": "boolean"
                },
                "excludeFromSourceFilter": {
                    "description": "If this property is set then the module will not show in the source filter\nand its results will always be included.",
                    "type": "boolean"
                },
                "icon": {
                    "description": "The icon for the module.",
                    "type": "string"
                },
                "id": {
                    "description": "The id of the module.",
                    "type": "string"
                },
                "info": {
                    "description": "Url to more information.",
                    "type": "string"
                },
                "moduleUrl": {
                    "description": "This is the old property, it will be remapped to url.",
                    "type": "string"
                },
                "title": {
                    "description": "The title of the module.",
                    "type": "string"
                },
                "url": {
                    "description": "The url to load the module from.",
                    "type": "string"
                }
            },
            "required": [
                "id",
                "title",
                "url"
            ],
            "type": "object"
        },
        "IntegrationProviderOptions": {
            "additionalProperties": false,
            "description": "Integration provider settings.",
            "properties": {
                "command": {
                    "description": "What command should we look for in order to return the list of integrations",
                    "type": "string"
                },
                "commandDescription": {
                    "description": "What description should accompany the command",
                    "type": "string"
                },
                "icon": {
                    "description": "An icon representing the top level integration provider",
                    "type": "string"
                },
                "integrations": {
                    "description": "This is the old module list name, remove in future.",
                    "items": {
                        "$ref": "#/definitions/IntegrationModuleDefinition<unknown>"
                    },
                    "type": "array"
                },
                "isManagementEnabled": {
                    "description": "Do you wish to expose an option of turning on/off integrations.",
                    "type": "boolean"
                },
                "modules": {
                    "description": "The list of modules.",
                    "items": {
                        "$ref": "#/definitions/IntegrationModuleDefinition<unknown>"
                    },
                    "type": "array"
                }
            },
            "type": "object"
        },
        "IntentOptions": {
            "additionalProperties": false,
            "description": "Option for the intent.",
            "properties": {
                "intentTimeout": {
                    "description": "How long should the broker wait after launching a view/window for it to register an intent handler. The default\nis 15000 (15 seconds)",
                    "type": "number"
                }
            },
            "type": "object"
        },
        "IntentResolverOptions": {
            "additionalProperties": false,
            "description": "Intent resolver options.",
            "properties": {
                "fdc3InteropApi": {
                    "description": "the fdc3 api version this picker will support (default is v2)",
                    "type": "string"
                },
                "height": {
                    "description": "the height you wish the window to be",
                    "type": "number"
                },
                "title": {
                    "description": "A suggested title for the intent picker/resolver ui",
                    "type": "string"
                },
                "url": {
                    "description": "The url of the html page that has the intent picker",
                    "type": "string"
                },
                "width": {
                    "description": "the width you wish the window to be",
                    "type": "number"
                }
            },
            "required": [
                "url"
            ],
            "type": "object"
        },
        "InteropConfig": {
            "$ref": "#/definitions/__type_16"
        },
        "LaunchExternalProcessListener": {
            "$ref": "#/definitions/__type_41"
        },
        "LaunchPreference": {
            "additionalProperties": false,
            "description": "Are there any preferences you would like to apply when launching this application?",
            "properties": {
                "bounds": {
                    "additionalProperties": false,
                    "description": "Do you wish to specify a custom height/width that should be used when this application is launched?",
                    "properties": {
                        "height": {
                            "type": "number"
                        },
                        "width": {
                            "type": "number"
                        }
                    },
                    "required": [
                        "height",
                        "width"
                    ],
                    "type": "object"
                },
                "defaultCentered": {
                    "description": "Should the launched UI be positioned in the center of the screen?",
                    "type": "boolean"
                },
                "options": {
<<<<<<< HEAD
                    "additionalProperties": false,
                    "description": "Are there any app type specific options you would like to apply?",
                    "properties": {
                        "view": {
                            "$ref": "#/definitions/ViewLaunchPreference"
                        }
                    },
                    "type": "object"
=======
                    "$ref": "#/definitions/ViewLaunchOptions",
                    "description": "Are there any app type specific options you would like to apply?"
>>>>>>> e39154d6
                }
            },
            "type": "object"
        },
        "LayoutColumn": {
            "additionalProperties": false,
            "properties": {
                "content": {
                    "$ref": "#/definitions/LayoutContent",
                    "description": "Array of configurations for items that will be created as children of this item."
                },
                "height": {
                    "type": "number"
                },
                "id": {
                    "anyOf": [
                        {
                            "items": {
                                "type": "string"
                            },
                            "type": "array"
                        },
                        {
                            "type": "string"
                        }
                    ]
                },
                "isClosable": {
                    "type": "boolean"
                },
                "title": {
                    "type": "string"
                },
                "type": {
                    "const": "column",
                    "description": "The type of the item. Possible values are 'row', 'column', 'stack', and 'component'.",
                    "type": "string"
                },
                "width": {
                    "type": "number"
                }
            },
            "required": [
                "type"
            ],
            "type": "object"
        },
        "LayoutComponent": {
            "additionalProperties": false,
            "properties": {
                "componentName": {
                    "const": "view",
                    "type": "string"
                },
                "componentState": {
                    "$ref": "#/definitions/Partial_1"
                },
                "content": {
                    "$ref": "#/definitions/LayoutContent",
                    "description": "Array of configurations for items that will be created as children of this item."
                },
                "height": {
                    "type": "number"
                },
                "id": {
                    "anyOf": [
                        {
                            "items": {
                                "type": "string"
                            },
                            "type": "array"
                        },
                        {
                            "type": "string"
                        }
                    ]
                },
                "isClosable": {
                    "type": "boolean"
                },
                "title": {
                    "type": "string"
                },
                "type": {
                    "description": "The type of the item. Possible values are 'row', 'column', 'stack', and 'component'.",
                    "type": "string"
                },
                "width": {
                    "type": "number"
                }
            },
            "required": [
                "componentName",
                "type"
            ],
            "type": "object"
        },
        "LayoutContent": {
            "$ref": "#/definitions/Array"
        },
        "LayoutItemConfig": {
            "$ref": "#/definitions/__type_1"
        },
        "LayoutRow": {
            "additionalProperties": false,
            "properties": {
                "content": {
                    "$ref": "#/definitions/LayoutContent",
                    "description": "Array of configurations for items that will be created as children of this item."
                },
                "height": {
                    "type": "number"
                },
                "id": {
                    "anyOf": [
                        {
                            "items": {
                                "type": "string"
                            },
                            "type": "array"
                        },
                        {
                            "type": "string"
                        }
                    ]
                },
                "isClosable": {
                    "type": "boolean"
                },
                "title": {
                    "type": "string"
                },
                "type": {
                    "const": "row",
                    "description": "The type of the item. Possible values are 'row', 'column', 'stack', and 'component'.",
                    "type": "string"
                },
                "width": {
                    "type": "number"
                }
            },
            "required": [
                "type"
            ],
            "type": "object"
        },
        "LifecycleProviderOptions": {
            "$ref": "#/definitions/ModuleList_4",
            "description": "List of modules."
        },
        "LockUnlockPageConfig": {
            "$ref": "#/definitions/__type_27"
        },
        "LoggerProviderOptions": {
            "$ref": "#/definitions/ModuleList_1",
            "description": "List of modules."
        },
        "LowCodeIntegrationDefinition": {
            "additionalProperties": false,
            "description": "A definition consisting of common settings across Low Code integrations (similar to modules) to help describe the entry and a type and data that helps\nidentify the type of Low Code integration the entry is about.",
            "properties": {
                "data": {
                    "$ref": "#/definitions/ModuleDefinition.O_1",
                    "description": "Custom data for the module."
                },
                "description": {
                    "description": "The description of the module.",
                    "type": "string"
                },
                "enabled": {
                    "description": "Is the module enabled.",
                    "type": "boolean"
                },
                "icon": {
                    "description": "The icon for the module.",
                    "type": "string"
                },
                "id": {
                    "description": "The id of the module.",
                    "type": "string"
                },
                "info": {
                    "description": "Url to more information.",
                    "type": "string"
                },
                "title": {
                    "description": "The title of the module.",
                    "type": "string"
                },
                "type": {
                    "const": "ms365",
                    "description": "The types of supported Low Code Integration",
                    "type": "string"
                }
            },
            "required": [
                "id",
                "title",
                "type"
            ],
            "type": "object"
        },
        "LowCodeIntegrationProviderOptions": {
            "additionalProperties": false,
            "description": "The options available when utilizing Low Code Integrations.",
            "properties": {
                "modules": {
                    "description": "An array of low code integration definitions to use.",
                    "items": {
                        "$ref": "#/definitions/LowCodeIntegrationDefinition"
                    },
                    "type": "array"
                }
            },
            "required": [
                "modules"
            ],
            "type": "object"
        },
        "ManifestTypeId": {
            "description": "Manifest types used in manifest files.",
            "enum": [
                "appasset",
                "connection",
                "desktop-browser",
                "endpoint",
                "external",
                "inline-appasset",
                "inline-external",
                "inline-snapshot",
                "inline-view",
                "inline-window",
                "manifest",
                "snapshot",
                "unregistered-app",
                "view",
                "window"
            ],
            "type": "string"
        },
        "MaximumVersion": {
            "$ref": "#/definitions/VersionInfo",
            "description": "Information about the version of the platform and it's dependencies"
        },
        "MenuEntry.T": {
            "$ref": "#/definitions/GlobalContextMenuOptionType",
            "description": "Types of global context menu options, including pre-defined ones.\nUser-defined context menu items should use the value `Custom`"
        },
        "MenuEntry.T_1": {
            "$ref": "#/definitions/PageTabContextMenuOptionType",
            "description": "Types of page tab context menu options, including pre-defined ones.\nUser-defined context menu items should use the value `Custom`"
        },
        "MenuEntry.T_2": {
            "$ref": "#/definitions/ViewTabMenuOptionType",
            "description": "View tab context menu types for {@link WorkspacePlatformProvider.openViewTabContextMenu} override."
        },
        "MenuEntry.T_3": {
            "$ref": "#/definitions/TrayMenuOptionType.Custom",
            "description": "Custom tray menu entry item."
        },
        "MenuEntry<GlobalContextMenuOptionType>": {
            "additionalProperties": false,
            "description": "How to position a menu.",
            "properties": {
                "checked": {
                    "description": "Should only be specified for `checkbox` type menu items.",
                    "type": "boolean"
                },
                "conditions": {
                    "description": "If the menu entry is included are there additional conditions that determine whether or not it should be shown (e.g. only show the logout menu entry if the authenticated condition is true)",
                    "items": {
                        "type": "string"
                    },
                    "type": "array"
                },
                "data": {
                    "additionalProperties": false,
                    "description": "Data related to the menu option",
                    "properties": {
                        "action": {
                            "$ref": "#/definitions/CustomActionSpecifier"
                        },
                        "type": {
                            "$ref": "#/definitions/MenuEntry.T"
                        }
                    },
                    "required": [
                        "type"
                    ],
                    "type": "object"
                },
                "enabled": {
                    "description": "If false, the menu item will be greyed out and unclickable.",
                    "type": "boolean"
                },
                "icon": {
                    "description": "Image Data URI with image dimensions inferred from the encoded string",
                    "type": "string"
                },
                "include": {
                    "description": "Should this menu entry definition be included in the list of menu entries",
                    "type": "boolean"
                },
                "label": {
                    "type": "string"
                },
                "position": {
                    "$ref": "#/definitions/MenuPosition",
                    "description": "Where should this menu item be positioned in relation to existing entries"
                },
                "separator": {
                    "$ref": "#/definitions/MenuSeparatorPosition",
                    "description": "Should a menu separator be added"
                },
                "submenu": {
                    "description": "Should be specified for `submenu` type menu items. If `submenu` is specified,\nthe `type: 'submenu'` can be omitted.",
                    "items": {
                        "$ref": "#/definitions/MenuItemTemplate"
                    },
                    "type": "array"
                },
                "type": {
                    "description": "Can be `normal`, `separator`, `submenu`, or `checkbox`.\nDefaults to 'normal' unless a 'submenu' key exists",
                    "enum": [
                        "checkbox",
                        "normal",
                        "separator",
                        "submenu"
                    ],
                    "type": "string"
                },
                "visible": {
                    "description": "If false, the menu item will be entirely hidden.",
                    "type": "boolean"
                }
            },
            "type": "object"
        },
        "MenuEntry<PageTabContextMenuOptionType>": {
            "additionalProperties": false,
            "description": "How to position a menu.",
            "properties": {
                "checked": {
                    "description": "Should only be specified for `checkbox` type menu items.",
                    "type": "boolean"
                },
                "conditions": {
                    "description": "If the menu entry is included are there additional conditions that determine whether or not it should be shown (e.g. only show the logout menu entry if the authenticated condition is true)",
                    "items": {
                        "type": "string"
                    },
                    "type": "array"
                },
                "data": {
                    "additionalProperties": false,
                    "description": "Data related to the menu option",
                    "properties": {
                        "action": {
                            "$ref": "#/definitions/CustomActionSpecifier"
                        },
                        "type": {
                            "$ref": "#/definitions/MenuEntry.T_1"
                        }
                    },
                    "required": [
                        "type"
                    ],
                    "type": "object"
                },
                "enabled": {
                    "description": "If false, the menu item will be greyed out and unclickable.",
                    "type": "boolean"
                },
                "icon": {
                    "description": "Image Data URI with image dimensions inferred from the encoded string",
                    "type": "string"
                },
                "include": {
                    "description": "Should this menu entry definition be included in the list of menu entries",
                    "type": "boolean"
                },
                "label": {
                    "type": "string"
                },
                "position": {
                    "$ref": "#/definitions/MenuPosition_1",
                    "description": "Where should this menu item be positioned in relation to existing entries"
                },
                "separator": {
                    "$ref": "#/definitions/MenuSeparatorPosition",
                    "description": "Should a menu separator be added"
                },
                "submenu": {
                    "description": "Should be specified for `submenu` type menu items. If `submenu` is specified,\nthe `type: 'submenu'` can be omitted.",
                    "items": {
                        "$ref": "#/definitions/MenuItemTemplate"
                    },
                    "type": "array"
                },
                "type": {
                    "description": "Can be `normal`, `separator`, `submenu`, or `checkbox`.\nDefaults to 'normal' unless a 'submenu' key exists",
                    "enum": [
                        "checkbox",
                        "normal",
                        "separator",
                        "submenu"
                    ],
                    "type": "string"
                },
                "visible": {
                    "description": "If false, the menu item will be entirely hidden.",
                    "type": "boolean"
                }
            },
            "type": "object"
        },
        "MenuEntry<TrayMenuOptionType>": {
            "additionalProperties": false,
            "description": "How to position a menu.",
            "properties": {
                "checked": {
                    "description": "Should only be specified for `checkbox` type menu items.",
                    "type": "boolean"
                },
                "conditions": {
                    "description": "If the menu entry is included are there additional conditions that determine whether or not it should be shown (e.g. only show the logout menu entry if the authenticated condition is true)",
                    "items": {
                        "type": "string"
                    },
                    "type": "array"
                },
                "data": {
                    "additionalProperties": false,
                    "description": "Data related to the menu option",
                    "properties": {
                        "action": {
                            "$ref": "#/definitions/CustomActionSpecifier"
                        },
                        "type": {
                            "$ref": "#/definitions/MenuEntry.T_3"
                        }
                    },
                    "required": [
                        "type"
                    ],
                    "type": "object"
                },
                "enabled": {
                    "description": "If false, the menu item will be greyed out and unclickable.",
                    "type": "boolean"
                },
                "icon": {
                    "description": "Image Data URI with image dimensions inferred from the encoded string",
                    "type": "string"
                },
                "include": {
                    "description": "Should this menu entry definition be included in the list of menu entries",
                    "type": "boolean"
                },
                "label": {
                    "type": "string"
                },
                "position": {
                    "$ref": "#/definitions/MenuPosition_3",
                    "description": "Where should this menu item be positioned in relation to existing entries"
                },
                "separator": {
                    "$ref": "#/definitions/MenuSeparatorPosition",
                    "description": "Should a menu separator be added"
                },
                "submenu": {
                    "description": "Should be specified for `submenu` type menu items. If `submenu` is specified,\nthe `type: 'submenu'` can be omitted.",
                    "items": {
                        "$ref": "#/definitions/MenuItemTemplate"
                    },
                    "type": "array"
                },
                "type": {
                    "description": "Can be `normal`, `separator`, `submenu`, or `checkbox`.\nDefaults to 'normal' unless a 'submenu' key exists",
                    "enum": [
                        "checkbox",
                        "normal",
                        "separator",
                        "submenu"
                    ],
                    "type": "string"
                },
                "visible": {
                    "description": "If false, the menu item will be entirely hidden.",
                    "type": "boolean"
                }
            },
            "type": "object"
        },
        "MenuEntry<ViewTabMenuOptionType>": {
            "additionalProperties": false,
            "description": "How to position a menu.",
            "properties": {
                "checked": {
                    "description": "Should only be specified for `checkbox` type menu items.",
                    "type": "boolean"
                },
                "conditions": {
                    "description": "If the menu entry is included are there additional conditions that determine whether or not it should be shown (e.g. only show the logout menu entry if the authenticated condition is true)",
                    "items": {
                        "type": "string"
                    },
                    "type": "array"
                },
                "data": {
                    "additionalProperties": false,
                    "description": "Data related to the menu option",
                    "properties": {
                        "action": {
                            "$ref": "#/definitions/CustomActionSpecifier"
                        },
                        "type": {
                            "$ref": "#/definitions/MenuEntry.T_2"
                        }
                    },
                    "required": [
                        "type"
                    ],
                    "type": "object"
                },
                "enabled": {
                    "description": "If false, the menu item will be greyed out and unclickable.",
                    "type": "boolean"
                },
                "icon": {
                    "description": "Image Data URI with image dimensions inferred from the encoded string",
                    "type": "string"
                },
                "include": {
                    "description": "Should this menu entry definition be included in the list of menu entries",
                    "type": "boolean"
                },
                "label": {
                    "type": "string"
                },
                "position": {
                    "$ref": "#/definitions/MenuPosition_2",
                    "description": "Where should this menu item be positioned in relation to existing entries"
                },
                "separator": {
                    "$ref": "#/definitions/MenuSeparatorPosition",
                    "description": "Should a menu separator be added"
                },
                "submenu": {
                    "description": "Should be specified for `submenu` type menu items. If `submenu` is specified,\nthe `type: 'submenu'` can be omitted.",
                    "items": {
                        "$ref": "#/definitions/MenuItemTemplate"
                    },
                    "type": "array"
                },
                "type": {
                    "description": "Can be `normal`, `separator`, `submenu`, or `checkbox`.\nDefaults to 'normal' unless a 'submenu' key exists",
                    "enum": [
                        "checkbox",
                        "normal",
                        "separator",
                        "submenu"
                    ],
                    "type": "string"
                },
                "visible": {
                    "description": "If false, the menu item will be entirely hidden.",
                    "type": "boolean"
                }
            },
            "type": "object"
        },
        "MenuItemTemplate": {
            "additionalProperties": false,
            "properties": {
                "checked": {
                    "description": "Should only be specified for `checkbox` type menu items.",
                    "type": "boolean"
                },
                "data": {
                    "description": "Data to be returned if the user selects the element. Must be serializable"
                },
                "enabled": {
                    "description": "If false, the menu item will be greyed out and unclickable.",
                    "type": "boolean"
                },
                "icon": {
                    "description": "Image Data URI with image dimensions inferred from the encoded string",
                    "type": "string"
                },
                "label": {
                    "type": "string"
                },
                "role": {
                    "enum": [
                        "copy",
                        "cut",
                        "paste",
                        "reload",
                        "toggleDevTools"
                    ],
                    "type": "string"
                },
                "submenu": {
                    "description": "Should be specified for `submenu` type menu items. If `submenu` is specified,\nthe `type: 'submenu'` can be omitted.",
                    "items": {
                        "$ref": "#/definitions/MenuItemTemplate"
                    },
                    "type": "array"
                },
                "type": {
                    "description": "Can be `normal`, `separator`, `submenu`, or `checkbox`.\nDefaults to 'normal' unless a 'submenu' key exists",
                    "enum": [
                        "checkbox",
                        "normal",
                        "separator",
                        "submenu"
                    ],
                    "type": "string"
                },
                "visible": {
                    "description": "If false, the menu item will be entirely hidden.",
                    "type": "boolean"
                }
            },
            "type": "object"
        },
        "MenuPosition": {
            "additionalProperties": false,
            "description": "The position for a menu entry.",
            "properties": {
                "customId": {
                    "description": "If position type is Custom then a customId is required in order to do lookups of this entry in the list of entries",
                    "type": "string"
                },
                "operation": {
                    "$ref": "#/definitions/MenuPositionOperation",
                    "description": "What should we do with this menu option"
                },
                "type": {
                    "$ref": "#/definitions/MenuPosition.T",
                    "description": "The type of Menu entry this is"
                }
            },
            "required": [
                "operation"
            ],
            "type": "object"
        },
        "MenuPosition.T": {
            "$ref": "#/definitions/GlobalContextMenuOptionType",
            "description": "Types of global context menu options, including pre-defined ones.\nUser-defined context menu items should use the value `Custom`"
        },
        "MenuPosition.T_1": {
            "$ref": "#/definitions/PageTabContextMenuOptionType",
            "description": "Types of page tab context menu options, including pre-defined ones.\nUser-defined context menu items should use the value `Custom`"
        },
        "MenuPosition.T_2": {
            "$ref": "#/definitions/ViewTabMenuOptionType",
            "description": "View tab context menu types for {@link WorkspacePlatformProvider.openViewTabContextMenu} override."
        },
        "MenuPosition.T_3": {
            "$ref": "#/definitions/TrayMenuOptionType.Custom",
            "description": "Custom tray menu entry item."
        },
        "MenuPositionOperation": {
            "description": "Operations that can be performed on menus when they are being updated.",
            "enum": [
                "after",
                "before",
                "delete",
                "end",
                "replaceLabel",
                "start"
            ],
            "type": "string"
        },
        "MenuPosition_1": {
            "additionalProperties": false,
            "description": "The position for a menu entry.",
            "properties": {
                "customId": {
                    "description": "If position type is Custom then a customId is required in order to do lookups of this entry in the list of entries",
                    "type": "string"
                },
                "operation": {
                    "$ref": "#/definitions/MenuPositionOperation",
                    "description": "What should we do with this menu option"
                },
                "type": {
                    "$ref": "#/definitions/MenuPosition.T_1",
                    "description": "The type of Menu entry this is"
                }
            },
            "required": [
                "operation"
            ],
            "type": "object"
        },
        "MenuPosition_2": {
            "additionalProperties": false,
            "description": "The position for a menu entry.",
            "properties": {
                "customId": {
                    "description": "If position type is Custom then a customId is required in order to do lookups of this entry in the list of entries",
                    "type": "string"
                },
                "operation": {
                    "$ref": "#/definitions/MenuPositionOperation",
                    "description": "What should we do with this menu option"
                },
                "type": {
                    "$ref": "#/definitions/MenuPosition.T_2",
                    "description": "The type of Menu entry this is"
                }
            },
            "required": [
                "operation"
            ],
            "type": "object"
        },
        "MenuPosition_3": {
            "additionalProperties": false,
            "description": "The position for a menu entry.",
            "properties": {
                "customId": {
                    "description": "If position type is Custom then a customId is required in order to do lookups of this entry in the list of entries",
                    "type": "string"
                },
                "operation": {
                    "$ref": "#/definitions/MenuPositionOperation",
                    "description": "What should we do with this menu option"
                },
                "type": {
                    "$ref": "#/definitions/MenuPosition.T_3",
                    "description": "The type of Menu entry this is"
                }
            },
            "required": [
                "operation"
            ],
            "type": "object"
        },
        "MenuSeparatorPosition": {
            "description": "Position for adding separators during update operations.",
            "enum": [
                "after",
                "before"
            ],
            "type": "string"
        },
        "MenusProviderOptions": {
            "additionalProperties": false,
            "description": "A list of modules that provide menu for different locations.",
            "properties": {
                "menuFontSize": {
                    "description": "The font size used in the custom popup menu.\ndefaults to 12",
                    "type": "number"
                },
                "menuItemHeight": {
                    "description": "The height of an item in the custom popup menu.\ndefaults to 32.",
                    "type": "number"
                },
                "menuItemSeparatorHeight": {
                    "description": "The height of a separator in the custom popup menu.\ndefaults to 16.",
                    "type": "number"
                },
                "menuWidth": {
                    "description": "The width to display the custom popup menu.\ndefaults to 200",
                    "type": "number"
                },
                "modules": {
                    "description": "The list of modules.",
                    "items": {
                        "$ref": "#/definitions/ModuleDefinition<unknown>"
                    },
                    "type": "array"
                },
                "popupHtml": {
                    "description": "The location of the HTML to use for custom popup page.\ndefaults to http://localhost:8080/common/popups/menu/index.html",
                    "type": "string"
                },
                "popupMenuStyle": {
                    "$ref": "#/definitions/PopupMenuStyles",
                    "description": "Configured a global default for the popup menu style."
                }
            },
            "type": "object"
        },
        "Microsoft365ConnectionConfig": {
            "additionalProperties": false,
            "properties": {
                "clientId": {
                    "description": "The client ID of the Microsoft 365 application.",
                    "type": "string"
                },
                "redirectUri": {
                    "description": "The redirect URI of the Microsoft 365 application.",
                    "type": "string"
                },
                "tenantId": {
                    "description": "The tenant ID of the Microsoft 365 application.",
                    "type": "string"
                }
            },
            "required": [
                "clientId",
                "redirectUri",
                "tenantId"
            ],
            "type": "object"
        },
        "Microsoft365IntegrationConfig": {
            "additionalProperties": false,
            "description": "Configuration object for the Microsoft 365 workflow integration.",
            "properties": {
                "connect": {
                    "$ref": "#/definitions/Microsoft365ConnectionConfig"
                },
                "workflows": {
                    "$ref": "#/definitions/Microsoft365Workflows"
                }
            },
            "required": [
                "connect"
            ],
            "type": "object"
        },
        "Microsoft365Workflows": {
            "additionalProperties": false,
            "properties": {
                "search": {
                    "$ref": "#/definitions/MicrosoftSearchWorkflowConfig",
                    "description": "The Search workflow for the Microsoft 365 integration.\n\nThis workflow is used to search for Microsoft 365 entities.\n\nTo disable the Search workflow, set the disabled property in the workflow config to `false`.\n\nSee {@link MicrosoftSearchWorkflowConfig} for configuration options."
                }
            },
            "type": "object"
        },
        "MicrosoftEntityTypeConfig": {
            "additionalProperties": false,
            "description": "Configuration object for the Microsoft 365 workflow integration.\n\nUsed for choosing which Microsoft 365 entities to include in the search results.",
            "properties": {
                "chatMessage": {
                    "default": true,
                    "description": "Whether or not to include messages (Teams Messages) in the search results.\n\n`'Chat.Read' OR 'Chat.ReadWrite' AND 'ChannelMessage.Read.All'` OAuth scopes are required to access this data.\nIf these scopes are not provided, user Authentication will fail.\n\nFuthermore, the `openUrlWithBrowser` permission must be enabled in the application manifest. This should support the `msteams` protocols. This is used for opening the Teams client when action-ing a Teams message.\nSee the [Developer Guide](https://developers.openfin.co/of-docs/docs/api-security) for more information.",
                    "type": "boolean"
                },
                "contact": {
                    "default": true,
                    "description": "Whether or not to include contacts (Outlook Contacts) in the search results.\n\n`'Contacts.Read.Shared'` OAuth scopes are required to access this data.\nIf these scopes are not provided, user Authentication will fail.",
                    "type": "boolean"
                },
                "drive": {
                    "default": true,
                    "description": "Whether or not to include files (OneDrive Files) in the search results.",
                    "type": "boolean"
                },
                "event": {
                    "default": true,
                    "description": "Whether or not to include events (Outlook Calendar Events) in the search results.\n\n`'Calendars.Read' OR 'Calendars.ReadWrite'` OAuth scopes are required to access this data.\nIf these scopes are not provided, user Authentication will fail.",
                    "type": "boolean"
                },
                "list": {
                    "default": true,
                    "description": "Whether or not to include lists (SharePoint Lists) in the search results.\n\n`'Sites.Read.All' OR 'Sites.ReadWrite.All' AND 'Mail.ReadWrite.Shared'` OAuth scope is required to access this data.",
                    "type": "boolean"
                },
                "message": {
                    "default": true,
                    "description": "Whether or not to include messages (Outlook Emails) in the search results.\n\n`'Mail.ReadWrite.Shared'` OAuth scopes are required to access this data.\nIf these scopes are not provided, user Authentication will fail.",
                    "type": "boolean"
                },
                "user": {
                    "default": true,
                    "description": "Whether or not to include users (People) in the search results.\n\n`'User.Read.All' AND 'Presence.Read.All'` OAuth scopes are required to access this data.\nIf these scopes are not provided, user Authentication will fail.",
                    "type": "boolean"
                }
            },
            "type": "object"
        },
        "MicrosoftSearchWorkflowConfig": {
            "additionalProperties": false,
            "description": "Configuration object for the Microsoft 365 Search workflow integration.\n\nAll properties are optional. If they are omitted, the default values will be used.",
            "properties": {
                "disableAutoInitialize": {
                    "default": false,
                    "description": "If false, will automatically initialize the workflow when the Workspace Platform is initialized.\nElse, will need to be initialized by calling initializeWorkflow.",
                    "type": "boolean"
                },
                "disabled": {
                    "default": false,
                    "description": "If true, will disable this workflow.",
                    "type": "boolean"
                },
                "homeProvider": {
                    "$ref": "#/definitions/DeepPartial",
                    "description": "Configuration object for the HomeProvider.\n\nUse this to configure the HomeProvider for example, adding a custom logo or name.\n\nSee {@link HomeProvider} for configuration options."
                },
                "microsoftEntityTypeConfig": {
                    "$ref": "#/definitions/MicrosoftEntityTypeConfig",
                    "description": "Configuration object for the Microsoft 365 entity types to include in the search results.\n\nUse this to enable/disable the different Microsoft 365 entity types.\n\nSee {@link MicrosoftEntityTypeConfig} for configuration options."
                },
                "useTeamsDeepLink": {
                    "default": true,
                    "description": "The `msteams://` deep link can be used to open a Microsoft Teams chat in the Microsoft Teams desktop application.\n\nThis _requires_ that the user has the Microsoft Teams desktop application installed. Else the call will silently fail.",
                    "type": "boolean"
                }
            },
            "type": "object"
        },
        "MinimumVersion": {
            "$ref": "#/definitions/VersionInfo",
            "description": "Information about the version of the platform and it's dependencies"
        },
        "ModuleDefinition.O": {},
        "ModuleDefinition.O_1": {
            "$ref": "#/definitions/Microsoft365IntegrationConfig",
            "description": "Configuration object for the Microsoft 365 workflow integration."
        },
        "ModuleDefinition<unknown>": {
            "additionalProperties": false,
            "description": "The definition of a module with generic data for options.",
            "properties": {
                "data": {
                    "$ref": "#/definitions/ModuleDefinition.O",
                    "description": "Custom data for the module."
                },
                "description": {
                    "description": "The description of the module.",
                    "type": "string"
                },
                "enabled": {
                    "description": "Is the module enabled.",
                    "type": "boolean"
                },
                "icon": {
                    "description": "The icon for the module.",
                    "type": "string"
                },
                "id": {
                    "description": "The id of the module.",
                    "type": "string"
                },
                "info": {
                    "description": "Url to more information.",
                    "type": "string"
                },
                "title": {
                    "description": "The title of the module.",
                    "type": "string"
                },
                "url": {
                    "description": "The url to load the module from.",
                    "type": "string"
                }
            },
            "required": [
                "id",
                "title",
                "url"
            ],
            "type": "object"
        },
        "ModuleEndpointDefinition": {
            "additionalProperties": false,
            "description": "Specific endpoint type for modules.",
            "properties": {
                "id": {
                    "description": "A unique id for this endpoint. This ID will be called by the platform. In the future you may change what the\nimplementation for this endpoint is but you can keep the same endpoint id and request/response objects in order\nto not require changes from the platform.",
                    "type": "string"
                },
                "options": {
                    "$ref": "#/definitions/BaseEndpointDefinition.O_1",
                    "description": "The data to be passed to this endpoint when it is called so that it knows how to act"
                },
                "type": {
                    "const": "module",
                    "description": "This indicates that this endpoint depends on a module that needs to be loaded in order for it to work",
                    "type": "string"
                },
                "typeId": {
                    "description": "The id of the module that should be loaded.",
                    "type": "string"
                }
            },
            "required": [
                "id",
                "options",
                "type",
                "typeId"
            ],
            "type": "object"
        },
        "ModuleList": {
            "additionalProperties": false,
            "description": "InitOptions Provider Options. This is a list of modules that will be loaded and used to handle init params (similar\nto query strings). The module data setting needs to specify \"supportedActions\" and this should be an array of strings\nof the actions this module supports. The init params used must specify action (which would map onto the action\nsupported) by your module and optionally payload if your module supports being passed a payload (this should be a\nbase64 encoded object when passed via init params).",
            "properties": {
                "modules": {
                    "description": "The list of modules.",
                    "items": {
                        "$ref": "#/definitions/ModuleDefinition<unknown>"
                    },
                    "type": "array"
                }
            },
            "type": "object"
        },
        "ModuleList_1": {
            "additionalProperties": false,
            "description": "Logger Provider Options - A list of modules that will act as loggers that can receive logging information sent by the\nplatform",
            "properties": {
                "modules": {
                    "description": "The list of modules.",
                    "items": {
                        "$ref": "#/definitions/ModuleDefinition<unknown>"
                    },
                    "type": "array"
                }
            },
            "type": "object"
        },
        "ModuleList_2": {
            "additionalProperties": false,
            "description": "A list of modules that provide actions that can be used by the platform.",
            "properties": {
                "modules": {
                    "description": "The list of modules.",
                    "items": {
                        "$ref": "#/definitions/ModuleDefinition<unknown>"
                    },
                    "type": "array"
                }
            },
            "type": "object"
        },
        "ModuleList_3": {
            "additionalProperties": false,
            "description": "A list of modules that provide a set of conditions. The function for this condition will return true or false to\nindicate if the condition is met. Conditions are used in a number of places (for example menu options)",
            "properties": {
                "modules": {
                    "description": "The list of modules.",
                    "items": {
                        "$ref": "#/definitions/ModuleDefinition<unknown>"
                    },
                    "type": "array"
                }
            },
            "type": "object"
        },
        "ModuleList_4": {
            "additionalProperties": false,
            "description": "This is a list of modules that allow you to hook into the lifecycle events exposed by the platform. A good example\nmight be you wish to register a module that is called when an authenticated session is expired",
            "properties": {
                "modules": {
                    "description": "The list of modules.",
                    "items": {
                        "$ref": "#/definitions/ModuleDefinition<unknown>"
                    },
                    "type": "array"
                }
            },
            "type": "object"
        },
        "MonitorDetails": {
            "$ref": "#/definitions/__type_38"
        },
        "MonitorInfo": {
            "$ref": "#/definitions/__type_34"
<<<<<<< HEAD
        },
        "NotificationClientDefaultOptions": {
            "additionalProperties": false,
            "description": "A set of default options that will apply against all notification clients unless they\nhave a setting of their own.",
            "properties": {
                "enforceIcon": {
                    "description": "Should the icon if provided be used regardless of the icon sent by the client",
                    "type": "boolean"
                },
                "includeInPlatform": {
                    "description": "Should this notification client be defaulted into the platform tab. Default is true\nunless a custom platform id is specified. If false then the current platform's id\nwill not be allowed if passed",
                    "type": "boolean"
                }
            },
            "type": "object"
        },
        "NotificationClientOptions": {
            "additionalProperties": false,
            "description": "Options that allow you to influence the behavior of the notification client.",
            "properties": {
                "enabled": {
                    "description": "Should this module have a notification client. Default is true.",
                    "type": "boolean"
                },
                "enforceIcon": {
                    "description": "Should the icon if provided be used regardless of the icon sent by the client",
                    "type": "boolean"
                },
                "icon": {
                    "description": "An icon to enforce at the top of all of the notifications from this client",
                    "type": "string"
                },
                "id": {
                    "description": "The id that acts as the reference to a module id",
                    "type": "string"
                },
                "idPrefix": {
                    "description": "The prefix to assign to all notification ids for this client. It means you can\nhave an id shared across different module ids as they may come from the same team.\nId is used by default if no prefix is provided.",
                    "type": "string"
                },
                "includeInPlatform": {
                    "description": "Should this notification client be defaulted into the platform tab. Default is true\nunless a custom platform id is specified. If false then the current platform's id\nwill not be allowed if passed",
                    "type": "boolean"
                }
            },
            "required": [
                "id"
            ],
            "type": "object"
        },
        "NotificationClients": {
            "additionalProperties": false,
            "description": "A collection of rules and settings for notification clients that fall under this platform.",
            "properties": {
                "clientOptions": {
                    "description": "If restricted to listed is true then an entry needs to exist for each module id\nthat should be provided with a notification client. Otherwise all modules\nwill be provided with a notification client using the default rules if provided.\nIf restrictToListed is false the clients list can still be used to disable\nspecific modules by specifying their id and enabled: false. It also allows you\nto specify overrides for specific modules regardless of the restrictToListed setting.",
                    "items": {
                        "$ref": "#/definitions/NotificationClientOptions"
                    },
                    "type": "array"
                },
                "defaults": {
                    "$ref": "#/definitions/NotificationClientDefaultOptions",
                    "description": "What default options should be applied against this platform"
                },
                "restrictToListed": {
                    "description": "Should the notification client be passed only to those\nlisted or should all modules receive it but the list acts\nas an override. Default is false.",
                    "type": "boolean"
                }
            },
            "type": "object"
=======
>>>>>>> e39154d6
        },
        "NotificationClientDefaultOptions": {
            "additionalProperties": false,
            "description": "A set of default options that will apply against all notification clients unless they\nhave a setting of their own.",
            "properties": {
                "enforceIcon": {
                    "description": "Should the icon if provided be used regardless of the icon sent by the client",
                    "type": "boolean"
                },
                "includeInPlatform": {
                    "description": "Should this notification client be defaulted into the platform tab. Default is true\nunless a custom platform id is specified. If false then the current platform's id\nwill not be allowed if passed",
                    "type": "boolean"
                }
            },
            "type": "object"
        },
        "NotificationClientOptions": {
            "additionalProperties": false,
            "description": "Options that allow you to influence the behavior of the notification client.",
            "properties": {
                "enabled": {
                    "description": "Should this module have a notification client. Default is true.",
                    "type": "boolean"
                },
                "enforceIcon": {
                    "description": "Should the icon if provided be used regardless of the icon sent by the client",
                    "type": "boolean"
                },
                "icon": {
                    "description": "An icon to enforce at the top of all of the notifications from this client",
                    "type": "string"
                },
                "id": {
                    "description": "The id that acts as the reference to a module id",
                    "type": "string"
                },
                "idPrefix": {
                    "description": "The prefix to assign to all notification ids for this client. It means you can\nhave an id shared across different module ids as they may come from the same team.\nId is used by default if no prefix is provided.",
                    "type": "string"
                },
                "includeInPlatform": {
                    "description": "Should this notification client be defaulted into the platform tab. Default is true\nunless a custom platform id is specified. If false then the current platform's id\nwill not be allowed if passed",
                    "type": "boolean"
                }
            },
            "required": [
                "id"
            ],
            "type": "object"
        },
        "NotificationClients": {
            "additionalProperties": false,
            "description": "A collection of rules and settings for notification clients that fall under this platform.",
            "properties": {
                "clientOptions": {
                    "description": "If restricted to listed is true then an entry needs to exist for each module id\nthat should be provided with a notification client. Otherwise all modules\nwill be provided with a notification client using the default rules if provided.\nIf restrictToListed is false the clients list can still be used to disable\nspecific modules by specifying their id and enabled: false. It also allows you\nto specify overrides for specific modules regardless of the restrictToListed setting.",
                    "items": {
                        "$ref": "#/definitions/NotificationClientOptions"
                    },
                    "type": "array"
                },
                "defaults": {
                    "$ref": "#/definitions/NotificationClientDefaultOptions",
                    "description": "What default options should be applied against this platform"
                },
                "restrictToListed": {
                    "description": "Should the notification client be passed only to those\nlisted or should all modules receive it but the list acts\nas an override. Default is false.",
                    "type": "boolean"
                }
            },
            "type": "object"
        },
        "NotificationProviderOptions": {
            "additionalProperties": false,
            "description": "Notification Provider Options. Providing settings in order to register your platform against the notification center.",
            "properties": {
                "icon": {
                    "description": "URL of the icon to be displayed for this platform.",
                    "type": "string"
                },
                "id": {
                    "description": "Unique identifier of the platform.",
                    "type": "string"
                },
                "notificationClients": {
                    "$ref": "#/definitions/NotificationClients",
                    "description": "A collection of rules and settings for notification clients that fall under this platform."
                },
                "title": {
                    "description": "Stream title.\n\nProviding a different displayName for an existing stream id will update the\ndisplayName of the stream stored in Notification Center.",
                    "type": "string"
                }
            },
            "required": [
                "icon",
                "id",
                "title"
            ],
            "type": "object"
        },
        "Omit": {
            "$ref": "#/definitions/__type_25"
        },
        "Omit_1": {
            "$ref": "#/definitions/__type_29"
        },
        "Omit_2": {
            "$ref": "#/definitions/__type_30"
        },
        "OpenOptions": {
            "additionalProperties": false,
            "description": "Options related to the fdc3 open api",
            "properties": {
                "connectionTimeout": {
                    "description": "How long should the broker wait after launching a view/window for it to connect to the broker. The default\nis 15000 (15 seconds).",
                    "type": "number"
                },
                "contextTimeout": {
                    "description": "How long should the broker wait after launching a view/window for it to register a context handler. The default\nis 15000 (15 seconds)",
                    "type": "number"
                },
                "openStrategy": {
                    "description": "When fdc3.open is raised will it only apply to applications that support the intent \"OpenApp\" (context if passed is sent to the intent handler for OpenApp)\nor will it follow the fdc3 approach where all apps can be opened and the defaultContextListener will receive the context if passed.\nThe default is fdc3. The previous behavior was \"intent\" and you can set this setting in order to have fdc3 open only apply to apps that say they support the\nintent \"OpenApp\". This setting is here to let you keep the previous behavior.",
                    "enum": [
                        "fdc3",
                        "intent"
                    ],
                    "type": "string"
                }
            },
            "type": "object"
        },
        "Page": {
            "additionalProperties": false,
            "description": "Provides configuration options for a set of Workspace Views. An array of Page objects is a required option of the {@link workspacePlatform}\nproperty of the {@link BrowserCreateWindowRequest} interface.\n```ts\n const page: Page = {\n     title: 'myPageTitle',\n     pageId: 'myPageID',\n     layout: {\n         content: [\n             {\n                 type: 'stack',\n                 content: [\n                     {\n                         type: 'component',\n                         componentName: 'view',\n                         componentState: {\n                             name: 'myViewName',\n                             url: 'http://google.com'\n                         }\n                     }\n                 ]\n             }\n         ]\n     }\n};\n```",
            "properties": {
                "closeButton": {
                    "additionalProperties": false,
                    "description": "Used to manipulate behaviour of a close button on a page tab. If `undefined`, then close button is visible and actionable.\nIf either property true, this page tab's context menu will disable its 'Close Page' option.",
                    "properties": {
                        "disabled": {
                            "type": "boolean"
                        },
                        "hidden": {
                            "type": "boolean"
                        }
                    },
                    "type": "object"
                },
                "customData": {
                    "description": "Optional property to attach custom metadata to the page object, such as version or timestamp. Must be serializable."
                },
                "description": {
                    "description": "An optional UI friendly description of the page.",
                    "type": "string"
                },
                "iconUrl": {
                    "description": "Icon that appears on a page tab if there are no unsaved changes. If 'undefined', default icon will appear.",
                    "type": "string"
                },
                "isLocked": {
                    "description": "True if the page is locked.",
                    "type": "boolean"
                },
                "isReadOnly": {
                    "description": "True if the page is read only. In this state, the page is locked and cannot be unlocked.",
                    "type": "boolean"
                },
                "layout": {
                    "$ref": "#/definitions/PageLayout",
                    "description": "The layout of the page."
                },
                "pageId": {
                    "description": "The unique ID of the page.",
                    "type": "string"
                },
                "panels": {
                    "description": "Used to configure fixed views on the edges of the browser window. Only one panel per side is supported.",
                    "items": {
                        "$ref": "#/definitions/PanelConfig"
                    },
                    "type": "array"
                },
                "title": {
                    "description": "A UI friendly title for the page.",
                    "type": "string"
                },
                "tooltip": {
                    "description": "A optional UI friendly tooltip for the page.",
                    "type": "string"
                },
                "unsavedIconUrl": {
                    "description": "Icon that appears on a page tab if there are unsaved changes (dirty state). If 'undefined', default icon will appear.",
                    "type": "string"
                }
            },
            "required": [
                "layout",
                "pageId",
                "title"
            ],
            "type": "object"
        },
        "PageLayout": {
            "additionalProperties": false,
            "properties": {
                "content": {
                    "$ref": "#/definitions/LayoutContent"
                },
                "dimensions": {
                    "additionalProperties": false,
                    "properties": {
                        "borderWidth": {
                            "type": "number"
                        },
                        "headerHeight": {
                            "type": "number"
                        },
                        "minItemHeight": {
                            "type": "number"
                        },
                        "minItemWidth": {
                            "type": "number"
                        }
                    },
                    "type": "object"
                },
                "layoutDetails": {
                    "$ref": "#/definitions/PageLayoutDetails"
                },
                "settings": {
                    "additionalProperties": false,
                    "description": "Represents a potential ways to customize behavior of your Layout",
                    "properties": {
                        "constrainDragToContainer": {
                            "type": "boolean"
                        },
                        "constrainDragToHeaders": {
                            "type": "boolean"
                        },
                        "hasHeaders": {
                            "type": "boolean"
                        },
                        "popoutWholeStack": {
                            "type": "boolean"
                        },
                        "preventDragIn": {
                            "type": "boolean"
                        },
                        "preventDragOut": {
                            "type": "boolean"
                        },
                        "reorderEnabled": {
                            "type": "boolean"
                        },
                        "showCloseIcon": {
                            "type": "boolean"
                        },
                        "showMaximiseIcon": {
                            "type": "boolean"
                        },
                        "showPopoutIcon": {
                            "type": "boolean"
                        }
                    },
                    "type": "object"
                }
            },
            "type": "object"
        },
        "PageLayoutDetails": {
            "additionalProperties": false,
            "properties": {
                "machineId": {
                    "description": "The id of the machine that created the page.",
                    "type": "string"
                },
                "machineName": {
                    "description": "The name of the machine that created the page.",
                    "type": "string"
                }
            },
            "required": [
                "machineId"
            ],
            "type": "object"
        },
        "PageTabContextMenuOptionType": {
            "description": "Types of page tab context menu options, including pre-defined ones.\nUser-defined context menu items should use the value `Custom`",
            "enum": [
                "Close",
                "Duplicate",
                "Rename",
                "Save",
                "Save As",
                "Custom"
            ],
            "type": "string"
        },
        "PanelConfig": {
            "anyOf": [
                {
                    "additionalProperties": false,
                    "properties": {
                        "height": {
                            "description": "Size of the top/bottom panel, formatted as CSS property value with units. E.g. \"0px\", \"10%\", \"3rem\".",
                            "type": "string"
                        },
                        "position": {
                            "description": "Position of the panel in the page.",
                            "enum": [
                                "Bottom",
                                "Top"
                            ],
                            "type": "string"
                        },
                        "viewOptions": {
                            "$ref": "#/definitions/Omit",
                            "description": "The options with which to initialize the panel view."
                        }
                    },
                    "required": [
                        "height",
                        "position",
                        "viewOptions"
                    ],
                    "type": "object"
                },
                {
                    "additionalProperties": false,
                    "properties": {
                        "extendToBottom": {
                            "description": "When true, the left/right panel extends all the way to the bottom of the window,\nthus taking priority over the bottom panel.",
                            "type": "boolean"
                        },
                        "extendToTop": {
                            "description": "When true, the left/right panel extends all the way to the top of the window,\nthus taking priority over the top panel.",
                            "type": "boolean"
                        },
                        "position": {
                            "description": "Position of the panel in the page.",
                            "enum": [
                                "Left",
                                "Right"
                            ],
                            "type": "string"
                        },
                        "viewOptions": {
                            "$ref": "#/definitions/Omit",
                            "description": "The options with which to initialize the panel view."
                        },
                        "width": {
                            "description": "Size of the left/right panel, formatted as CSS property value with units. E.g. \"0px\", \"10%\", \"3rem\".",
                            "type": "string"
                        }
                    },
                    "required": [
                        "position",
                        "viewOptions",
                        "width"
                    ],
                    "type": "object"
                }
            ],
            "description": "Configuration of an individual fixed view panel\n\nExample:\n```ts\n{\n   position: PanelPosition.Left,\n   width: '140px',\n   viewOptions: { url: 'https://example.com'}\n}\n```"
        },
        "Partial": {
            "$ref": "#/definitions/__type"
        },
        "Partial_1": {
            "$ref": "#/definitions/__type_2"
        },
        "Partial_10": {
            "$ref": "#/definitions/__type_33"
        },
        "Partial_11": {
            "$ref": "#/definitions/__type_40"
        },
        "Partial_12": {
            "$ref": "#/definitions/__type_43"
        },
        "Partial_2": {
            "$ref": "#/definitions/__type_5"
        },
        "Partial_3": {
            "$ref": "#/definitions/__type_7"
        },
        "Partial_4": {
            "$ref": "#/definitions/__type_8"
        },
        "Partial_5": {
            "$ref": "#/definitions/__type_9"
        },
        "Partial_6": {
            "$ref": "#/definitions/__type_10"
        },
        "Partial_7": {
            "$ref": "#/definitions/__type_17"
        },
        "Partial_8": {
            "$ref": "#/definitions/__type_19"
        },
        "Partial_9": {
            "$ref": "#/definitions/__type_22"
        },
        "Pick": {
            "$ref": "#/definitions/__type_28"
        },
        "PlatformApp": {
            "additionalProperties": false,
            "description": "Definition for application with extended properties.",
            "properties": {
                "appId": {
                    "description": "Unique identifier for an application.",
                    "type": "string"
                },
                "autostart": {
                    "description": "Does the application wish to be automatically started when the platform\nis initialized. Default behavior is false",
                    "type": "boolean"
                },
                "contactEmail": {
                    "type": "string"
                },
                "customConfig": {
                    "additionalProperties": {},
                    "description": "An optional set of name value pairs that can be used to deliver custom\ndata from an App Directory to a launcher.",
                    "type": "object"
                },
                "description": {
                    "description": "UI friendly description for an application.",
                    "type": "string"
                },
                "icons": {
                    "description": "A list of icons that can be rendered in UI for this application.",
                    "items": {
                        "$ref": "#/definitions/Image"
                    },
                    "type": "array"
                },
                "images": {
                    "description": "A list of optional images that highlight application functionality.",
                    "items": {
                        "$ref": "#/definitions/Image"
                    },
                    "type": "array"
                },
                "instanceMode": {
                    "description": "This only applies to web views/windows. Default is multi instance. Should\nwe aim to only launch one instance of this application and only show the\napp even if the intent resolver ui supports instances of apps. If multi\nshould we support multiple instances and let the user decide whether to\nlaunch a new instance or pick an existing one from the intent picker? If\nnew it means the intent picker will not show the option to pick an\ninstance because the app owner wants a new instance every time. And if an\nintent is raised and just the id of the app is specified it will always\nlaunch a new instance",
                    "enum": [
                        "multi",
                        "new",
                        "single"
                    ],
                    "type": "string"
                },
                "intents": {
                    "items": {
                        "$ref": "#/definitions/AppIntent"
                    },
                    "type": "array"
                },
                "interop": {
                    "$ref": "#/definitions/PlatformAppInterop",
                    "description": "Metadata that describes how the application uses FDC3/Interop APIs. This\nmetadata serves multiple purposes:\n- It supports intent resolution by an OpenFin Platform/ interop agent, by\ndeclaring what intents an app listens for.\n- It may be used, for example in an app catalog UI, to find apps that\n'interoperate with' other apps.\n- It provides a standard location to document how the app interacts with\nuser channels, app channels, and intents, for use by other app\ndevelopers and desktop assemblers."
                },
                "launchPreference": {
                    "$ref": "#/definitions/LaunchPreference",
                    "description": "When launching this defined application are there additional preferences the platform\nshould consider?"
                },
                "manifest": {
                    "anyOf": [
                        {
                            "$ref": "#/definitions/Partial_2"
                        },
                        {
                            "$ref": "#/definitions/Partial_7"
                        },
                        {
                            "$ref": "#/definitions/Partial_10"
                        },
                        {
                            "$ref": "#/definitions/Partial_11"
                        },
                        {
                            "$ref": "#/definitions/Partial_12"
                        },
                        {
                            "type": "string"
                        }
                    ],
                    "description": "The different types of content that can be contained in the manifest."
                },
                "manifestType": {
                    "description": "Describes the type of manifest resolved by the `manifest` field.\nLaunch mechanics are determined by the manifest type.",
                    "type": "string"
                },
                "moreInfo": {
                    "description": "Optional URL that provides more information about the application",
                    "type": "string"
                },
                "name": {
                    "description": "Name is provided for support for fdc3 mappings if not provided then appId\nis used as name. Internally we use appId",
                    "type": "string"
                },
                "primaryButton": {
                    "$ref": "#/definitions/StoreButtonConfig",
                    "description": "Primary button configuration."
                },
                "private": {
                    "description": "This indicates that an entry in the directory is something that shouldn't\nbe displayed in a UI (e.g. store, dock, home) but can be launched via an\nAPI (from an fdc3, interop api, function or intent picker (as this UI was\ndriven by an API))",
                    "type": "boolean"
                },
                "publisher": {
                    "type": "string"
                },
                "secondaryButtons": {
                    "description": "Array of secondary button configurations.",
                    "items": {
                        "$ref": "#/definitions/StoreButtonConfig"
                    },
                    "type": "array"
                },
                "supportEmail": {
                    "type": "string"
                },
                "tags": {
                    "items": {
                        "type": "string"
                    },
                    "type": "array"
                },
                "title": {
                    "description": "A UI friendly title for the application.",
                    "type": "string"
                },
                "tooltip": {
                    "description": "Optional tooltip description e.g. for a launcher or dock component",
                    "type": "string"
                },
                "version": {
                    "type": "string"
                }
            },
            "required": [
                "appId",
                "icons",
                "manifest",
                "publisher",
                "title"
            ],
            "type": "object"
        },
        "PlatformAppInterop": {
            "$ref": "#/definitions/AppInterop",
            "description": "Application interop."
        },
        "PlatformCustomTheme": {
            "anyOf": [
                {
                    "$ref": "#/definitions/PlatformCustomThemeOptions",
                    "description": "Platform custom theme with options using extended types."
                },
                {
                    "$ref": "#/definitions/PlatformCustomThemeOptionsWithScheme",
                    "description": "Platform custom theme with options and scheme using extended types."
                }
            ],
            "description": "Platform custom theme either with or without options."
        },
        "PlatformCustomThemeOptions": {
            "additionalProperties": false,
            "description": "Platform custom theme with options using extended types.",
            "properties": {
                "default": {
                    "description": "If you are specifying a single palette in your theme and it is a light palette then you can indicate that by\nspecifying the default of light (otherwise we will assume it is dark) If you specify palettes and have a light\nand a dark palette then this setting specifies a default preference (it defaults to picking the dark palette if a\ndefault is not specified)",
                    "enum": [
                        "dark",
                        "light"
                    ],
                    "type": "string"
                },
                "iconFolder": {
                    "description": "If there is a shared folder across themes that have light and dark icons you can specify a folder name to use\ninstead of the theme id (or label if there is no id)",
                    "type": "string"
                },
                "id": {
                    "description": "An id to help identify this theme as labels can change over time and are used for display",
                    "type": "string"
                },
                "label": {
                    "type": "string"
                },
                "logoUrl": {
                    "type": "string"
                },
                "palette": {
                    "$ref": "#/definitions/CustomPaletteSet"
                }
            },
            "required": [
                "id",
                "label",
                "palette"
            ],
            "type": "object"
        },
        "PlatformCustomThemeOptionsWithScheme": {
            "additionalProperties": false,
            "description": "Platform custom theme with options and scheme using extended types.",
            "properties": {
                "default": {
                    "description": "If you are specifying a single palette in your theme and it is a light palette then you can indicate that by\nspecifying the default of light (otherwise we will assume it is dark) If you specify palettes and have a light\nand a dark palette then this setting specifies a default preference (it defaults to picking the dark palette if a\ndefault is not specified)",
                    "enum": [
                        "dark",
                        "light"
                    ],
                    "type": "string"
                },
                "iconFolder": {
                    "description": "If there is a shared folder across themes that have light and dark icons you can specify a folder name to use\ninstead of the theme id (or label if there is no id)",
                    "type": "string"
                },
                "id": {
                    "description": "An id to help identify this theme as labels can change over time and are used for display",
                    "type": "string"
                },
                "label": {
                    "type": "string"
                },
                "logoUrl": {
                    "type": "string"
                },
                "palettes": {
                    "additionalProperties": false,
                    "description": "The palette for this theme.\n\nWhen a user selects a color scheme, the palette will be updated to match the selected scheme.\n\nIf `system` is selected, the palette will be updated to match the user's system color scheme.",
                    "properties": {
                        "dark": {
                            "$ref": "#/definitions/CustomPaletteSet"
                        },
                        "light": {
                            "$ref": "#/definitions/CustomPaletteSet"
                        }
                    },
                    "required": [
                        "dark",
                        "light"
                    ],
                    "type": "object"
                }
            },
            "required": [
                "id",
                "label",
                "palettes"
            ],
            "type": "object"
        },
        "PlatformCustomThemes": {
            "$ref": "#/definitions/Array_2"
        },
        "PlatformInteropBrokerOptions": {
            "additionalProperties": false,
            "description": "Options for the platform interop broker.",
            "properties": {
                "intentOptions": {
                    "$ref": "#/definitions/IntentOptions",
                    "description": "Options related to the way this platform supports intents"
                },
                "intentResolver": {
                    "$ref": "#/definitions/IntentResolverOptions",
                    "description": "Intent Resolver configuration if you wish to support intents. It needs to support the functions required by the\nplatform"
                },
                "openOptions": {
                    "$ref": "#/definitions/OpenOptions",
                    "description": "When fdc3.open is used what settings should be applied?"
                },
                "unregisteredApp": {
                    "$ref": "#/definitions/PlatformApp",
                    "description": "If an unregistered app is included here then it indicates you wish to support selecting views/windows that are\nnot linked to an app from an intent picker that supports instances. The intents and contexts in this app specify\nwhich you support for unregistered instances. Do not specify a manifest or manifestType for this entry (we don't\nlaunch unregistered apps so there is no need for a manifest as it is existing instances and we specify a custom\nmanifestType for consideration when we are bringing an unregistered web app instance into focus)."
                }
            },
            "type": "object"
        },
        "PlatformProviderOptions": {
            "additionalProperties": false,
            "description": "Platform provider options.",
            "properties": {
                "disableStorageMapping": {
                    "description": "When storing page/workspace data using endpoints disable the mapping which reduces the payload size.",
                    "type": "boolean"
                },
                "initUrl": {
                    "description": "This is optional and only needed if you are using shell mode where you wish to load a small module with just auth\nlogic first followed by a module with the rest of the platform core. Specify the entry point here. We do generate\nthe provider bundle and provide an example in our docs.",
                    "type": "string"
                },
                "intentPicker": {
                    "$ref": "#/definitions/IntentResolverOptions",
                    "description": "Intent Picker is being removed in a future version. Please use interop.intentResolver for the resolver/picker\nsettings"
                },
                "interop": {
                    "$ref": "#/definitions/PlatformInteropBrokerOptions",
                    "description": "interop settings related to this platform"
                },
                "rootUrl": {
                    "description": "What is the root url of you platform e.g. https://mydomain.com",
                    "type": "string"
                },
                "sharing": {
                    "description": "Do you want to enable this platforms sharing capability (you will still need to have 2 endpoints called\nshare-save and share-get for the storing and retrieval of the share target)",
                    "type": "boolean"
                }
            },
            "required": [
                "rootUrl",
                "sharing"
            ],
            "type": "object"
        },
        "Point": {
            "$ref": "#/definitions/__type_35"
        },
        "PopupMenuStyles": {
            "description": "The styles that can be used to display the popup menus.",
            "enum": [
                "custom",
                "native",
                "platform"
            ],
            "type": "string"
        },
        "PreDefinedButtonConfig": {
            "additionalProperties": false,
            "description": "Default Browser Button types",
            "properties": {
                "disabled": {
                    "type": "boolean"
                },
                "iconProps": {
                    "$ref": "#/definitions/unknown"
                },
                "iconUrl": {
                    "description": "icon URL for icon image",
                    "type": "string"
                },
                "tooltip": {
                    "description": "Button name text when hovered over",
                    "type": "string"
                },
                "type": {
                    "$ref": "#/definitions/BrowserButtonType",
                    "description": "Type of default browser button"
                }
            },
            "required": [
                "type"
            ],
            "type": "object"
        },
        "PrebuiltContextMenuItem": {
            "description": "Context menu item with an implementation provided by OpenFin.",
            "enum": [
                "copy",
                "cut",
                "inspect",
                "navigateBack",
                "navigateForward",
                "paste",
                "print",
                "redo",
                "reload",
                "selectAll",
                "separator",
                "spellCheck",
                "undo"
            ],
            "type": "string"
        },
        "RGB": {
            "$ref": "#/definitions/__type_18"
        },
        "RectangleByEdgePositions": {
            "$ref": "#/definitions/__type_37"
        },
        "ResizeRegion": {
            "$ref": "#/definitions/__type_20"
        },
        "ScoreOrder": {
            "description": "The order to sort scored search results in.",
            "enum": [
                "ascending",
                "descending"
            ],
            "type": "string"
        },
        "ScoreOrder_1": {
            "description": "The order to sort scored search results in.",
            "enum": [
                "ascending",
                "descending"
            ],
            "type": "string"
        },
        "ShowHideTabsConfig": {
            "$ref": "#/definitions/__type_26"
        },
        "ShowViewOnWindowResizeOptions": {
            "additionalProperties": false,
            "description": "_Platform Windows Only_. Enables views to be shown when a Platform Window is being resized by the user.",
            "properties": {
                "enabled": {
                    "type": "boolean"
                },
                "paintIntervalMs": {
                    "type": "number"
                }
            },
            "type": "object"
        },
<<<<<<< HEAD
        "SnapProviderOptions": {
            "additionalProperties": false,
            "description": "The options for the snap provider.",
            "properties": {
                "enabled": {
                    "description": "Is snap enabled, defaults to false.",
                    "type": "boolean"
                },
                "id": {
                    "description": "The id to use for launching the server.",
                    "type": "string"
                },
                "serverAssetInfo": {
                    "$ref": "#/definitions/AppAssetInfo",
                    "description": "The asset for the Snap server."
                },
                "showDebugWindow": {
                    "description": "Show the snap debug window.",
                    "type": "boolean"
                }
            },
            "type": "object"
        },
        "Snapshot": {
            "$ref": "#/definitions/__type_33"
        },
=======
>>>>>>> e39154d6
        "SnapshotSourceConnection": {
            "additionalProperties": false,
            "description": "Specific type for a snapshot source connection.",
            "properties": {
                "type": {
                    "const": "snapshotSource",
                    "description": "The snapshotSource connection type allows connections to be accepted as a snapshot source",
                    "type": "string"
                }
            },
            "required": [
                "type"
            ],
            "type": "object"
        },
        "SplashScreenProviderOptions": {
            "additionalProperties": false,
            "description": "The manifest settings for splash screen.",
            "properties": {
                "backgroundColor": {
                    "description": "The background color, defaults to theme background.",
                    "type": "string"
                },
                "borderColor": {
                    "description": "The border color, defaults to theme border.",
                    "type": "string"
                },
                "disabled": {
                    "description": "If the disabled flag is set the splash screen will not be shown.",
                    "type": "boolean"
                },
                "height": {
                    "description": "The height for the splash screen, defaults to 130.",
                    "type": "number"
                },
                "icon": {
                    "description": "This defaults to manifest.platform.icon if not provided.",
                    "type": "string"
                },
                "textColor": {
                    "description": "The text color, defaults to theme text.",
                    "type": "string"
                },
                "title": {
                    "description": "This defaults to manifest.shortcut.name if not provided.",
                    "type": "string"
                },
                "url": {
                    "description": "This url to provide a custom html file to load.",
                    "type": "string"
                },
                "width": {
                    "description": "The width for the splash screen, defaults to 400.",
                    "type": "number"
                }
            },
            "type": "object"
        },
        "StoreButtonConfig": {
            "additionalProperties": false,
            "description": "Store custom button configuration",
            "properties": {
                "action": {
                    "$ref": "#/definitions/CustomActionSpecifier_1",
                    "description": "Custom action once the button is clicked"
                },
                "disabled": {
                    "description": "Disable custom button true or false",
                    "type": "boolean"
                },
                "title": {
                    "type": "string"
                }
            },
            "required": [
                "action",
                "title"
            ],
            "type": "object"
        },
        "StorefrontFooter": {
            "additionalProperties": false,
            "properties": {
                "links": {
                    "description": "A set of links to display on Storefront's footer.",
                    "items": [
                        {
                            "$ref": "#/definitions/StorefrontLink"
                        },
                        {
                            "$ref": "#/definitions/StorefrontLink"
                        },
                        {
                            "$ref": "#/definitions/StorefrontLink"
                        }
                    ],
                    "maxItems": 3,
                    "minItems": 0,
                    "type": "array"
                },
                "logo": {
                    "$ref": "#/definitions/Image",
                    "description": "A logo to be displayed on the Storefront's footer."
                },
                "text": {
                    "type": "string"
                }
            },
            "required": [
                "links",
                "logo",
                "text"
            ],
            "type": "object"
        },
        "StorefrontLink": {
            "additionalProperties": false,
            "description": "Represents a link to be rendered inside Storefront.",
            "properties": {
                "title": {
                    "description": "A UI friendly title to render the link as.",
                    "type": "string"
                },
                "url": {
                    "description": "When the rendered `title` text is clicked, the user will be navigated to this URL.",
                    "type": "string"
                }
            },
            "required": [
                "title",
                "url"
            ],
            "type": "object"
        },
        "StorefrontProviderOptions": {
            "additionalProperties": false,
            "description": "Store Provider Options",
            "properties": {
                "favoritesEnabled": {
                    "description": "Enable favorites, defaults to true.",
                    "type": "boolean"
                },
                "footer": {
                    "$ref": "#/definitions/StorefrontFooter",
                    "description": "The configuration of the footer for the store"
                },
                "icon": {
                    "description": "The icon to be displayed in the store drop down",
                    "type": "string"
                },
                "id": {
                    "description": "The id you wish to use when you register the store component",
                    "type": "string"
                },
                "landingPage": {
                    "additionalProperties": false,
                    "description": "Configuration for the landing page",
                    "properties": {
                        "bottomRow": {
                            "$ref": "#/definitions/StorefrontSettingsLandingPageRow",
                            "description": "The bottom row of the landing page"
                        },
                        "hero": {
                            "additionalProperties": false,
                            "description": "Configuration for the hero section of the store if you wish one.",
                            "properties": {
                                "cta": {
                                    "$ref": "#/definitions/StorefrontSettingsNavigationItem",
                                    "description": "Configuration for the Call To Action button of the hero section"
                                },
                                "description": {
                                    "description": "The body description of the hero section",
                                    "type": "string"
                                },
                                "image": {
                                    "$ref": "#/definitions/Image",
                                    "description": "The image to display"
                                },
                                "title": {
                                    "description": "The title of the Hero section",
                                    "type": "string"
                                }
                            },
                            "required": [
                                "cta",
                                "description",
                                "image",
                                "title"
                            ],
                            "type": "object"
                        },
                        "middleRow": {
                            "additionalProperties": false,
                            "description": "The middle row of the landing page",
                            "properties": {
                                "tags": {
                                    "description": "The tags to use as a source of apps. The store will take the first x number of apps until the row is full.",
                                    "items": {
                                        "type": "string"
                                    },
                                    "type": "array"
                                },
                                "title": {
                                    "description": "The title for the middle row",
                                    "type": "string"
                                }
                            },
                            "required": [
                                "tags",
                                "title"
                            ],
                            "type": "object"
                        },
                        "topRow": {
                            "$ref": "#/definitions/StorefrontSettingsLandingPageRow",
                            "description": "Configuration for the top row of the landing page (just below the hero section if it is configured)"
                        }
                    },
                    "required": [
                        "bottomRow",
                        "middleRow",
                        "topRow"
                    ],
                    "type": "object"
                },
                "navigation": {
                    "description": "Navigation entries.",
                    "items": {
                        "additionalProperties": false,
                        "properties": {
                            "id": {
                                "description": "This should be an idempotent and unique ID (think GUID) that doesn't change for this navigation section\nregardless of how many times it is regenerated (e.g. e.g. more items can be added or the title changed but\nthe ID stays the same). As you navigate around the store this ID is used as a route. So if a user clicks on a\nlink, navigates to a new page and the re-requested navigation section has a different ID then the store will\nnot be able to find a match and it won't be able to render the navigation items.",
                                "type": "string"
                            },
                            "items": {
                                "description": "The items to list when the user navigates to that section of the store",
                                "items": {
                                    "$ref": "#/definitions/StorefrontSettingsNavigationItem"
                                },
                                "type": "array"
                            },
                            "title": {
                                "description": "The title to show in the navigation",
                                "type": "string"
                            }
                        },
                        "required": [
                            "id",
                            "items",
                            "title"
                        ],
                        "type": "object"
                    },
                    "type": "array"
                },
                "primaryButton": {
                    "$ref": "#/definitions/StoreButtonConfig",
                    "description": "The action triggered when the primary button is clicked, defaults to launching the app."
                },
                "secondaryButtons": {
                    "description": "Secondary buttons added to all store entries.",
                    "items": {
                        "$ref": "#/definitions/StoreButtonConfig"
                    },
                    "type": "array"
                },
                "title": {
                    "description": "The title for the store which will show up in the store dropdown",
                    "type": "string"
                }
            },
            "required": [
                "footer",
                "icon",
                "id",
                "landingPage",
                "navigation",
                "title"
            ],
            "type": "object"
        },
        "StorefrontSettingsLandingPageRow": {
            "additionalProperties": false,
            "description": "Landing page row containing title and items.",
            "properties": {
                "items": {
                    "description": "The items in the row.",
                    "items": {
                        "$ref": "#/definitions/StorefrontSettingsRowNavigationItem"
                    },
                    "type": "array"
                },
                "title": {
                    "description": "The title for the row.",
                    "type": "string"
                }
            },
            "required": [
                "items",
                "title"
            ],
            "type": "object"
        },
        "StorefrontSettingsNavigationItem": {
            "additionalProperties": false,
            "description": "A navigation item.",
            "properties": {
                "id": {
                    "description": "This should be an idempotent and unique ID (think GUID) that doesn't change for this navigation item regardless\nof how many times it is regenerated (e.g. e.g. more items can be added or the title changed but the ID stays the\nsame). As you navigate around the store this ID is used as a route. So if a user clicks on a link, navigates to a\nnew page and the re-requested navigation item has a different ID then the store will not be able to find a match\nand it won't be able to render the navigation item.",
                    "type": "string"
                },
                "tags": {
                    "description": "The Storefront API has a collection of apps for a navigation item. Tags is an approach for how you can determine\nwhat apps should be included in a navigation item. i.e we filter the apps list by one or more tags and assign\nthose apps to the navigation item.",
                    "items": {
                        "type": "string"
                    },
                    "type": "array"
                },
                "title": {
                    "description": "The title for the navigation item",
                    "type": "string"
                }
            },
            "required": [
                "tags",
                "title"
            ],
            "type": "object"
        },
        "StorefrontSettingsRowNavigationItem": {
            "additionalProperties": false,
            "description": "Extends the row navigation item.",
            "properties": {
                "buttonTitle": {
                    "type": "string"
                },
                "description": {
                    "type": "string"
                },
                "id": {
                    "description": "This should be an idempotent and unique ID (think GUID) that doesn't change for this navigation item regardless\nof how many times it is regenerated (e.g. e.g. more items can be added or the title changed but the ID stays the\nsame). As you navigate around the store this ID is used as a route. So if a user clicks on a link, navigates to a\nnew page and the re-requested navigation item has a different ID then the store will not be able to find a match\nand it won't be able to render the navigation item.",
                    "type": "string"
                },
                "image": {
                    "$ref": "#/definitions/Image"
                },
                "tags": {
                    "description": "The Storefront API has a collection of apps for a navigation item. Tags is an approach for how you can determine\nwhat apps should be included in a navigation item. i.e we filter the apps list by one or more tags and assign\nthose apps to the navigation item.",
                    "items": {
                        "type": "string"
                    },
                    "type": "array"
                },
                "title": {
                    "description": "The title for the navigation item",
                    "type": "string"
                }
            },
            "required": [
                "description",
                "image",
                "tags",
                "title"
            ],
            "type": "object"
        },
        "T": {
            "enum": [
                "block",
                "browser",
                "view",
                "window"
            ],
            "type": "string"
        },
        "TaskBar": {
            "additionalProperties": false,
            "properties": {
                "edge": {
                    "description": "Which edge of a monitor the taskbar is on",
                    "type": "string"
                },
                "rect": {
                    "$ref": "#/definitions/RectangleByEdgePositions",
                    "description": "The taskbar coordinates."
                }
            },
            "required": [
                "edge",
                "rect"
            ],
            "type": "object"
        },
        "ThemeProviderOptions": {
            "additionalProperties": false,
            "description": "Platform theme configuration",
            "properties": {
                "cssVarPrefix": {
                    "description": "If providing the palette through css variables would you like a specific custom prefix?",
                    "type": "string"
                },
                "schemaNames": {
                    "additionalProperties": false,
                    "description": "If providing a class at the root document for content providers to indicate light/dark would you like to provide\nsomething other than the default.",
                    "properties": {
                        "dark": {
                            "type": "string"
                        },
                        "light": {
                            "type": "string"
                        }
                    },
                    "type": "object"
                },
                "themes": {
                    "$ref": "#/definitions/PlatformCustomThemes",
                    "description": "The Themes you wish your platform to support"
                }
            },
            "required": [
                "themes"
            ],
            "type": "object"
        },
        "ToolbarButton": {
            "anyOf": [
                {
                    "$ref": "#/definitions/ShowHideTabsConfig",
                    "description": "Configuration Object for the show/hide tabs button within the browser toolbar"
                },
                {
                    "$ref": "#/definitions/LockUnlockPageConfig",
                    "description": "Configuration Object for the page lock/unlock button within the browser toolbar"
                },
                {
                    "$ref": "#/definitions/CustomBrowserButtonConfig"
                },
                {
                    "$ref": "#/definitions/PreDefinedButtonConfig"
                }
            ],
            "description": "Buttons on the left of WindowStateButtonOptions"
        },
        "ToolbarOptions": {
            "additionalProperties": false,
            "properties": {
                "buttons": {
                    "items": {
                        "$ref": "#/definitions/ToolbarButton"
                    },
                    "type": "array"
                }
            },
            "required": [
                "buttons"
            ],
            "type": "object"
        },
        "TrayMenuOptionType.Custom": {
            "const": "Custom",
            "description": "Custom tray menu entry item.",
            "type": "string"
        },
        "TrayProviderOptions": {
            "additionalProperties": false,
            "description": "Tray Provider Options to provide settings for the tray provider",
            "properties": {
                "activateButton": {
                    "description": "Should the menu activate on a left click, right click or any, default to any.",
                    "enum": [
                        "any",
                        "left",
                        "right"
                    ],
                    "type": "string"
                },
                "defaultAction": {
                    "$ref": "#/definitions/CustomActionSpecifier_1",
                    "description": "Default action if no menu entries provided."
                },
                "enabled": {
                    "description": "Is the tray option enabled.",
                    "type": "boolean"
                },
                "icon": {
                    "description": "The icon to display in the tray, if not supplied default to platform icon.",
                    "type": "string"
                },
                "menuEntries": {
                    "description": "The menu entries to display.",
                    "items": {
                        "$ref": "#/definitions/MenuEntry<TrayMenuOptionType>"
                    },
                    "type": "array"
                },
                "popupMenuStyle": {
                    "$ref": "#/definitions/PopupMenuStyles",
                    "description": "Configured a default for the popup menu style, defaults to platform."
                }
            },
            "type": "object"
        },
        "VersionInfo": {
            "additionalProperties": false,
            "description": "Information about the version of the platform and it's dependencies",
            "properties": {
                "app": {
                    "description": "The version of the the instance of this platform if provided",
                    "type": "string"
                },
                "notificationCenter": {
                    "description": "The version of the notification center that this platform instance has connected to",
                    "type": "string"
                },
                "platformClient": {
                    "description": "The version of the code of this platform",
                    "type": "string"
                },
                "runtime": {
                    "description": "The version of the runtime this platform instance is running against",
                    "type": "string"
                },
                "rvm": {
                    "description": "The version of the rvm that was used to launch this platform",
                    "type": "string"
                },
                "workspace": {
                    "description": "The version of the workspace components this platform is currently connected to",
                    "type": "string"
                },
                "workspaceClient": {
                    "description": "The version of the workspace client code",
                    "type": "string"
                },
                "workspacePlatformClient": {
                    "description": "The version of the workspace platform client code",
                    "type": "string"
                }
            },
            "type": "object"
        },
        "VersionProviderOptions": {
            "additionalProperties": false,
            "description": "Settings related to the configuration of the version provider.",
            "properties": {
                "appVersion": {
                    "description": "The version of the the instance of this platform",
                    "type": "string"
                },
                "endpointId": {
                    "description": "If you specify an endpoint then you are telling the platform to send information to this endpoint. The\ninformation sent will be the VersionRequest object. If you provide minimumVersion and maximumVersion information\nin the settings then the platform will use those to calculate what has failed validation (minimum and/or maximum)\nand pass those onto the endpoint.\n\nThe endpoint then returns an object with status (this returns the version info you sent, the min/max rules and\nwhat has failed. The failures indicate the state of the platform.). If the status indicates that things need to\nbe managed and should not proceed they will have a windowOptions property. This should be launched and that\nwindow will be built to support what should happen next.\n- Should the window tell the user that the setup isn't compatible and offer to shut down the platform?\n- Should it try to close the platform and launch a compatible manifest?\n- Should it notify the user that a newer version of the app is available and that they should restart? On the\ninitial request while the platform is running an invalid status will result in the bootstrapping stopping.",
                    "type": "string"
                },
                "maxVersion": {
                    "$ref": "#/definitions/MaximumVersion",
                    "description": "You can specify if the platform should stop initializing if the version is more than any of the specified maximum\nversions"
                },
                "minVersion": {
                    "$ref": "#/definitions/MinimumVersion",
                    "description": "You can specify if the platform should stop initializing if the version is less than any of the specified minimum\nversions"
                },
                "versionCheckIntervalInSeconds": {
                    "description": "If an endpoint is specified and an interval is specified then you want the platform to call this endpoint on an\ninterval to see if an update of your application is available.",
                    "type": "number"
                },
                "versionWindow": {
                    "$ref": "#/definitions/Partial_7",
                    "description": "This window will be shown if an endpointId is not specified and min and max criteria has been specified and has\nnot been met. This window will be shown to the user and the bootstrapping process will be stopped."
                }
            },
            "type": "object"
        },
<<<<<<< HEAD
        "ViewLaunchPreference": {
=======
        "ViewLaunchOptions": {
>>>>>>> e39154d6
            "additionalProperties": false,
            "description": "Additional options that apply to a view",
            "properties": {
                "host": {
<<<<<<< HEAD
                    "$ref": "#/definitions/HostLaunchPreference",
                    "description": "If specified it indicates wish to specify specific host settings for this content."
                }
            },
=======
                    "$ref": "#/definitions/HostLaunchOptions",
                    "description": "If specified it indicates wish to specify specific host settings for this content."
                },
                "type": {
                    "const": "view",
                    "description": "View options type",
                    "type": "string"
                }
            },
            "required": [
                "type"
            ],
>>>>>>> e39154d6
            "type": "object"
        },
        "ViewOptions": {
            "additionalProperties": false,
            "description": "User-facing options for a view.",
            "properties": {
                "_internalWorkspaceData": {},
                "accelerator": {
                    "$ref": "#/definitions/Partial_6",
                    "description": "Enable keyboard shortcuts for devtools, zoom, reload, and reload ignoring cache."
                },
                "api": {
                    "$ref": "#/definitions/Api",
                    "description": "Configurations for API injection."
                },
                "autoResize": {
                    "$ref": "#/definitions/AutoResizeOptions"
                },
                "autoplayPolicy": {
                    "$ref": "#/definitions/AutoplayPolicyOptions",
                    "description": "Autoplay policy to apply to content in the window, can be\n`no-user-gesture-required`, `user-gesture-required`,\n`document-user-activation-required`. Defaults to `no-user-gesture-required`."
                },
                "backgroundColor": {
                    "description": "The view’s _backfill_ color as a hexadecimal value. Not to be confused with the content background color\n(`document.body.style.backgroundColor`),\nthis color briefly fills a view’s (a) content area before its content is loaded as well as (b) newly exposed\nareas when growing a view. Setting\nthis value to the anticipated content background color can help improve user experience.\nDefault is white.",
                    "type": "string"
                },
                "bounds": {
                    "$ref": "#/definitions/Bounds",
                    "description": "Initial bounds given relative to the window."
                },
                "contentCreation": {
                    "$ref": "#/definitions/ContentCreationOptions",
                    "description": "Configures how new content (e,g, from `window.open` or a link) is opened."
                },
                "contentNavigation": {
                    "$ref": "#/definitions/ContentNavigation",
                    "description": "Restrict navigation to URLs that match a whitelisted pattern.\nIn the lack of a whitelist, navigation to URLs that match a blacklisted pattern would be prohibited.\nSee [here](https://developer.chrome.com/extensions/match_patterns) for more details."
                },
                "contextMenu": {
                    "type": "boolean"
                },
                "contextMenuOptions": {
                    "$ref": "#/definitions/ContextMenuOptions",
                    "description": "Configure the context menu when right-clicking on a window."
                },
                "contextMenuSettings": {
                    "$ref": "#/definitions/ContextMenuSettings"
                },
                "customContext": {
                    "description": "A field that the user can use to attach serializable data that will be saved when {@link Platform#getSnapshot Platform.getSnapshot}\nis called.  If a window in a Platform is trying to update or retrieve its own context, it can use the\n{@link Platform#setWindowContext Platform.setWindowContext} and {@link Platform#getWindowContext Platform.getWindowContext} calls.\n_When omitted, _inherits_ from the parent application._\nAs opposed to customData, this is meant for frequent updates and sharing with other contexts. [Example]{@tutorial customContext}"
                },
                "customData": {
                    "description": "A field that the user can attach serializable data to be ferried around with the window options.\n_When omitted, _inherits_ from the parent application._"
                },
                "customRequestHeaders": {
                    "description": "Custom headers for requests sent by the view.",
                    "items": {
                        "additionalProperties": false,
                        "description": "Custom headers for requests sent by the window.",
                        "properties": {
                            "headers": {
                                "description": "Headers for requests sent by window; {key: value} results\nin a header of `key=value`.",
                                "items": {
                                    "additionalProperties": {
                                        "type": "string"
                                    },
                                    "description": "Object representing headers and their values, where the\nobject key is the name of header and value key is the value of the header",
                                    "type": "object"
                                },
                                "type": "array"
                            },
                            "urlPatterns": {
                                "description": "The URL patterns for which the headers will be applied.",
                                "items": {
                                    "type": "string"
                                },
                                "type": "array"
                            }
                        },
                        "required": [
                            "headers",
                            "urlPatterns"
                        ],
                        "type": "object"
                    },
                    "type": "array"
                },
                "detachOnClose": {
                    "type": "boolean"
                },
                "enableBeforeUnload": {
                    "type": "boolean"
                },
                "experimental": {},
                "fdc3InteropApi": {
                    "type": "string"
                },
                "hotkeys": {
                    "description": "Defines the hotkeys that will be emitted as a `hotkey` event on the view. For usage example see [example]{@tutorial hotkeys}.\nWithin Platform, OpenFin also implements a set of pre-defined actions called\n[keyboard commands]{@link https://developers.openfin.co/docs/platform-api#section-5-3-using-keyboard-commands}\nthat can be assigned to a specific hotkey in the platform manifest.",
                    "items": {
                        "additionalProperties": false,
                        "description": "A hotkey binding.",
                        "properties": {
                            "keys": {
                                "description": "The key combination of the hotkey, i.e. \"Ctrl+T\".",
                                "type": "string"
                            },
                            "preventDefault": {
                                "type": "boolean"
                            }
                        },
                        "required": [
                            "keys"
                        ],
                        "type": "object"
                    },
                    "type": "array"
                },
                "interop": {
                    "$ref": "#/definitions/InteropConfig"
                },
                "isClosable": {
                    "type": "boolean"
                },
                "manifestUrl": {
                    "description": "**Platforms Only.** Url to a manifest that contains View Options. Properties other than manifestUrl can still be used\nbut the properties in the manifest will take precedence if there is any collision.",
                    "type": "string"
                },
                "name": {
                    "description": "The name of the view.",
                    "type": "string"
                },
                "permissions": {
                    "$ref": "#/definitions/Partial_3"
                },
                "preloadScripts": {
                    "description": "Scripts that run before page load.  When omitted, inherits from the parent application.",
                    "items": {
                        "additionalProperties": false,
                        "description": "A script that is run before page load.",
                        "properties": {
                            "mandatory": {
                                "type": "boolean"
                            },
                            "state": {
                                "description": "Preload script execution state.",
                                "enum": [
                                    "failed",
                                    "load-failed",
                                    "load-started",
                                    "load-succeeded",
                                    "succeeded"
                                ],
                                "type": "string"
                            },
                            "url": {
                                "description": "The URL from which the script was loaded.",
                                "type": "string"
                            }
                        },
                        "required": [
                            "url"
                        ],
                        "type": "object"
                    },
                    "type": "array"
                },
                "preventDragOut": {
                    "type": "boolean"
                },
                "processAffinity": {
                    "description": "String tag that attempts to group like-tagged renderers together. Will only be used if pages are on the same origin.",
                    "type": "string"
                },
                "target": {
                    "$ref": "#/definitions/Identity",
                    "description": "The identity of the window this view should be attached to."
                },
                "url": {
                    "type": "string"
                },
                "zoomLevel": {
                    "type": "number"
                }
            },
            "required": [
                "_internalWorkspaceData",
                "api",
                "autoResize",
                "autoplayPolicy",
                "backgroundColor",
                "bounds",
                "contentCreation",
                "contentNavigation",
                "contextMenu",
                "contextMenuOptions",
                "contextMenuSettings",
                "customContext",
                "customData",
                "customRequestHeaders",
                "detachOnClose",
                "enableBeforeUnload",
                "experimental",
                "hotkeys",
                "isClosable",
                "manifestUrl",
                "name",
                "permissions",
                "preloadScripts",
                "preventDragOut",
                "processAffinity",
                "target",
                "url",
                "zoomLevel"
            ],
            "type": "object"
        },
        "ViewTabMenuOptionType": {
            "description": "View tab context menu types for {@link WorkspacePlatformProvider.openViewTabContextMenu} override.",
            "enum": [
                "NewView",
                "DuplicateView",
                "OpenWithDefaultBrowser",
                "ReloadTab",
                "CloseTab",
                "AddToChannel",
                "RemoveFromChannel",
                "Back",
                "Forward",
                "Print",
                "PrintAll",
                "PrintScreen",
                "Custom"
            ],
            "type": "string"
        },
        "ViewVisibilityOption": {
            "$ref": "#/definitions/__type_24"
        },
        "ViewVisibilityOptions": {
            "$ref": "#/definitions/__type_23"
        },
        "WebPermission": {
            "enum": [
                "audio",
                "clipboard-read",
                "clipboard-sanitized-write",
                "fullscreen",
                "geolocation",
                "midiSysex",
                "notifications",
                "openExternal",
                "pointerLock",
                "video"
            ],
            "type": "string"
        },
        "WindowCreationOptions": {
            "additionalProperties": false,
            "description": "Options required to create a new window with {@link Window.create Window.create}.\n\nNote that `name` is the only required property — albeit the `url` property is usually provided as well\n(defaults to `\"about:blank\"` when omitted).",
            "properties": {
                "name": {
                    "type": "string"
                }
            },
            "required": [
                "name"
            ],
            "type": "object"
        },
        "WindowCreationReason": {
            "enum": [
                "api-call",
                "app-creation",
                "apply-snapshot",
                "create-view-without-target",
                "restore",
                "tearout"
            ],
            "type": "string"
        },
        "WindowState": {
            "description": "Visibility state of a window.",
            "enum": [
                "maximized",
                "minimized",
                "normal"
            ],
            "type": "string"
        },
        "WindowStateButton": {
            "anyOf": [
                {
                    "$ref": "#/definitions/CustomBrowserButtonConfig"
                },
                {
                    "$ref": "#/definitions/PreDefinedButtonConfig"
                }
            ],
            "description": "Buttons to the top far right of Browser"
        },
        "WindowStateButtonOptions": {
            "additionalProperties": false,
            "properties": {
                "buttons": {
                    "items": {
                        "$ref": "#/definitions/WindowStateButton"
                    },
                    "type": "array"
                }
            },
            "required": [
                "buttons"
            ],
            "type": "object"
        },
        "WindowType": {
            "enum": [
                "browser",
                "platform"
            ],
            "type": "string"
        },
        "WindowType.Platform": {
            "const": "platform",
            "type": "string"
        },
        "WorkspacePlatformOptions": {
            "$ref": "#/definitions/__type_21"
        },
        "WorkspacePlatformToolbarButton": {
            "additionalProperties": false,
            "description": "Toolbar button with can be visibility options.",
            "properties": {
                "button": {
                    "$ref": "#/definitions/ToolbarButton",
                    "description": "Details about the button itself"
                },
                "conditions": {
                    "description": "If the button is included should there be conditions related to whether or not it is shown (e.g. authenticated)",
                    "items": {
                        "type": "string"
                    },
                    "type": "array"
                },
                "id": {
                    "description": "A unique id for your button",
                    "type": "string"
                },
                "include": {
                    "description": "Should this definition be included in the list of buttons",
                    "type": "boolean"
                }
            },
            "required": [
                "button",
                "id",
                "include"
            ],
            "type": "object"
        },
        "__type": {
            "additionalProperties": false,
            "properties": {
                "_internalWorkspaceData": {},
                "accelerator": {
                    "$ref": "#/definitions/Partial_6",
                    "description": "Enable keyboard shortcuts for devtools, zoom, reload, and reload ignoring cache."
                },
                "alphaMask": {
                    "$ref": "#/definitions/RGB",
                    "description": "Turns anything of matching RGB value transparent.\n\nCaveats:\n* Runtime flags --disable-gpu and --allow-unsafe-compositing are required. Note: Unclear behavior on remote Desktop support\n* User cannot click-through transparent regions\n* Not supported on Mac\n* Windows Aero must be enabled\n* Won't make visual sense on Pixel-pushed environments such as Citrix\n* Not supported on rounded corner windows"
                },
                "alwaysOnTop": {
                    "type": "boolean"
                },
                "api": {
                    "$ref": "#/definitions/Api",
                    "description": "Configurations for API injection."
                },
                "applicationIcon": {
                    "type": "string"
                },
                "aspectRatio": {
                    "type": "number"
                },
                "autoShow": {
                    "description": "Automatically show the window when it is created.",
                    "type": "boolean"
                },
                "autoplayPolicy": {
                    "$ref": "#/definitions/AutoplayPolicyOptions",
                    "description": "Autoplay policy to apply to content in the window, can be\n`no-user-gesture-required`, `user-gesture-required`,\n`document-user-activation-required`. Defaults to `no-user-gesture-required`."
                },
                "backgroundColor": {
                    "description": "The window’s _backfill_ color as a hexadecimal value. Not to be confused with the content background color\n(`document.body.style.backgroundColor`),\nthis color briefly fills a window’s (a) content area before its content is loaded as well as (b) newly exposed\nareas when growing a window. Setting\nthis value to the anticipated content background color can help improve user experience.\nDefault is white.",
                    "type": "string"
                },
                "closeOnLastViewRemoved": {
                    "type": "boolean"
                },
                "contentCreation": {
                    "$ref": "#/definitions/ContentCreationOptions",
                    "description": "Configures how new content (e,g, from `window.open` or a link) is opened."
                },
                "contentNavigation": {
                    "$ref": "#/definitions/ContentNavigation",
                    "description": "Restrict navigation to URLs that match a whitelisted pattern.\nIn the lack of a whitelist, navigation to URLs that match a blacklisted pattern would be prohibited.\nSee [here](https://developer.chrome.com/extensions/match_patterns) for more details."
                },
                "contentRedirect": {
                    "$ref": "#/definitions/Partial_9",
                    "description": "Restrict redirects to URLs that match a whitelisted pattern.\nIn the lack of a whitelist, redirects to URLs that match a blacklisted pattern would be prohibited.\nSee [here](https://developer.chrome.com/extensions/match_patterns) for more details."
                },
                "contextMenu": {
                    "type": "boolean"
                },
                "contextMenuOptions": {
                    "$ref": "#/definitions/ContextMenuOptions",
                    "description": "Configure the context menu when right-clicking on a window."
                },
                "contextMenuSettings": {
                    "$ref": "#/definitions/ContextMenuSettings"
                },
                "cornerRounding": {
                    "$ref": "#/definitions/Partial_8",
                    "description": "Defines and applies rounded corners for a frameless window. **NOTE:** On macOS corner is not ellipse but circle rounded by the\n average of _height_ and _width_."
                },
                "customContext": {
                    "description": "A field that the user can use to attach serializable data that will be saved when {@link Platform#getSnapshot Platform.getSnapshot}\nis called.  If a window in a Platform is trying to update or retrieve its own context, it can use the\n{@link Platform#setWindowContext Platform.setWindowContext} and {@link Platform#getWindowContext Platform.getWindowContext} calls.\n_When omitted, _inherits_ from the parent application._\nAs opposed to customData, this is meant for frequent updates and sharing with other contexts. [Example]{@tutorial customContext}"
                },
                "customData": {
                    "description": "A field that the user can attach serializable data to be ferried around with the window options.\n_When omitted, _inherits_ from the parent application._"
                },
                "customRequestHeaders": {
                    "description": "Custom headers for requests sent by the window.",
                    "items": {
                        "additionalProperties": false,
                        "description": "Custom headers for requests sent by the window.",
                        "properties": {
                            "headers": {
                                "description": "Headers for requests sent by window; {key: value} results\nin a header of `key=value`.",
                                "items": {
                                    "additionalProperties": {
                                        "type": "string"
                                    },
                                    "description": "Object representing headers and their values, where the\nobject key is the name of header and value key is the value of the header",
                                    "type": "object"
                                },
                                "type": "array"
                            },
                            "urlPatterns": {
                                "description": "The URL patterns for which the headers will be applied.",
                                "items": {
                                    "type": "string"
                                },
                                "type": "array"
                            }
                        },
                        "required": [
                            "headers",
                            "urlPatterns"
                        ],
                        "type": "object"
                    },
                    "type": "array"
                },
                "defaultCentered": {
                    "description": "Centers the window in the primary monitor. This option overrides `defaultLeft` and `defaultTop`. When `saveWindowState` is `true`,\nthis value will be ignored for subsequent launches in favor of the cached value. **NOTE:** On macOS _defaultCenter_ is\nsomewhat above center vertically.",
                    "type": "boolean"
                },
                "defaultHeight": {
                    "type": "number"
                },
                "defaultLeft": {
                    "type": "number"
                },
                "defaultTop": {
                    "type": "number"
                },
                "defaultWidth": {
                    "type": "number"
                },
                "experimental": {},
                "fdc3InteropApi": {
                    "type": "string"
                },
                "frame": {
                    "type": "boolean"
                },
                "height": {
                    "type": "number"
                },
                "hideOnClose": {
                    "type": "boolean"
                },
                "hotkeys": {
                    "description": "Defines the hotkeys that will be emitted as a `hotkey` event on the window. For usage example see [example]{@tutorial hotkeys}.\nWithin Platform, OpenFin also implements a set of pre-defined actions called\n[keyboard commands]{@link https://developers.openfin.co/docs/platform-api#section-5-3-using-keyboard-commands}\nthat can be assigned to a specific hotkey in the platform manifest.",
                    "items": {
                        "additionalProperties": false,
                        "description": "A hotkey binding.",
                        "properties": {
                            "keys": {
                                "description": "The key combination of the hotkey, i.e. \"Ctrl+T\".",
                                "type": "string"
                            },
                            "preventDefault": {
                                "type": "boolean"
                            }
                        },
                        "required": [
                            "keys"
                        ],
                        "type": "object"
                    },
                    "type": "array"
                },
                "icon": {
                    "description": "A URL for the icon to be shown in the window title bar and the taskbar.\nWhen omitted, inherits from the parent application._\n note: Window OS caches taskbar icons, therefore an icon change might only be visible after the cache is removed or the uuid is changed.",
                    "type": "string"
                },
                "ignoreSavedWindowState": {
                    "description": "Ignores the cached state of the window.\nDefaults the opposite value of `saveWindowState` to maintain backwards compatibility.",
                    "type": "boolean"
                },
                "includeInSnapshots": {
                    "type": "boolean"
                },
                "interop": {
                    "$ref": "#/definitions/InteropConfig"
                },
                "layout": {},
                "maxHeight": {
                    "type": "number"
                },
                "maxWidth": {
                    "type": "number"
                },
                "maximizable": {
                    "type": "boolean"
                },
                "minHeight": {
                    "type": "number"
                },
                "minWidth": {
                    "type": "number"
                },
                "minimizable": {
                    "type": "boolean"
                },
                "modalParentIdentity": {
                    "$ref": "#/definitions/Identity",
                    "description": "Parent identity of a modal window. It will create a modal child window when this option is set."
                },
                "name": {
                    "description": "The name of the window.",
                    "type": "string"
                },
                "opacity": {
                    "type": "number"
                },
                "permissions": {
                    "$ref": "#/definitions/Partial_3"
                },
                "preloadScripts": {
                    "description": "Scripts that run before page load.  When omitted, inherits from the parent application.",
                    "items": {
                        "additionalProperties": false,
                        "description": "A script that is run before page load.",
                        "properties": {
                            "mandatory": {
                                "type": "boolean"
                            },
                            "state": {
                                "description": "Preload script execution state.",
                                "enum": [
                                    "failed",
                                    "load-failed",
                                    "load-started",
                                    "load-succeeded",
                                    "succeeded"
                                ],
                                "type": "string"
                            },
                            "url": {
                                "description": "The URL from which the script was loaded.",
                                "type": "string"
                            }
                        },
                        "required": [
                            "url"
                        ],
                        "type": "object"
                    },
                    "type": "array"
                },
                "processAffinity": {
                    "description": "String tag that attempts to group like-tagged renderers together. Will only be used if pages are on the same origin.",
                    "type": "string"
                },
                "reason": {
                    "$ref": "#/definitions/WindowCreationReason"
                },
                "resizable": {
                    "type": "boolean"
                },
                "resizeRegion": {
                    "$ref": "#/definitions/ResizeRegion",
                    "description": "Defines a region in pixels that will respond to user mouse interaction for resizing a frameless window."
                },
                "saveWindowState": {
                    "type": "boolean"
                },
                "shadow": {
                    "type": "boolean"
                },
                "showBackgroundImages": {
                    "type": "boolean"
                },
                "showTaskbarIcon": {
                    "type": "boolean"
                },
                "smallWindow": {
                    "type": "boolean"
                },
                "state": {
                    "$ref": "#/definitions/WindowState"
                },
                "taskbarIcon": {
                    "type": "string"
                },
                "taskbarIconGroup": {
                    "description": "Specify a taskbar group for the window.\n_If omitted, defaults to app's uuid (`fin.Application.getCurrentSync().identity.uuid`)._",
                    "type": "string"
                },
                "updateStateIfExists": {
                    "type": "boolean"
                },
                "url": {
                    "type": "string"
                },
                "uuid": {
                    "type": "string"
                },
                "viewVisibility": {
                    "$ref": "#/definitions/ViewVisibilityOptions",
                    "description": "_Platform Windows Only_. Controls behavior for showing views when they are being resized by the user."
                },
                "waitForPageLoad": {
                    "type": "boolean"
                },
                "width": {
                    "type": "number"
                },
                "workspacePlatform": {
                    "anyOf": [
                        {
                            "$ref": "#/definitions/BrowserWorkspacePlatformWindowOptions"
                        },
                        {
                            "additionalProperties": false,
                            "properties": {
                                "windowType": {
                                    "$ref": "#/definitions/WindowType.Platform",
                                    "description": "For internal usage.  Defaults to 'browser' when Browser is enabled when the WorkspacePlatform is initialized.  In order to use\nnon-Browser layout windows ('platform' windows) in a Browser-enabled workspace platform, set windowType to `platform`. In that instance, the other properties\nin the workspacePlatform object are not relevant."
                                }
                            },
                            "required": [
                                "windowType"
                            ],
                            "type": "object"
                        }
                    ],
                    "description": "WorkspacePlatform specific window options. These options will not work unless a workspace platform has been initialized."
                },
                "x": {
                    "type": "number"
                },
                "y": {
                    "type": "number"
                }
            },
            "type": "object"
        },
        "__type_1": {
            "additionalProperties": false,
            "description": "Represents the arrangement of Views within a Platform window's Layout.  We do not recommend trying\nto build Layouts or LayoutItems by hand and instead use calls such as {@link Platform#getSnapshot getSnapshot} or our\n{@link https://openfin.github.io/golden-prototype/config-gen Layout Config Generation Tool}..",
            "properties": {
                "content": {
                    "$ref": "#/definitions/LayoutContent",
                    "description": "Array of configurations for items that will be created as children of this item."
                },
                "height": {
                    "type": "number"
                },
                "id": {
                    "anyOf": [
                        {
                            "items": {
                                "type": "string"
                            },
                            "type": "array"
                        },
                        {
                            "type": "string"
                        }
                    ]
                },
                "isClosable": {
                    "type": "boolean"
                },
                "title": {
                    "type": "string"
                },
                "type": {
                    "description": "The type of the item. Possible values are 'row', 'column', 'stack', and 'component'.",
                    "type": "string"
                },
                "width": {
                    "type": "number"
                }
            },
            "required": [
                "type"
            ],
            "type": "object"
        },
        "__type_10": {
            "additionalProperties": false,
            "properties": {
                "devtools": {
                    "description": "If `true`, enables the devtools keyboard shortcut:<br>\n`Ctrl` + `Shift` + `I` _(Toggles Devtools)_",
                    "type": "boolean"
                },
                "reload": {
                    "description": "If `true`, enables the reload keyboard shortcuts:<br>\n`Ctrl` + `R` _(Windows)_<br>\n`F5` _(Windows)_<br>\n`Command` + `R` _(Mac)_",
                    "type": "boolean"
                },
                "reloadIgnoringCache": {
                    "description": "If `true`, enables the reload-from-source keyboard shortcuts:<br>\n`Ctrl` + `Shift` + `R` _(Windows)_<br>\n`Shift` + `F5` _(Windows)_<br>\n`Command` + `Shift` + `R` _(Mac)_",
                    "type": "boolean"
                },
                "zoom": {
                    "description": "NOTE: It is not recommended to set this value to true for Windows in Platforms as that may lead to unexpected visual shifts in layout.\nIf `true`, enables the zoom keyboard shortcuts:<br>\n`Ctrl` + `+` _(Zoom In)_<br>\n`Ctrl` + `Shift` + `+` _(Zoom In)_<br>\n`Ctrl` + `NumPad+` _(Zoom In)_<br>\n`Ctrl` + `-` _(Zoom Out)_<br>\n`Ctrl` + `Shift` + `-` _(Zoom Out)_<br>\n`Ctrl` + `NumPad-` _(Zoom Out)_<br>\n`Ctrl` + `Scroll` _(Zoom In & Out)_<br>\n`Ctrl` + `0` _(Restore to 100%)_",
                    "type": "boolean"
                }
            },
            "type": "object"
        },
        "__type_11": {
            "additionalProperties": false,
            "properties": {
                "height": {
                    "description": "If true, the view's height will grow and shrink together with the window. false\nby default.",
                    "type": "boolean"
                },
                "horizontal": {
                    "description": "If true, the view's x position and width will grow and shrink proportionally with\nthe window. false by default.",
                    "type": "boolean"
                },
                "vertical": {
                    "description": "If true, the view's y position and height will grow and shrink proportionally with\nthe window. false by default.",
                    "type": "boolean"
                },
                "width": {
                    "description": "If true, the view's width will grow and shrink together with the window. false\nby default.",
                    "type": "boolean"
                }
            },
            "type": "object"
        },
        "__type_12": {
            "additionalProperties": false,
            "properties": {
                "devtools": {
                    "description": "Should the context menu contain a button for opening devtools.",
                    "type": "boolean"
                },
                "enable": {
                    "description": "Should the context menu display on right click.",
                    "type": "boolean"
                },
                "reload": {
                    "description": "Should the context menu contain a button for reloading the page.",
                    "type": "boolean"
                }
            },
            "required": [
                "enable"
            ],
            "type": "object"
        },
<<<<<<< HEAD
        "WindowType": {
            "enum": [
                "browser",
                "platform"
            ],
            "type": "string"
        },
        "WindowType.Platform": {
            "const": "platform",
            "type": "string"
        },
        "WorkspacePlatformOptions": {
            "$ref": "#/definitions/__type_12"
        },
        "WorkspacePlatformToolbarButton": {
=======
        "__type_13": {
>>>>>>> e39154d6
            "additionalProperties": false,
            "description": "Configure the context menu when right-clicking on a window.",
            "properties": {
                "enabled": {
                    "description": "Displays the context menu on right click.",
                    "type": "boolean"
                },
                "template": {
                    "$ref": "#/definitions/Array_1",
                    "description": "Context menu items to display on right-click."
                }
            },
            "type": "object"
        },
        "__type_14": {
            "additionalProperties": false,
            "description": "Configurations for API injection.",
            "properties": {
                "iframe": {
                    "additionalProperties": false,
                    "description": "Configure injection of OpenFin API into iframes based on domain",
                    "properties": {
                        "crossOriginInjection": {
                            "description": "Inject OpenFin API into cross-origin iframes",
                            "type": "boolean"
                        },
                        "enableDeprecatedSharedName": {
                            "type": "boolean"
                        },
                        "sameOriginInjection": {
                            "description": "Inject OpenFin API into same-origin iframes",
                            "type": "boolean"
                        }
                    },
                    "type": "object"
                }
            },
            "type": "object"
        },
        "__type_15": {
            "additionalProperties": false,
            "description": "Restrict navigation to URLs that match a whitelisted pattern.\nIn the lack of a whitelist, navigation to URLs that match a blacklisted pattern would be prohibited.\nSee [here](https://developer.chrome.com/extensions/match_patterns) for more details.",
            "properties": {
                "blacklist": {
                    "description": "Forbidden URLs for navigation.",
                    "items": {
                        "type": "string"
                    },
                    "type": "array"
                },
                "whitelist": {
                    "description": "Allowed URLs for navigation.",
                    "items": {
                        "type": "string"
                    },
                    "type": "array"
                }
            },
            "type": "object"
        },
        "__type_16": {
            "additionalProperties": false,
            "properties": {
                "currentContextGroup": {
                    "description": "Context Group for the client. (green, yellow, red, etc.).",
                    "type": "string"
                },
                "providerId": {
                    "description": "When provided, automatically connects the client to the specified provider uuid.",
                    "type": "string"
                }
            },
            "type": "object"
        },
        "__type_17": {
            "additionalProperties": false,
            "properties": {
                "_internalWorkspaceData": {},
                "accelerator": {
                    "$ref": "#/definitions/Partial_6",
                    "description": "Enable keyboard shortcuts for devtools, zoom, reload, and reload ignoring cache."
                },
                "alphaMask": {
                    "$ref": "#/definitions/RGB",
                    "description": "Turns anything of matching RGB value transparent.\n\nCaveats:\n* Runtime flags --disable-gpu and --allow-unsafe-compositing are required. Note: Unclear behavior on remote Desktop support\n* User cannot click-through transparent regions\n* Not supported on Mac\n* Windows Aero must be enabled\n* Won't make visual sense on Pixel-pushed environments such as Citrix\n* Not supported on rounded corner windows"
                },
                "alwaysOnTop": {
                    "type": "boolean"
                },
                "api": {
                    "$ref": "#/definitions/Api",
                    "description": "Configurations for API injection."
                },
                "applicationIcon": {
                    "type": "string"
                },
                "aspectRatio": {
                    "type": "number"
                },
                "autoShow": {
                    "description": "Automatically show the window when it is created.",
                    "type": "boolean"
                },
                "autoplayPolicy": {
                    "$ref": "#/definitions/AutoplayPolicyOptions",
                    "description": "Autoplay policy to apply to content in the window, can be\n`no-user-gesture-required`, `user-gesture-required`,\n`document-user-activation-required`. Defaults to `no-user-gesture-required`."
                },
                "backgroundColor": {
                    "description": "The window’s _backfill_ color as a hexadecimal value. Not to be confused with the content background color\n(`document.body.style.backgroundColor`),\nthis color briefly fills a window’s (a) content area before its content is loaded as well as (b) newly exposed\nareas when growing a window. Setting\nthis value to the anticipated content background color can help improve user experience.\nDefault is white.",
                    "type": "string"
                },
                "closeOnLastViewRemoved": {
                    "type": "boolean"
                },
                "contentCreation": {
                    "$ref": "#/definitions/ContentCreationOptions",
                    "description": "Configures how new content (e,g, from `window.open` or a link) is opened."
                },
                "contentNavigation": {
                    "$ref": "#/definitions/ContentNavigation",
                    "description": "Restrict navigation to URLs that match a whitelisted pattern.\nIn the lack of a whitelist, navigation to URLs that match a blacklisted pattern would be prohibited.\nSee [here](https://developer.chrome.com/extensions/match_patterns) for more details."
                },
                "contentRedirect": {
                    "$ref": "#/definitions/Partial_9",
                    "description": "Restrict redirects to URLs that match a whitelisted pattern.\nIn the lack of a whitelist, redirects to URLs that match a blacklisted pattern would be prohibited.\nSee [here](https://developer.chrome.com/extensions/match_patterns) for more details."
                },
                "contextMenu": {
                    "type": "boolean"
                },
                "contextMenuOptions": {
                    "$ref": "#/definitions/ContextMenuOptions",
                    "description": "Configure the context menu when right-clicking on a window."
                },
                "contextMenuSettings": {
                    "$ref": "#/definitions/ContextMenuSettings"
                },
                "cornerRounding": {
                    "$ref": "#/definitions/Partial_8",
                    "description": "Defines and applies rounded corners for a frameless window. **NOTE:** On macOS corner is not ellipse but circle rounded by the\n average of _height_ and _width_."
                },
                "customContext": {
                    "description": "A field that the user can use to attach serializable data that will be saved when {@link Platform#getSnapshot Platform.getSnapshot}\nis called.  If a window in a Platform is trying to update or retrieve its own context, it can use the\n{@link Platform#setWindowContext Platform.setWindowContext} and {@link Platform#getWindowContext Platform.getWindowContext} calls.\n_When omitted, _inherits_ from the parent application._\nAs opposed to customData, this is meant for frequent updates and sharing with other contexts. [Example]{@tutorial customContext}"
                },
                "customData": {
                    "description": "A field that the user can attach serializable data to be ferried around with the window options.\n_When omitted, _inherits_ from the parent application._"
                },
                "customRequestHeaders": {
                    "description": "Custom headers for requests sent by the window.",
                    "items": {
                        "additionalProperties": false,
                        "description": "Custom headers for requests sent by the window.",
                        "properties": {
                            "headers": {
                                "description": "Headers for requests sent by window; {key: value} results\nin a header of `key=value`.",
                                "items": {
                                    "additionalProperties": {
                                        "type": "string"
                                    },
                                    "description": "Object representing headers and their values, where the\nobject key is the name of header and value key is the value of the header",
                                    "type": "object"
                                },
                                "type": "array"
                            },
                            "urlPatterns": {
                                "description": "The URL patterns for which the headers will be applied.",
                                "items": {
                                    "type": "string"
                                },
                                "type": "array"
                            }
                        },
                        "required": [
                            "headers",
                            "urlPatterns"
                        ],
                        "type": "object"
                    },
                    "type": "array"
                },
                "defaultCentered": {
                    "description": "Centers the window in the primary monitor. This option overrides `defaultLeft` and `defaultTop`. When `saveWindowState` is `true`,\nthis value will be ignored for subsequent launches in favor of the cached value. **NOTE:** On macOS _defaultCenter_ is\nsomewhat above center vertically.",
                    "type": "boolean"
                },
                "defaultHeight": {
                    "type": "number"
                },
                "defaultLeft": {
                    "type": "number"
                },
                "defaultTop": {
                    "type": "number"
                },
                "defaultWidth": {
                    "type": "number"
                },
                "experimental": {},
                "fdc3InteropApi": {
                    "type": "string"
                },
                "frame": {
                    "type": "boolean"
                },
                "height": {
                    "type": "number"
                },
                "hideOnClose": {
                    "type": "boolean"
                },
                "hotkeys": {
                    "description": "Defines the hotkeys that will be emitted as a `hotkey` event on the window. For usage example see [example]{@tutorial hotkeys}.\nWithin Platform, OpenFin also implements a set of pre-defined actions called\n[keyboard commands]{@link https://developers.openfin.co/docs/platform-api#section-5-3-using-keyboard-commands}\nthat can be assigned to a specific hotkey in the platform manifest.",
                    "items": {
                        "additionalProperties": false,
                        "description": "A hotkey binding.",
                        "properties": {
                            "keys": {
                                "description": "The key combination of the hotkey, i.e. \"Ctrl+T\".",
                                "type": "string"
                            },
                            "preventDefault": {
                                "type": "boolean"
                            }
                        },
                        "required": [
                            "keys"
                        ],
                        "type": "object"
                    },
                    "type": "array"
                },
                "icon": {
                    "description": "A URL for the icon to be shown in the window title bar and the taskbar.\nWhen omitted, inherits from the parent application._\n note: Window OS caches taskbar icons, therefore an icon change might only be visible after the cache is removed or the uuid is changed.",
                    "type": "string"
                },
                "ignoreSavedWindowState": {
                    "description": "Ignores the cached state of the window.\nDefaults the opposite value of `saveWindowState` to maintain backwards compatibility.",
                    "type": "boolean"
                },
                "includeInSnapshots": {
                    "type": "boolean"
                },
                "interop": {
                    "$ref": "#/definitions/InteropConfig"
                },
                "layout": {},
                "maxHeight": {
                    "type": "number"
                },
                "maxWidth": {
                    "type": "number"
                },
                "maximizable": {
                    "type": "boolean"
                },
                "minHeight": {
                    "type": "number"
                },
                "minWidth": {
                    "type": "number"
                },
                "minimizable": {
                    "type": "boolean"
                },
                "modalParentIdentity": {
                    "$ref": "#/definitions/Identity",
                    "description": "Parent identity of a modal window. It will create a modal child window when this option is set."
                },
                "name": {
                    "description": "The name of the window.",
                    "type": "string"
                },
                "opacity": {
                    "type": "number"
                },
                "permissions": {
                    "$ref": "#/definitions/Partial_3"
                },
                "preloadScripts": {
                    "description": "Scripts that run before page load.  When omitted, inherits from the parent application.",
                    "items": {
                        "additionalProperties": false,
                        "description": "A script that is run before page load.",
                        "properties": {
                            "mandatory": {
                                "type": "boolean"
                            },
                            "state": {
                                "description": "Preload script execution state.",
                                "enum": [
                                    "failed",
                                    "load-failed",
                                    "load-started",
                                    "load-succeeded",
                                    "succeeded"
                                ],
                                "type": "string"
                            },
                            "url": {
                                "description": "The URL from which the script was loaded.",
                                "type": "string"
                            }
                        },
                        "required": [
                            "url"
                        ],
                        "type": "object"
                    },
                    "type": "array"
                },
                "processAffinity": {
                    "description": "String tag that attempts to group like-tagged renderers together. Will only be used if pages are on the same origin.",
                    "type": "string"
                },
                "resizable": {
                    "type": "boolean"
                },
                "resizeRegion": {
                    "$ref": "#/definitions/ResizeRegion",
                    "description": "Defines a region in pixels that will respond to user mouse interaction for resizing a frameless window."
                },
                "saveWindowState": {
                    "type": "boolean"
                },
                "shadow": {
                    "type": "boolean"
                },
                "showBackgroundImages": {
                    "type": "boolean"
                },
                "showTaskbarIcon": {
                    "type": "boolean"
                },
                "smallWindow": {
                    "type": "boolean"
                },
                "state": {
                    "$ref": "#/definitions/WindowState"
                },
                "taskbarIcon": {
                    "type": "string"
                },
                "taskbarIconGroup": {
                    "description": "Specify a taskbar group for the window.\n_If omitted, defaults to app's uuid (`fin.Application.getCurrentSync().identity.uuid`)._",
                    "type": "string"
                },
                "url": {
                    "type": "string"
                },
                "uuid": {
                    "type": "string"
                },
                "viewVisibility": {
                    "$ref": "#/definitions/ViewVisibilityOptions",
                    "description": "_Platform Windows Only_. Controls behavior for showing views when they are being resized by the user."
                },
                "waitForPageLoad": {
                    "type": "boolean"
                },
                "width": {
                    "type": "number"
                },
                "workspacePlatform": {
<<<<<<< HEAD
                    "anyOf": [
                        {
                            "$ref": "#/definitions/BrowserWorkspacePlatformWindowOptions"
                        },
                        {
                            "additionalProperties": false,
                            "properties": {
                                "windowType": {
                                    "$ref": "#/definitions/WindowType.Platform",
                                    "description": "For internal usage.  Defaults to 'browser' when Browser is enabled when the WorkspacePlatform is initialized.  In order to use\nnon-Browser layout windows ('platform' windows) in a Browser-enabled workspace platform, set windowType to `platform`. In that instance, the other properties\nin the workspacePlatform object are not relevant."
                                }
                            },
                            "required": [
                                "windowType"
                            ],
                            "type": "object"
                        }
                    ],
                    "description": "WorkspacePlatform specific window options. These options will not work unless a workspace platform has been initialized."
=======
                    "$ref": "#/definitions/WorkspacePlatformOptions"
>>>>>>> e39154d6
                },
                "x": {
                    "type": "number"
                },
                "y": {
                    "type": "number"
                }
            },
            "type": "object"
        },
        "__type_18": {
            "additionalProperties": false,
            "properties": {
                "blue": {
                    "type": "number"
                },
                "green": {
                    "type": "number"
                },
                "red": {
                    "type": "number"
                }
            },
            "required": [
                "blue",
                "green",
                "red"
            ],
            "type": "object"
        },
        "__type_19": {
            "additionalProperties": false,
            "properties": {
                "height": {
                    "type": "number"
                },
                "width": {
                    "type": "number"
                }
            },
            "type": "object"
        },
        "__type_2": {
            "additionalProperties": false,
            "properties": {
                "_internalWorkspaceData": {},
                "accelerator": {
                    "$ref": "#/definitions/Partial_6",
                    "description": "Enable keyboard shortcuts for devtools, zoom, reload, and reload ignoring cache."
                },
                "api": {
                    "$ref": "#/definitions/Api",
                    "description": "Configurations for API injection."
                },
                "autoResize": {
                    "$ref": "#/definitions/AutoResizeOptions"
                },
                "autoplayPolicy": {
                    "$ref": "#/definitions/AutoplayPolicyOptions",
                    "description": "Autoplay policy to apply to content in the window, can be\n`no-user-gesture-required`, `user-gesture-required`,\n`document-user-activation-required`. Defaults to `no-user-gesture-required`."
                },
                "backgroundColor": {
                    "description": "The view’s _backfill_ color as a hexadecimal value. Not to be confused with the content background color\n(`document.body.style.backgroundColor`),\nthis color briefly fills a view’s (a) content area before its content is loaded as well as (b) newly exposed\nareas when growing a view. Setting\nthis value to the anticipated content background color can help improve user experience.\nDefault is white.",
                    "type": "string"
                },
                "bounds": {
                    "$ref": "#/definitions/Bounds",
                    "description": "Initial bounds given relative to the window."
                },
                "contentCreation": {
                    "$ref": "#/definitions/ContentCreationOptions",
                    "description": "Configures how new content (e,g, from `window.open` or a link) is opened."
                },
                "contentNavigation": {
                    "$ref": "#/definitions/ContentNavigation",
                    "description": "Restrict navigation to URLs that match a whitelisted pattern.\nIn the lack of a whitelist, navigation to URLs that match a blacklisted pattern would be prohibited.\nSee [here](https://developer.chrome.com/extensions/match_patterns) for more details."
                },
                "contextMenu": {
                    "type": "boolean"
                },
                "contextMenuOptions": {
                    "$ref": "#/definitions/ContextMenuOptions",
                    "description": "Configure the context menu when right-clicking on a window."
                },
                "contextMenuSettings": {
                    "$ref": "#/definitions/ContextMenuSettings"
                },
                "customContext": {
                    "description": "A field that the user can use to attach serializable data that will be saved when {@link Platform#getSnapshot Platform.getSnapshot}\nis called.  If a window in a Platform is trying to update or retrieve its own context, it can use the\n{@link Platform#setWindowContext Platform.setWindowContext} and {@link Platform#getWindowContext Platform.getWindowContext} calls.\n_When omitted, _inherits_ from the parent application._\nAs opposed to customData, this is meant for frequent updates and sharing with other contexts. [Example]{@tutorial customContext}"
                },
                "customData": {
                    "description": "A field that the user can attach serializable data to be ferried around with the window options.\n_When omitted, _inherits_ from the parent application._"
                },
                "customRequestHeaders": {
                    "description": "Custom headers for requests sent by the view.",
                    "items": {
                        "additionalProperties": false,
                        "description": "Custom headers for requests sent by the window.",
                        "properties": {
                            "headers": {
                                "description": "Headers for requests sent by window; {key: value} results\nin a header of `key=value`.",
                                "items": {
                                    "additionalProperties": {
                                        "type": "string"
                                    },
                                    "description": "Object representing headers and their values, where the\nobject key is the name of header and value key is the value of the header",
                                    "type": "object"
                                },
                                "type": "array"
                            },
                            "urlPatterns": {
                                "description": "The URL patterns for which the headers will be applied.",
                                "items": {
                                    "type": "string"
                                },
                                "type": "array"
                            }
                        },
                        "required": [
                            "headers",
                            "urlPatterns"
                        ],
                        "type": "object"
                    },
                    "type": "array"
                },
                "detachOnClose": {
                    "type": "boolean"
                },
                "enableBeforeUnload": {
                    "type": "boolean"
                },
                "experimental": {},
                "fdc3InteropApi": {
                    "type": "string"
                },
                "hotkeys": {
                    "description": "Defines the hotkeys that will be emitted as a `hotkey` event on the view. For usage example see [example]{@tutorial hotkeys}.\nWithin Platform, OpenFin also implements a set of pre-defined actions called\n[keyboard commands]{@link https://developers.openfin.co/docs/platform-api#section-5-3-using-keyboard-commands}\nthat can be assigned to a specific hotkey in the platform manifest.",
                    "items": {
                        "additionalProperties": false,
                        "description": "A hotkey binding.",
                        "properties": {
                            "keys": {
                                "description": "The key combination of the hotkey, i.e. \"Ctrl+T\".",
                                "type": "string"
                            },
                            "preventDefault": {
                                "type": "boolean"
                            }
                        },
                        "required": [
                            "keys"
                        ],
                        "type": "object"
                    },
                    "type": "array"
                },
                "interop": {
                    "$ref": "#/definitions/InteropConfig"
                },
                "isClosable": {
                    "type": "boolean"
                },
                "manifestUrl": {
                    "description": "**Platforms Only.** Url to a manifest that contains View Options. Properties other than manifestUrl can still be used\nbut the properties in the manifest will take precedence if there is any collision.",
                    "type": "string"
                },
                "name": {
                    "description": "The name of the view.",
                    "type": "string"
                },
                "permissions": {
                    "$ref": "#/definitions/Partial_3"
                },
                "preloadScripts": {
                    "description": "Scripts that run before page load.  When omitted, inherits from the parent application.",
                    "items": {
                        "additionalProperties": false,
                        "description": "A script that is run before page load.",
                        "properties": {
                            "mandatory": {
                                "type": "boolean"
                            },
                            "state": {
                                "description": "Preload script execution state.",
                                "enum": [
                                    "failed",
                                    "load-failed",
                                    "load-started",
                                    "load-succeeded",
                                    "succeeded"
                                ],
                                "type": "string"
                            },
                            "url": {
                                "description": "The URL from which the script was loaded.",
                                "type": "string"
                            }
                        },
                        "required": [
                            "url"
                        ],
                        "type": "object"
                    },
                    "type": "array"
                },
                "preventDragOut": {
                    "type": "boolean"
                },
                "processAffinity": {
                    "description": "String tag that attempts to group like-tagged renderers together. Will only be used if pages are on the same origin.",
                    "type": "string"
                },
                "target": {
                    "$ref": "#/definitions/Identity",
                    "description": "The identity of the window this view should be attached to."
                },
                "url": {
                    "type": "string"
                },
                "zoomLevel": {
                    "type": "number"
                }
            },
            "type": "object"
        },
        "__type_20": {
            "additionalProperties": false,
            "description": "Defines a region in pixels that will respond to user mouse interaction for resizing a frameless window.",
            "properties": {
                "bottomRightCorner": {
                    "type": "number"
                },
                "sides": {
                    "additionalProperties": false,
                    "description": "Enables resizing interaction for each side of the window.",
                    "properties": {
                        "bottom": {
                            "type": "boolean"
                        },
                        "left": {
                            "type": "boolean"
                        },
                        "right": {
                            "type": "boolean"
                        },
                        "top": {
                            "type": "boolean"
                        }
                    },
                    "type": "object"
                },
                "size": {
                    "type": "number"
                }
            },
            "type": "object"
        },
        "__type_21": {
            "additionalProperties": {},
            "type": "object"
        },
        "__type_22": {
            "additionalProperties": false,
            "properties": {
                "blacklist": {
                    "description": "Forbidden URLs for redirects.",
                    "items": {
                        "type": "string"
                    },
                    "type": "array"
                },
                "whitelist": {
                    "description": "Allowed URLs for redirects.",
                    "items": {
                        "type": "string"
                    },
                    "type": "array"
                }
            },
            "type": "object"
        },
        "__type_23": {
            "additionalProperties": false,
            "description": "_Platform Windows Only_. Controls behavior for showing views when they are being resized by the user.",
            "properties": {
                "showViewsOnSplitterDrag": {
                    "$ref": "#/definitions/ViewVisibilityOption",
                    "description": "Allows views to be shown when they are resized by the user dragging the splitter between layout stacks."
                },
                "showViewsOnTabDrag": {
                    "$ref": "#/definitions/ViewVisibilityOption",
                    "description": "_Supported on Windows Operating Systems only_. Allows views to be shown when the user is dragging a tab around a layout."
                },
                "showViewsOnWindowResize": {
                    "$ref": "#/definitions/ShowViewOnWindowResizeOptions",
                    "description": "Enables views to be shown when a Platform Window is being resized by the user."
                }
            },
            "type": "object"
        },
        "__type_24": {
            "additionalProperties": false,
            "description": "Configuration for view visibility settings",
            "properties": {
                "enabled": {
                    "type": "boolean"
                }
            },
            "type": "object"
        },
        "__type_25": {
            "additionalProperties": false,
            "properties": {
                "_internalWorkspaceData": {},
                "accelerator": {
                    "$ref": "#/definitions/Partial_6",
                    "description": "Enable keyboard shortcuts for devtools, zoom, reload, and reload ignoring cache."
                },
                "api": {
                    "$ref": "#/definitions/Api",
                    "description": "Configurations for API injection."
                },
                "autoResize": {
                    "$ref": "#/definitions/AutoResizeOptions"
                },
                "autoplayPolicy": {
                    "$ref": "#/definitions/AutoplayPolicyOptions",
                    "description": "Autoplay policy to apply to content in the window, can be\n`no-user-gesture-required`, `user-gesture-required`,\n`document-user-activation-required`. Defaults to `no-user-gesture-required`."
                },
                "backgroundColor": {
                    "description": "The view’s _backfill_ color as a hexadecimal value. Not to be confused with the content background color\n(`document.body.style.backgroundColor`),\nthis color briefly fills a view’s (a) content area before its content is loaded as well as (b) newly exposed\nareas when growing a view. Setting\nthis value to the anticipated content background color can help improve user experience.\nDefault is white.",
                    "type": "string"
                },
                "contentCreation": {
                    "$ref": "#/definitions/ContentCreationOptions",
                    "description": "Configures how new content (e,g, from `window.open` or a link) is opened."
                },
                "contentNavigation": {
                    "$ref": "#/definitions/ContentNavigation",
                    "description": "Restrict navigation to URLs that match a whitelisted pattern.\nIn the lack of a whitelist, navigation to URLs that match a blacklisted pattern would be prohibited.\nSee [here](https://developer.chrome.com/extensions/match_patterns) for more details."
                },
                "contextMenu": {
                    "type": "boolean"
                },
                "contextMenuOptions": {
                    "$ref": "#/definitions/ContextMenuOptions",
                    "description": "Configure the context menu when right-clicking on a window."
                },
                "contextMenuSettings": {
                    "$ref": "#/definitions/ContextMenuSettings"
                },
                "customContext": {
                    "description": "A field that the user can use to attach serializable data that will be saved when {@link Platform#getSnapshot Platform.getSnapshot}\nis called.  If a window in a Platform is trying to update or retrieve its own context, it can use the\n{@link Platform#setWindowContext Platform.setWindowContext} and {@link Platform#getWindowContext Platform.getWindowContext} calls.\n_When omitted, _inherits_ from the parent application._\nAs opposed to customData, this is meant for frequent updates and sharing with other contexts. [Example]{@tutorial customContext}"
                },
                "customData": {
                    "description": "A field that the user can attach serializable data to be ferried around with the window options.\n_When omitted, _inherits_ from the parent application._"
                },
                "customRequestHeaders": {
                    "description": "Custom headers for requests sent by the view.",
                    "items": {
                        "additionalProperties": false,
                        "description": "Custom headers for requests sent by the window.",
                        "properties": {
                            "headers": {
                                "description": "Headers for requests sent by window; {key: value} results\nin a header of `key=value`.",
                                "items": {
                                    "additionalProperties": {
                                        "type": "string"
                                    },
                                    "description": "Object representing headers and their values, where the\nobject key is the name of header and value key is the value of the header",
                                    "type": "object"
                                },
                                "type": "array"
                            },
                            "urlPatterns": {
                                "description": "The URL patterns for which the headers will be applied.",
                                "items": {
                                    "type": "string"
                                },
                                "type": "array"
                            }
                        },
                        "required": [
                            "headers",
                            "urlPatterns"
                        ],
                        "type": "object"
                    },
                    "type": "array"
                },
                "detachOnClose": {
                    "type": "boolean"
                },
                "enableBeforeUnload": {
                    "type": "boolean"
                },
                "experimental": {},
                "fdc3InteropApi": {
                    "type": "string"
                },
                "hotkeys": {
                    "description": "Defines the hotkeys that will be emitted as a `hotkey` event on the view. For usage example see [example]{@tutorial hotkeys}.\nWithin Platform, OpenFin also implements a set of pre-defined actions called\n[keyboard commands]{@link https://developers.openfin.co/docs/platform-api#section-5-3-using-keyboard-commands}\nthat can be assigned to a specific hotkey in the platform manifest.",
                    "items": {
                        "additionalProperties": false,
                        "description": "A hotkey binding.",
                        "properties": {
                            "keys": {
                                "description": "The key combination of the hotkey, i.e. \"Ctrl+T\".",
                                "type": "string"
                            },
                            "preventDefault": {
                                "type": "boolean"
                            }
                        },
                        "required": [
                            "keys"
                        ],
                        "type": "object"
                    },
                    "type": "array"
                },
                "interop": {
                    "$ref": "#/definitions/InteropConfig"
                },
                "isClosable": {
                    "type": "boolean"
                },
                "manifestUrl": {
                    "description": "**Platforms Only.** Url to a manifest that contains View Options. Properties other than manifestUrl can still be used\nbut the properties in the manifest will take precedence if there is any collision.",
                    "type": "string"
                },
                "name": {
                    "description": "The name of the view.",
                    "type": "string"
                },
                "permissions": {
                    "$ref": "#/definitions/Partial_3"
                },
                "preloadScripts": {
                    "description": "Scripts that run before page load.  When omitted, inherits from the parent application.",
                    "items": {
                        "additionalProperties": false,
                        "description": "A script that is run before page load.",
                        "properties": {
                            "mandatory": {
                                "type": "boolean"
                            },
                            "state": {
                                "description": "Preload script execution state.",
                                "enum": [
                                    "failed",
                                    "load-failed",
                                    "load-started",
                                    "load-succeeded",
                                    "succeeded"
                                ],
                                "type": "string"
                            },
                            "url": {
                                "description": "The URL from which the script was loaded.",
                                "type": "string"
                            }
                        },
                        "required": [
                            "url"
                        ],
                        "type": "object"
                    },
                    "type": "array"
                },
                "preventDragOut": {
                    "type": "boolean"
                },
                "processAffinity": {
                    "description": "String tag that attempts to group like-tagged renderers together. Will only be used if pages are on the same origin.",
                    "type": "string"
                },
                "url": {
                    "type": "string"
                },
                "zoomLevel": {
                    "type": "number"
                }
            },
            "type": "object"
        },
        "__type_26": {
            "additionalProperties": false,
            "description": "Configuration Object for the show/hide tabs button within the browser toolbar",
            "properties": {
                "disabled": {
                    "type": "boolean"
                },
                "type": {
                    "$ref": "#/definitions/BrowserButtonType.ShowHideTabs"
                }
            },
            "required": [
                "type"
            ],
            "type": "object"
        },
        "__type_27": {
            "additionalProperties": false,
            "description": "Configuration Object for the page lock/unlock button within the browser toolbar",
            "properties": {
                "disabled": {
                    "type": "boolean"
                },
                "type": {
                    "$ref": "#/definitions/BrowserButtonType.LockUnlockPage"
                }
            },
            "required": [
                "type"
            ],
            "type": "object"
        },
        "__type_28": {
            "additionalProperties": false,
            "properties": {
                "closeButton": {
                    "additionalProperties": false,
                    "description": "Used to manipulate behaviour of a close button on a page tab. If `undefined`, then close button is visible and actionable.\nIf either property true, this page tab's context menu will disable its 'Close Page' option.",
                    "properties": {
                        "disabled": {
                            "type": "boolean"
                        },
                        "hidden": {
                            "type": "boolean"
                        }
                    },
                    "type": "object"
                },
                "iconUrl": {
                    "description": "Icon that appears on a page tab if there are no unsaved changes. If 'undefined', default icon will appear.",
                    "type": "string"
                },
                "panels": {
                    "description": "Used to configure fixed views on the edges of the browser window. Only one panel per side is supported.",
                    "items": {
                        "$ref": "#/definitions/PanelConfig"
                    },
                    "type": "array"
                },
                "unsavedIconUrl": {
                    "description": "Icon that appears on a page tab if there are unsaved changes (dirty state). If 'undefined', default icon will appear.",
                    "type": "string"
                }
            },
            "type": "object"
        },
        "__type_29": {
            "additionalProperties": false,
            "properties": {
                "appId": {
                    "description": "Launch an app by it's id.",
                    "type": "string"
                },
                "conditions": {
                    "description": "Condition to determine if the item should be shown.",
                    "items": {
                        "type": "string"
                    },
                    "type": "array"
                },
                "iconUrl": {
                    "description": "The icon to use to distinguish this entry from others",
                    "type": "string"
                },
                "tooltip": {
                    "description": "The tooltip to be shown for this button/entry",
                    "type": "string"
                },
                "visible": {
                    "description": "Is the dock entry visible.",
                    "type": "boolean"
                }
            },
            "required": [
                "appId"
            ],
            "type": "object"
        },
        "__type_3": {
            "additionalProperties": false,
            "properties": {
                "name": {
                    "description": "The name of the component",
                    "type": "string"
                },
                "uuid": {
                    "description": "Universally unique identifier of the compenent",
                    "type": "string"
                }
            },
            "required": [
                "name",
                "uuid"
            ],
            "type": "object"
        },
        "__type_30": {
            "additionalProperties": false,
            "properties": {
                "action": {
                    "additionalProperties": false,
                    "description": "Launch an action.",
                    "properties": {
                        "customData": {
                            "description": "data that should be passed to the action"
                        },
                        "id": {
                            "description": "The id of the action to fire",
                            "type": "string"
                        }
                    },
                    "required": [
                        "id"
                    ],
                    "type": "object"
                },
                "conditions": {
                    "description": "Condition to determine if the item should be shown.",
                    "items": {
                        "type": "string"
                    },
                    "type": "array"
                },
                "iconUrl": {
                    "description": "The icon to use to distinguish this entry from others",
                    "type": "string"
                },
                "tooltip": {
                    "description": "The tooltip to be shown for this button/entry",
                    "type": "string"
                },
                "visible": {
                    "description": "Is the dock entry visible.",
                    "type": "boolean"
                }
            },
            "required": [
                "action"
            ],
            "type": "object"
        },
        "__type_31": {
            "additionalProperties": false,
            "properties": {
                "clientAPIVersion": {
                    "description": "version of client SDK,  set by the API",
                    "type": "string"
                },
                "commandCode": {
                    "description": "A keycode that can be used to interact with this Search Provider.",
                    "type": "string"
                },
                "description": {
                    "description": "A short description of the Search Provider.",
                    "type": "string"
                },
                "dispatchFocusEvents": {
                    "description": "If set, focusing on a search result will trigger onResultDispatch callback.",
                    "type": "boolean"
                },
                "hidden": {
                    "description": "A flag to indicate this provider will not be displayed as a command.",
                    "type": "boolean"
                },
                "icon": {
                    "description": "An icon that a UI can display for the Search Provider.",
                    "type": "string"
                },
                "id": {
                    "description": "A unique ID used to identify the search provider.",
                    "type": "string"
                },
                "identity": {
                    "$ref": "#/definitions/Identity_1",
                    "description": "The OpenFin identity that registered this search provider."
                },
                "inputPlaceholder": {
                    "description": "The placeholder string to be displayed in a UI when targeting this specific Search Provider.",
                    "type": "string"
                },
                "listTitle": {
                    "description": "A title to display above the result list in a UI when targeting this specific Search Provider.",
                    "type": "string"
                },
                "logoUrl": {
                    "description": "Logo to show render when targeting this specific Search Provider.",
                    "type": "string"
                },
                "scoreOrder": {
                    "$ref": "#/definitions/ScoreOrder_1",
                    "description": "The order to sort the score in. The default is `ascending`."
                },
                "title": {
                    "description": "A UI friendly title for the search provider.",
                    "type": "string"
                }
            },
            "type": "object"
        },
        "__type_32": {
            "additionalProperties": false,
            "properties": {
                "name": {
                    "description": "The name of the component",
                    "type": "string"
                },
                "uuid": {
                    "description": "Universally unique identifier of the compenent",
                    "type": "string"
                }
            },
            "type": "object"
        },
        "__type_33": {
            "additionalProperties": false,
            "properties": {
                "interopSnapshotDetails": {
                    "additionalProperties": false,
                    "properties": {
                        "contextGroupStates": {
                            "$ref": "#/definitions/ContextGroupStates"
                        }
                    },
                    "required": [
                        "contextGroupStates"
                    ],
                    "type": "object"
                },
                "snapshotDetails": {
                    "additionalProperties": false,
                    "properties": {
                        "monitorInfo": {
                            "$ref": "#/definitions/MonitorInfo"
                        },
                        "runtimeVersion": {
                            "type": "string"
                        },
                        "timestamp": {
                            "type": "string"
                        }
                    },
                    "required": [
                        "monitorInfo",
                        "runtimeVersion",
                        "timestamp"
                    ],
                    "type": "object"
                },
                "windows": {
                    "items": {
                        "$ref": "#/definitions/WindowCreationOptions"
                    },
                    "type": "array"
                }
            },
            "type": "object"
        },
        "__type_34": {
            "additionalProperties": false,
            "properties": {
                "deviceScaleFactor": {
                    "description": "The device scale factor.",
                    "type": "number"
                },
                "dpi": {
                    "$ref": "#/definitions/Point"
                },
                "nonPrimaryMonitors": {
                    "items": {
                        "additionalProperties": false,
                        "properties": {
                            "available": {
                                "$ref": "#/definitions/DipScaleRects",
                                "description": "The available DIP scale coordinates."
                            },
                            "availableRect": {
                                "$ref": "#/definitions/RectangleByEdgePositions",
                                "description": "The available monitor coordinates."
                            },
                            "deviceId": {
                                "description": "The device id of the display.",
                                "type": [
                                    "string",
                                    "number"
                                ]
                            },
                            "deviceScaleFactor": {
                                "description": "The device scale factor.",
                                "type": "number"
                            },
                            "displayDeviceActive": {
                                "description": "True if the display is active.",
                                "type": "boolean"
                            },
                            "dpi": {
                                "$ref": "#/definitions/Point"
                            },
                            "monitor": {
                                "$ref": "#/definitions/DipScaleRects",
                                "description": "The monitor coordinates."
                            },
                            "monitorRect": {
                                "$ref": "#/definitions/RectangleByEdgePositions",
                                "description": "The monitor coordinates."
                            },
                            "name": {
                                "description": "The name of the display.",
                                "type": [
                                    "string",
                                    "number"
                                ]
                            }
                        },
                        "required": [
                            "available",
                            "availableRect",
                            "deviceId",
                            "deviceScaleFactor",
                            "displayDeviceActive",
                            "dpi",
                            "monitor",
                            "monitorRect",
                            "name"
                        ],
                        "type": "object"
                    },
                    "type": "array"
                },
                "primaryMonitor": {
                    "$ref": "#/definitions/MonitorDetails"
                },
                "reason": {
                    "description": "Always \"api-query\".",
                    "type": "string"
                },
                "taskbar": {
                    "$ref": "#/definitions/TaskBar"
                },
                "virtualScreen": {
                    "$ref": "#/definitions/DipRect",
                    "description": "The virtual display screen coordinates."
                }
            },
            "required": [
                "deviceScaleFactor",
                "dpi",
                "nonPrimaryMonitors",
                "primaryMonitor",
                "reason",
                "taskbar",
                "virtualScreen"
            ],
            "type": "object"
        },
        "__type_35": {
            "additionalProperties": false,
            "properties": {
                "x": {
                    "description": "The mouse x position",
                    "type": "number"
                },
                "y": {
                    "description": "The mouse y position",
                    "type": "number"
                }
            },
            "required": [
                "x",
                "y"
            ],
            "type": "object"
        },
        "__type_36": {
            "additionalProperties": false,
            "properties": {
                "dipRect": {
                    "$ref": "#/definitions/RectangleByEdgePositions"
                },
                "scaledRect": {
                    "$ref": "#/definitions/RectangleByEdgePositions"
                }
            },
            "required": [
                "dipRect",
                "scaledRect"
            ],
            "type": "object"
        },
        "__type_37": {
            "additionalProperties": false,
            "properties": {
                "bottom": {
                    "type": "number"
                },
                "left": {
                    "type": "number"
                },
                "right": {
                    "type": "number"
                },
                "top": {
                    "type": "number"
                }
            },
            "required": [
                "bottom",
                "left",
                "right",
                "top"
            ],
            "type": "object"
        },
        "__type_38": {
            "additionalProperties": false,
            "properties": {
                "available": {
                    "$ref": "#/definitions/DipScaleRects",
                    "description": "The available DIP scale coordinates."
                },
                "availableRect": {
                    "$ref": "#/definitions/RectangleByEdgePositions",
                    "description": "The available monitor coordinates."
                },
                "deviceId": {
                    "description": "The device id of the display.",
                    "type": [
                        "string",
                        "number"
                    ]
                },
                "deviceScaleFactor": {
                    "description": "The device scale factor.",
                    "type": "number"
                },
                "displayDeviceActive": {
                    "description": "True if the display is active.",
                    "type": "boolean"
                },
                "dpi": {
                    "$ref": "#/definitions/Point"
                },
                "monitor": {
                    "$ref": "#/definitions/DipScaleRects",
                    "description": "The monitor coordinates."
                },
                "monitorRect": {
                    "$ref": "#/definitions/RectangleByEdgePositions",
                    "description": "The monitor coordinates."
                },
                "name": {
                    "description": "The name of the display.",
                    "type": [
                        "string",
                        "number"
                    ]
                }
            },
            "required": [
                "available",
                "availableRect",
                "deviceId",
                "deviceScaleFactor",
                "displayDeviceActive",
                "dpi",
                "monitor",
                "monitorRect",
                "name"
            ],
            "type": "object"
        },
        "__type_39": {
            "additionalProperties": {
                "additionalProperties": {
                    "additionalProperties": false,
                    "description": "Data passed between entities and applications.",
                    "properties": {
                        "id": {
                            "additionalProperties": {
                                "type": "string"
                            },
                            "description": "An object containing string key-value pairs for the bulk of the data for the context. Differs between context types.",
                            "type": "object"
                        },
                        "name": {
                            "description": "User-readable name for the incoming context.",
                            "type": "string"
                        },
                        "type": {
                            "description": "Conserved type for the context (e.g. `instrument` or `country`).",
                            "type": "string"
                        }
                    },
                    "required": [
                        "type"
                    ],
                    "type": "object"
                },
                "type": "object"
            },
            "type": "object"
        },
        "__type_4": {
            "additionalProperties": false,
            "description": "Configures how new content (e,g, from `window.open` or a link) is opened.",
            "properties": {
                "rules": {
                    "description": "List of rules for creation of new content.",
                    "items": {
                        "$ref": "#/definitions/ContentCreationRule<ContentCreationBehaviorNames>",
                        "description": "A rule for creating content in OpenFin; maps a content type to the way in which\nnewly-opened content of that type will be handled."
                    },
                    "type": "array"
                }
            },
            "required": [
                "rules"
            ],
            "type": "object"
        },
        "__type_40": {
            "additionalProperties": false,
            "properties": {
                "alias": {
                    "type": "string"
                },
                "arguments": {
                    "description": "The arguments to pass to the application.",
                    "type": "string"
                },
                "certificate": {
                    "$ref": "#/definitions/CertificationInfo"
                },
                "cwd": {
                    "description": "Current working directory.",
                    "type": "string"
                },
                "initialWindowState": {
                    "description": "Initial window state after launching: 'normal' (default), 'minimized', 'maximized'.",
                    "type": "string"
                },
                "lifetime": {
                    "type": "string"
                },
                "listener": {
                    "$ref": "#/definitions/LaunchExternalProcessListener"
                },
                "path": {
                    "description": "The file path to where the running application resides.",
                    "type": "string"
                },
                "uuid": {
                    "type": "string"
                }
            },
            "type": "object"
        },
        "__type_41": {
            "additionalProperties": false,
            "type": "object"
        },
        "__type_42": {
            "additionalProperties": false,
            "properties": {
                "publickey": {
                    "type": "string"
                },
                "serial": {
                    "type": "string"
                },
                "subject": {
                    "type": "string"
                },
                "thumbprint": {
                    "type": "string"
                },
                "trusted": {
                    "type": "boolean"
                }
            },
            "type": "object"
        },
        "__type_43": {
            "additionalProperties": false,
            "properties": {
                "alias": {
                    "description": "The name of the asset",
                    "type": "string"
                },
                "args": {
                    "description": "The default command line arguments for the aforementioned target.",
                    "type": "string"
                },
                "mandatory": {
                    "description": "When set to true, the app will fail to load if the asset cannot be downloaded.\nWhen set to false, the app will continue to load if the asset cannot be downloaded. (Default: true)",
                    "type": "boolean"
                },
                "src": {
                    "description": "The URL to a zip file containing the package files (executables, dlls, etc…)",
                    "type": "string"
                },
                "target": {
                    "description": "Specify default executable to launch. This option can be overridden in launchExternalProcess",
                    "type": "string"
                },
                "version": {
                    "description": "The version of the package",
                    "type": "string"
                }
            },
            "type": "object"
        },
        "__type_5": {
            "additionalProperties": false,
            "properties": {
                "_internalWorkspaceData": {},
                "accelerator": {
                    "$ref": "#/definitions/Partial_6",
                    "description": "Enable keyboard shortcuts for devtools, zoom, reload, and reload ignoring cache."
                },
                "api": {
                    "$ref": "#/definitions/Api",
                    "description": "Configurations for API injection."
                },
                "autoResize": {
                    "$ref": "#/definitions/AutoResizeOptions"
                },
                "autoplayPolicy": {
                    "$ref": "#/definitions/AutoplayPolicyOptions",
                    "description": "Autoplay policy to apply to content in the window, can be\n`no-user-gesture-required`, `user-gesture-required`,\n`document-user-activation-required`. Defaults to `no-user-gesture-required`."
                },
                "backgroundColor": {
                    "description": "The view’s _backfill_ color as a hexadecimal value. Not to be confused with the content background color\n(`document.body.style.backgroundColor`),\nthis color briefly fills a view’s (a) content area before its content is loaded as well as (b) newly exposed\nareas when growing a view. Setting\nthis value to the anticipated content background color can help improve user experience.\nDefault is white.",
                    "type": "string"
                },
                "bounds": {
                    "$ref": "#/definitions/Bounds",
                    "description": "Initial bounds given relative to the window."
                },
                "contentCreation": {
                    "$ref": "#/definitions/ContentCreationOptions",
                    "description": "Configures how new content (e,g, from `window.open` or a link) is opened."
                },
                "contentNavigation": {
                    "$ref": "#/definitions/ContentNavigation",
                    "description": "Restrict navigation to URLs that match a whitelisted pattern.\nIn the lack of a whitelist, navigation to URLs that match a blacklisted pattern would be prohibited.\nSee [here](https://developer.chrome.com/extensions/match_patterns) for more details."
                },
                "contextMenu": {
                    "type": "boolean"
                },
                "contextMenuOptions": {
                    "$ref": "#/definitions/ContextMenuOptions",
                    "description": "Configure the context menu when right-clicking on a window."
                },
                "contextMenuSettings": {
                    "$ref": "#/definitions/ContextMenuSettings"
                },
                "customContext": {
                    "description": "A field that the user can use to attach serializable data that will be saved when {@link Platform#getSnapshot Platform.getSnapshot}\nis called.  If a window in a Platform is trying to update or retrieve its own context, it can use the\n{@link Platform#setWindowContext Platform.setWindowContext} and {@link Platform#getWindowContext Platform.getWindowContext} calls.\n_When omitted, _inherits_ from the parent application._\nAs opposed to customData, this is meant for frequent updates and sharing with other contexts. [Example]{@tutorial customContext}"
                },
                "customData": {
                    "description": "A field that the user can attach serializable data to be ferried around with the window options.\n_When omitted, _inherits_ from the parent application._"
                },
                "customRequestHeaders": {
                    "description": "Custom headers for requests sent by the view.",
                    "items": {
                        "additionalProperties": false,
                        "description": "Custom headers for requests sent by the window.",
                        "properties": {
                            "headers": {
                                "description": "Headers for requests sent by window; {key: value} results\nin a header of `key=value`.",
                                "items": {
                                    "additionalProperties": {
                                        "type": "string"
                                    },
                                    "description": "Object representing headers and their values, where the\nobject key is the name of header and value key is the value of the header",
                                    "type": "object"
                                },
                                "type": "array"
                            },
                            "urlPatterns": {
                                "description": "The URL patterns for which the headers will be applied.",
                                "items": {
                                    "type": "string"
                                },
                                "type": "array"
                            }
                        },
                        "required": [
                            "headers",
                            "urlPatterns"
                        ],
                        "type": "object"
                    },
                    "type": "array"
                },
                "detachOnClose": {
                    "type": "boolean"
                },
                "enableBeforeUnload": {
                    "type": "boolean"
                },
                "experimental": {},
                "fdc3InteropApi": {
                    "type": "string"
                },
                "hotkeys": {
                    "description": "Defines the hotkeys that will be emitted as a `hotkey` event on the view. For usage example see [example]{@tutorial hotkeys}.\nWithin Platform, OpenFin also implements a set of pre-defined actions called\n[keyboard commands]{@link https://developers.openfin.co/docs/platform-api#section-5-3-using-keyboard-commands}\nthat can be assigned to a specific hotkey in the platform manifest.",
                    "items": {
                        "additionalProperties": false,
                        "description": "A hotkey binding.",
                        "properties": {
                            "keys": {
                                "description": "The key combination of the hotkey, i.e. \"Ctrl+T\".",
                                "type": "string"
                            },
                            "preventDefault": {
                                "type": "boolean"
                            }
                        },
                        "required": [
                            "keys"
                        ],
                        "type": "object"
                    },
                    "type": "array"
                },
                "interop": {
                    "$ref": "#/definitions/InteropConfig"
                },
                "isClosable": {
                    "type": "boolean"
                },
                "manifestUrl": {
                    "description": "**Platforms Only.** Url to a manifest that contains View Options. Properties other than manifestUrl can still be used\nbut the properties in the manifest will take precedence if there is any collision.",
                    "type": "string"
                },
                "name": {
                    "description": "The name of the view.",
                    "type": "string"
                },
                "permissions": {
                    "$ref": "#/definitions/Partial_3"
                },
                "preloadScripts": {
                    "description": "Scripts that run before page load.  When omitted, inherits from the parent application.",
                    "items": {
                        "additionalProperties": false,
                        "description": "A script that is run before page load.",
                        "properties": {
                            "mandatory": {
                                "type": "boolean"
                            },
                            "state": {
                                "description": "Preload script execution state.",
                                "enum": [
                                    "failed",
                                    "load-failed",
                                    "load-started",
                                    "load-succeeded",
                                    "succeeded"
                                ],
                                "type": "string"
                            },
                            "url": {
                                "description": "The URL from which the script was loaded.",
                                "type": "string"
                            }
                        },
                        "required": [
                            "url"
                        ],
                        "type": "object"
                    },
                    "type": "array"
                },
                "preventDragOut": {
                    "type": "boolean"
                },
                "processAffinity": {
                    "description": "String tag that attempts to group like-tagged renderers together. Will only be used if pages are on the same origin.",
                    "type": "string"
                },
                "target": {
                    "$ref": "#/definitions/Identity",
                    "description": "The identity of the window this view should be attached to."
                },
                "url": {
                    "type": "string"
                },
                "zoomLevel": {
                    "type": "number"
                }
            },
            "type": "object"
        },
        "__type_6": {
            "additionalProperties": false,
            "properties": {
                "height": {
                    "type": "number"
                },
                "left": {
                    "type": "number"
                },
                "top": {
                    "type": "number"
                },
                "width": {
                    "type": "number"
                }
            },
            "required": [
                "height",
                "left",
                "top",
                "width"
            ],
            "type": "object"
        },
        "__type_7": {
            "additionalProperties": false,
            "properties": {
                "Application": {
                    "$ref": "#/definitions/Partial_4"
                },
                "System": {
                    "$ref": "#/definitions/Partial_5"
                },
                "webAPIs": {
                    "items": {
                        "$ref": "#/definitions/WebPermission"
                    },
                    "type": "array"
                }
            },
            "type": "object"
        },
        "__type_8": {
            "additionalProperties": false,
            "properties": {
                "getFileDownloadLocation": {
                    "type": "boolean"
                },
                "setFileDownloadLocation": {
                    "type": "boolean"
                }
            },
            "type": "object"
        },
        "__type_9": {
            "additionalProperties": false,
            "properties": {
                "getAllExternalWindows": {
                    "type": "boolean"
                },
                "launchExternalProcess": {
                    "anyOf": [
                        {
                            "additionalProperties": false,
                            "properties": {
                                "assets": {
                                    "additionalProperties": false,
                                    "properties": {
                                        "enabled": {
                                            "type": "boolean"
                                        },
                                        "srcRules": {
                                            "items": {
                                                "additionalProperties": false,
                                                "properties": {
                                                    "behavior": {
                                                        "enum": [
                                                            "allow",
                                                            "block"
                                                        ],
                                                        "type": "string"
                                                    },
                                                    "match": {
                                                        "items": {
                                                            "type": "string"
                                                        },
                                                        "type": "array"
                                                    }
                                                },
                                                "required": [
                                                    "behavior",
                                                    "match"
                                                ],
                                                "type": "object"
                                            },
                                            "type": "array"
                                        }
                                    },
                                    "required": [
                                        "enabled"
                                    ],
                                    "type": "object"
                                },
                                "downloads": {
                                    "additionalProperties": false,
                                    "properties": {
                                        "enabled": {
                                            "type": "boolean"
                                        }
                                    },
                                    "required": [
                                        "enabled"
                                    ],
                                    "type": "object"
                                },
                                "enabled": {
                                    "type": "boolean"
                                },
                                "executables": {
                                    "additionalProperties": false,
                                    "properties": {
                                        "enabled": {
                                            "type": "boolean"
                                        },
                                        "pathRules": {
                                            "items": {
                                                "additionalProperties": false,
                                                "properties": {
                                                    "behavior": {
                                                        "enum": [
                                                            "allow",
                                                            "block"
                                                        ],
                                                        "type": "string"
                                                    },
                                                    "match": {
                                                        "items": {
                                                            "type": "string"
                                                        },
                                                        "type": "array"
                                                    }
                                                },
                                                "required": [
                                                    "behavior",
                                                    "match"
                                                ],
                                                "type": "object"
                                            },
                                            "type": "array"
                                        }
                                    },
                                    "required": [
                                        "enabled"
                                    ],
                                    "type": "object"
                                }
                            },
                            "required": [
                                "enabled"
                            ],
                            "type": "object"
                        },
                        {
                            "type": "boolean"
                        }
                    ]
                },
                "openUrlWithBrowser": {
                    "additionalProperties": false,
                    "properties": {
                        "enabled": {
                            "type": "boolean"
                        },
                        "protocols": {
                            "items": {
                                "type": "string"
                            },
                            "type": "array"
                        }
                    },
                    "required": [
                        "enabled",
                        "protocols"
                    ],
                    "type": "object"
                },
                "readRegistryValue": {
                    "anyOf": [
                        {
                            "additionalProperties": false,
                            "properties": {
                                "enabled": {
                                    "type": "boolean"
                                },
                                "registryKeys": {
                                    "items": {
                                        "type": "string"
                                    },
                                    "type": "array"
                                }
                            },
                            "required": [
                                "enabled",
                                "registryKeys"
                            ],
                            "type": "object"
                        },
                        {
                            "type": "boolean"
                        }
                    ]
                },
                "terminateExternalProcess": {
                    "type": "boolean"
                }
            },
            "type": "object"
        },
        "unknown": {}
    }
}
<|MERGE_RESOLUTION|>--- conflicted
+++ resolved
@@ -49,12 +49,6 @@
         "Api": {
             "$ref": "#/definitions/__type_14"
         },
-<<<<<<< HEAD
-        "AppAssetInfo": {
-            "$ref": "#/definitions/__type_43"
-        },
-=======
->>>>>>> e39154d6
         "AppEndpointOptions": {
             "anyOf": [
                 {
@@ -1498,12 +1492,6 @@
             },
             "type": "object"
         },
-<<<<<<< HEAD
-        "ExternalProcessRequestType": {
-            "$ref": "#/definitions/__type_40"
-        },
-=======
->>>>>>> e39154d6
         "FavoriteProviderOptions": {
             "additionalProperties": false,
             "description": "Options for the favorite provider.",
@@ -1761,11 +1749,7 @@
             ],
             "type": "object"
         },
-<<<<<<< HEAD
-        "HostLaunchPreference": {
-=======
         "HostLaunchOptions": {
->>>>>>> e39154d6
             "additionalProperties": false,
             "description": "Additional options that apply to the host of the content",
             "properties": {
@@ -2006,19 +1990,8 @@
                     "type": "boolean"
                 },
                 "options": {
-<<<<<<< HEAD
-                    "additionalProperties": false,
-                    "description": "Are there any app type specific options you would like to apply?",
-                    "properties": {
-                        "view": {
-                            "$ref": "#/definitions/ViewLaunchPreference"
-                        }
-                    },
-                    "type": "object"
-=======
                     "$ref": "#/definitions/ViewLaunchOptions",
                     "description": "Are there any app type specific options you would like to apply?"
->>>>>>> e39154d6
                 }
             },
             "type": "object"
@@ -3087,80 +3060,6 @@
         },
         "MonitorInfo": {
             "$ref": "#/definitions/__type_34"
-<<<<<<< HEAD
-        },
-        "NotificationClientDefaultOptions": {
-            "additionalProperties": false,
-            "description": "A set of default options that will apply against all notification clients unless they\nhave a setting of their own.",
-            "properties": {
-                "enforceIcon": {
-                    "description": "Should the icon if provided be used regardless of the icon sent by the client",
-                    "type": "boolean"
-                },
-                "includeInPlatform": {
-                    "description": "Should this notification client be defaulted into the platform tab. Default is true\nunless a custom platform id is specified. If false then the current platform's id\nwill not be allowed if passed",
-                    "type": "boolean"
-                }
-            },
-            "type": "object"
-        },
-        "NotificationClientOptions": {
-            "additionalProperties": false,
-            "description": "Options that allow you to influence the behavior of the notification client.",
-            "properties": {
-                "enabled": {
-                    "description": "Should this module have a notification client. Default is true.",
-                    "type": "boolean"
-                },
-                "enforceIcon": {
-                    "description": "Should the icon if provided be used regardless of the icon sent by the client",
-                    "type": "boolean"
-                },
-                "icon": {
-                    "description": "An icon to enforce at the top of all of the notifications from this client",
-                    "type": "string"
-                },
-                "id": {
-                    "description": "The id that acts as the reference to a module id",
-                    "type": "string"
-                },
-                "idPrefix": {
-                    "description": "The prefix to assign to all notification ids for this client. It means you can\nhave an id shared across different module ids as they may come from the same team.\nId is used by default if no prefix is provided.",
-                    "type": "string"
-                },
-                "includeInPlatform": {
-                    "description": "Should this notification client be defaulted into the platform tab. Default is true\nunless a custom platform id is specified. If false then the current platform's id\nwill not be allowed if passed",
-                    "type": "boolean"
-                }
-            },
-            "required": [
-                "id"
-            ],
-            "type": "object"
-        },
-        "NotificationClients": {
-            "additionalProperties": false,
-            "description": "A collection of rules and settings for notification clients that fall under this platform.",
-            "properties": {
-                "clientOptions": {
-                    "description": "If restricted to listed is true then an entry needs to exist for each module id\nthat should be provided with a notification client. Otherwise all modules\nwill be provided with a notification client using the default rules if provided.\nIf restrictToListed is false the clients list can still be used to disable\nspecific modules by specifying their id and enabled: false. It also allows you\nto specify overrides for specific modules regardless of the restrictToListed setting.",
-                    "items": {
-                        "$ref": "#/definitions/NotificationClientOptions"
-                    },
-                    "type": "array"
-                },
-                "defaults": {
-                    "$ref": "#/definitions/NotificationClientDefaultOptions",
-                    "description": "What default options should be applied against this platform"
-                },
-                "restrictToListed": {
-                    "description": "Should the notification client be passed only to those\nlisted or should all modules receive it but the list acts\nas an override. Default is false.",
-                    "type": "boolean"
-                }
-            },
-            "type": "object"
-=======
->>>>>>> e39154d6
         },
         "NotificationClientDefaultOptions": {
             "additionalProperties": false,
@@ -3979,35 +3878,6 @@
             },
             "type": "object"
         },
-<<<<<<< HEAD
-        "SnapProviderOptions": {
-            "additionalProperties": false,
-            "description": "The options for the snap provider.",
-            "properties": {
-                "enabled": {
-                    "description": "Is snap enabled, defaults to false.",
-                    "type": "boolean"
-                },
-                "id": {
-                    "description": "The id to use for launching the server.",
-                    "type": "string"
-                },
-                "serverAssetInfo": {
-                    "$ref": "#/definitions/AppAssetInfo",
-                    "description": "The asset for the Snap server."
-                },
-                "showDebugWindow": {
-                    "description": "Show the snap debug window.",
-                    "type": "boolean"
-                }
-            },
-            "type": "object"
-        },
-        "Snapshot": {
-            "$ref": "#/definitions/__type_33"
-        },
-=======
->>>>>>> e39154d6
         "SnapshotSourceConnection": {
             "additionalProperties": false,
             "description": "Specific type for a snapshot source connection.",
@@ -4580,21 +4450,11 @@
             },
             "type": "object"
         },
-<<<<<<< HEAD
-        "ViewLaunchPreference": {
-=======
         "ViewLaunchOptions": {
->>>>>>> e39154d6
             "additionalProperties": false,
             "description": "Additional options that apply to a view",
             "properties": {
                 "host": {
-<<<<<<< HEAD
-                    "$ref": "#/definitions/HostLaunchPreference",
-                    "description": "If specified it indicates wish to specify specific host settings for this content."
-                }
-            },
-=======
                     "$ref": "#/definitions/HostLaunchOptions",
                     "description": "If specified it indicates wish to specify specific host settings for this content."
                 },
@@ -4607,7 +4467,6 @@
             "required": [
                 "type"
             ],
->>>>>>> e39154d6
             "type": "object"
         },
         "ViewOptions": {
@@ -5399,25 +5258,7 @@
             ],
             "type": "object"
         },
-<<<<<<< HEAD
-        "WindowType": {
-            "enum": [
-                "browser",
-                "platform"
-            ],
-            "type": "string"
-        },
-        "WindowType.Platform": {
-            "const": "platform",
-            "type": "string"
-        },
-        "WorkspacePlatformOptions": {
-            "$ref": "#/definitions/__type_12"
-        },
-        "WorkspacePlatformToolbarButton": {
-=======
         "__type_13": {
->>>>>>> e39154d6
             "additionalProperties": false,
             "description": "Configure the context menu when right-clicking on a window.",
             "properties": {
@@ -5779,29 +5620,7 @@
                     "type": "number"
                 },
                 "workspacePlatform": {
-<<<<<<< HEAD
-                    "anyOf": [
-                        {
-                            "$ref": "#/definitions/BrowserWorkspacePlatformWindowOptions"
-                        },
-                        {
-                            "additionalProperties": false,
-                            "properties": {
-                                "windowType": {
-                                    "$ref": "#/definitions/WindowType.Platform",
-                                    "description": "For internal usage.  Defaults to 'browser' when Browser is enabled when the WorkspacePlatform is initialized.  In order to use\nnon-Browser layout windows ('platform' windows) in a Browser-enabled workspace platform, set windowType to `platform`. In that instance, the other properties\nin the workspacePlatform object are not relevant."
-                                }
-                            },
-                            "required": [
-                                "windowType"
-                            ],
-                            "type": "object"
-                        }
-                    ],
-                    "description": "WorkspacePlatform specific window options. These options will not work unless a workspace platform has been initialized."
-=======
                     "$ref": "#/definitions/WorkspacePlatformOptions"
->>>>>>> e39154d6
                 },
                 "x": {
                     "type": "number"
