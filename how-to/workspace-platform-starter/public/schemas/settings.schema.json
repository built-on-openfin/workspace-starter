--- conflicted
+++ resolved
@@ -50,11 +50,7 @@
             "$ref": "#/definitions/__type_14"
         },
         "AppAssetInfo": {
-<<<<<<< HEAD
-            "$ref": "#/definitions/__type_48"
-=======
             "$ref": "#/definitions/__type_46"
->>>>>>> 90970d54
         },
         "AppEndpointOptions": {
             "anyOf": [
@@ -1003,13 +999,10 @@
                     "$ref": "#/definitions/ContentCreationProviderOptions",
                     "description": "The settings required to enable the content creation features."
                 },
-<<<<<<< HEAD
-=======
                 "dialogProvider": {
                     "$ref": "#/definitions/DialogProviderOptions",
                     "description": "The settings required to configure the dialog features."
                 },
->>>>>>> 90970d54
                 "dockProvider": {
                     "$ref": "#/definitions/DockProviderOptions",
                     "description": "The dock provider options."
@@ -1058,13 +1051,10 @@
                     "$ref": "#/definitions/PlatformProviderOptions",
                     "description": "The platform provider options."
                 },
-<<<<<<< HEAD
-=======
                 "shareProvider": {
                     "$ref": "#/definitions/ShareProviderOptions",
                     "description": "The settings required to enable the share features."
                 },
->>>>>>> 90970d54
                 "snapProvider": {
                     "$ref": "#/definitions/SnapProviderOptions",
                     "description": "The settings required to enable the Snap features."
@@ -1115,8 +1105,6 @@
             ],
             "type": "object"
         },
-<<<<<<< HEAD
-=======
         "DialogProviderOptions": {
             "additionalProperties": false,
             "description": "The options for the dialog provider.",
@@ -1136,7 +1124,6 @@
             },
             "type": "object"
         },
->>>>>>> 90970d54
         "DipRect": {
             "additionalProperties": false,
             "properties": {
@@ -7240,17 +7227,6 @@
         },
         "__type_46": {
             "additionalProperties": false,
-<<<<<<< HEAD
-            "type": "object"
-        },
-        "__type_47": {
-            "additionalProperties": false,
-            "type": "object"
-        },
-        "__type_48": {
-            "additionalProperties": false,
-=======
->>>>>>> 90970d54
             "properties": {
                 "alias": {
                     "description": "The name of the asset",
