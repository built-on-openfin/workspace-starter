--- conflicted
+++ resolved
@@ -12,12 +12,8 @@
 	isStringValue,
 	objectClone,
 	randomUUID,
-<<<<<<< HEAD
-	sanitizeString
-=======
 	sanitizeString,
 	getCommandLineArgs
->>>>>>> 2e0d2a1b
 } from "../../client/src/framework/utils";
 
 describe("utils", () => {
