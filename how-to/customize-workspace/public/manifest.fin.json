{
	"$schema": "./schemas/manifest.schema.json",
	"devtools_port": 9090,
	"licenseKey": "openfin-demo-license-key",
	"runtime": {
		"arguments": "--v=1 --inspect",
<<<<<<< HEAD
		"version": "29.108.73.12"
=======
		"version": "28.106.72.17"
>>>>>>> 02aab559
	},
	"startup_app": {
		"name": "workspace-starter-how-to-customize-workspace"
	},
	"platform": {
		"name": "workspace-starter-how-to-customize-workspace",
		"uuid": "customize-workspace",
		"icon": "http://localhost:8080/favicon.ico",
		"autoShow": false,
		"providerUrl": "http://localhost:8080/platform/provider.html",
		"preventQuitOnLastWindowClosed": true,
		"permissions": {
			"System": {
				"launchExternalProcess": true,
				"terminateExternalProcess": true,
				"downloadAsset": true,
				"openUrlWithBrowser": {
					"enabled": true,
					"protocols": ["mailto", "msteams", "tel"]
				}
			}
		},
		"defaultWindowOptions": {
			"experimental": {
				"showViewsOnResize": {
					"enabled": true,
					"delayMs": 0
				}
			},
			"permissions": {
				"System": {
					"openUrlWithBrowser": {
						"enabled": true,
						"protocols": ["mailto"]
					}
				}
			}
		},
		"defaultViewOptions": {}
	},
	"snapshot": {
		"windows": []
	},
	"shortcut": {
		"company": "OpenFin",
		"description": "A way of showing examples of what OpenFin can do.",
		"icon": "http://localhost:8080/favicon.ico",
<<<<<<< HEAD
		"name": "Customize Workspace - v11.0.0",
=======
		"name": "Customize Workspace - v10.0.0",
>>>>>>> 02aab559
		"target": ["desktop", "start-menu"]
	},
	"appAssets": [
		{
			"alias": "winform-interop-example",
			"version": "3.0.1",
			"src": "http://localhost:8080/common/assets/native-interop-example.zip",
			"target": "OpenFin.Interop.Win.Sample.exe",
			"forceDownload": false
		}
	],
	"supportInformation": {
		"company": "OpenFin",
		"product": "Workspace Starter - Customize Workspace - Client",
		"email": "support@openfin.co",
		"forwardErrorReports": true
	},
	"customSettings": {
		"bootstrap": {
			"home": true,
			"store": true,
			"dock": true,
			"notifications": true,
			"autoShow": ["dock", "home"]
		},
		"platformProvider": {
			"rootUrl": "http://localhost:8080",
			"sharing": true,
			"intentPicker": {
				"url": "http://localhost:8080/common/windows/intents/picker.html",
				"height": 400,
				"width": 400
			}
		},
		"appProvider": {
			"endpointIds": ["apps-get", "common-apps-get"],
			"cacheDurationInSeconds": 10,
			"cacheDurationInMinutes": 0,
			"appAssetTag": "appasset",
			"manifestTypes": [
				"view",
				"snapshot",
				"manifest",
				"external",
				"inline-view",
				"window",
				"inline-window",
				"desktop-browser",
				"inline-external",
				"connection"
			]
		},
		"endpointProvider": {
			"modules": [
				{
					"enabled": true,
					"id": "local-storage",
					"url": "http://localhost:8080/js/modules/endpoints/local-storage.bundle.js"
				}
			],
			"endpoints": [
				{
					"id": "apps-get",
					"type": "fetch",
					"options": {
						"method": "GET",
						"url": "http://localhost:8080/apps.json"
					}
				},
				{
					"id": "common-apps-get",
					"type": "fetch",
					"options": {
						"method": "GET",
						"url": "http://localhost:8080/common/apps.json"
					}
				},
				{
					"id": "share-get",
					"type": "fetch",
					"options": {
						"method": "GET",
						"url": "https://workspace.openfin.co/api/share/[id]"
					}
				},
				{
					"id": "share-save",
					"type": "fetch",
					"options": {
						"method": "POST",
						"url": "https://workspace.openfin.co/api/share"
					}
				},
				{
					"id": "integration-preferences-get",
					"type": "module",
					"typeId": "local-storage",
					"options": {
						"method": "GET",
						"dataType": "integration-preferences"
					}
				},
				{
					"id": "integration-preferences-set",
					"type": "module",
					"typeId": "local-storage",
					"options": {
						"method": "SET",
						"dataType": "integration-preferences"
					}
				}
			]
		},
		"browserProvider": {
			"windowOptions": {
				"title": "Browser Starter",
				"icon": "http://localhost:8080/favicon.ico",
				"newTabUrl": "http://localhost:8080/common/views/platform/new-tab/new-tab.html",
				"newPageUrl": "http://localhost:8080/common/views/platform/new-tab/new-tab.html"
			},
			"globalMenu": [
				{
					"include": true,
					"label": "Inspect Platform",
					"data": {
						"type": "Custom",
						"action": {
							"id": "developer-inspect",
							"customData": { "target": "platform" }
						}
					},
					"position": {
						"operation": "start"
					},
					"separator": "after"
				},
				{
					"include": true,
					"label": "Inspect Window",
					"data": {
						"type": "Custom",
						"action": {
							"id": "developer-inspect"
						}
					},
					"position": {
						"operation": "start"
					}
				},
				{
					"include": true,
					"label": "Toggle Notification Center",
					"data": {
						"type": "Custom",
						"action": {
							"id": "notification-toggle"
						}
					},
					"position": {
						"type": "OpenStorefront",
						"operation": "after"
					}
				},
				{
					"include": true,
					"label": "Open Home",
					"data": {
						"type": "Custom",
						"action": {
							"id": "home-show"
						}
					},
					"position": {
						"type": "OpenStorefront",
						"operation": "after"
					}
				},
				{
					"include": true,
					"label": "About",
					"data": {
						"type": "Custom",
						"action": {
							"id": "show-about"
						}
					},
					"position": {
						"type": "Quit",
						"operation": "before"
					},
					"conditions": ["has-about"]
				},
				{
					"include": true,
					"label": "Quit App",
					"position": {
						"type": "Quit",
						"operation": "replaceLabel"
					}
				},
				{
					"include": true,
					"label": "Log Out and Quit App",
					"data": {
						"type": "Custom",
						"action": {
							"id": "logout-and-quit"
						}
					},
					"position": {
						"type": "Quit",
						"operation": "after"
					},
					"conditions": ["authenticated"]
				}
			],
			"pageMenu": [
				{
					"include": true,
					"label": "Move Page to new Window",
					"data": {
						"type": "Custom",
						"action": {
							"id": "move-page-to-new-window"
						}
					},
					"position": {
						"operation": "start"
					},
					"separator": "after"
				}
			],
			"viewMenu": [
				{
					"include": true,
					"label": "Move View(s) to new Window",
					"data": {
						"type": "Custom",
						"action": {
							"id": "move-view-to-new-window"
						}
					},
					"position": {
						"operation": "start"
					},
					"separator": "after"
				},
				{
					"include": true,
					"label": "Create App Definition",
					"data": {
						"type": "Custom",
						"action": {
							"id": "raise-create-app-definition-intent"
						}
					},
					"position": {
						"operation": "start"
					}
				},
				{
					"include": true,
					"label": "Inspect View",
					"data": {
						"type": "Custom",
						"action": {
							"id": "developer-inspect"
						}
					},
					"position": {
						"operation": "start"
					}
				}
			],
			"toolbarButtons": [
				{
					"include": false,
					"id": "change-opacity",
					"button": {
						"type": "Custom",
						"tooltip": "Change Opacity",
						"disabled": false,
						"iconUrl": "http://localhost:8080/favicon.ico",
						"action": {
							"id": "change-opacity",
							"customData": {
								"sourceId": "change-opacity",
								"replacementId": "restore-opacity"
							}
						}
					}
				},
				{
					"include": false,
					"id": "restore-opacity",
					"button": {
						"type": "Custom",
						"tooltip": "Restore Opacity",
						"disabled": false,
						"iconUrl": "http://localhost:8080/favicon.ico",
						"action": {
							"id": "restore-opacity",
							"customData": {
								"sourceId": "restore-opacity",
								"replacementId": "change-opacity"
							}
						}
					}
				},
				{
					"include": false,
					"id": "toggle-scheme",
					"button": {
						"type": "Custom",
						"tooltip": "Toggle Scheme",
						"disabled": false,
						"iconUrl": "http://localhost:8080/common/icons/{theme}/{scheme}/theme.svg",
						"action": {
							"id": "toggle-scheme",
							"customData": {}
						}
					},
					"conditions": ["themed"]
				},
				{
					"include": false,
					"id": "home-show",
					"button": {
						"type": "Custom",
						"tooltip": "Show Home",
						"disabled": false,
						"iconUrl": "http://localhost:8080/common/icons/{theme}/{scheme}/search.svg",
						"action": {
							"id": "home-show",
							"customData": {}
						}
					}
				},
				{
					"include": false,
					"id": "notification-toggle",
					"button": {
						"type": "Custom",
						"tooltip": "Toggle Notification Center",
						"disabled": false,
						"iconUrl": "http://localhost:8080/common/icons/{theme}/{scheme}/bell.svg",
						"action": {
							"id": "notification-toggle",
							"customData": {}
						}
					}
				},
				{
					"include": true,
					"id": "pin-window",
					"button": {
						"type": "Custom",
						"tooltip": "Pin this window",
						"disabled": false,
						"iconUrl": "http://localhost:8080/common/icons/{theme}/{scheme}/pin.svg",
						"action": {
							"id": "pin-window",
							"customData": {
								"sourceId": "pin-window",
								"replacementId": "unpin-window"
							}
						}
					}
				},
				{
					"include": false,
					"id": "unpin-window",
					"button": {
						"type": "Custom",
						"tooltip": "Unpin this window",
						"disabled": false,
						"iconUrl": "http://localhost:8080/common/icons/{theme}/{scheme}/pin-vertical.svg",
						"action": {
							"id": "unpin-window",
							"customData": {
								"sourceId": "unpin-window",
								"replacementId": "pin-window"
							}
						}
					}
				},
				{
					"include": true,
					"id": "lock-unlock",
					"button": {
						"type": "LockUnlockPage"
					}
				},
				{
					"include": true,
					"id": "show-hide-tabs",
					"button": {
						"type": "ShowHideTabs"
					}
				},
				{
					"include": true,
					"id": "color-linking",
					"button": {
						"type": "ColorLinking"
					}
				},
				{
					"include": true,
					"id": "preset-layouts",
					"button": {
						"type": "PresetLayouts"
					}
				},
				{
					"include": true,
					"id": "share",
					"button": {
						"type": "Custom",
						"tooltip": "Share",
						"disabled": false,
						"iconUrl": "http://localhost:8080/common/icons/{theme}/{scheme}/share.svg",
						"action": {
							"id": "share",
							"customData": {}
						}
					},
					"conditions": ["sharing"]
				},
				{
					"include": true,
					"id": "save-menu",
					"button": {
						"type": "SaveMenu"
					}
				}
			]
		},
		"themeProvider": {
			"themes": [
				{
					"id": "default",
					"label": "Default",
					"logoUrl": "http://localhost:8080/favicon.ico",
					"default": "dark",
					"palettes": {
						"light": {
							"brandPrimary": "#0A76D3",
							"brandSecondary": "#1E1F23",
							"backgroundPrimary": "#FAFBFE",
							"background1": "#FFFFFF",
							"background2": "#FAFBFE",
							"background3": "#F3F5F8",
							"background4": "#ECEEF1",
							"background5": "#DDDFE4",
							"background6": "#C9CBD2",
							"statusSuccess": "#35C759",
							"statusWarning": "#F48F00",
							"statusCritical": "#BE1D1F",
							"statusActive": "#0498FB",
							"inputBackground": "#ECEEF1",
							"inputColor": "#1E1F23",
							"inputPlaceholder": "#383A40",
							"inputDisabled": "#7D808A",
							"inputFocused": "#C9CBD2",
							"textDefault": "#111214",
							"textHelp": "#2F3136",
							"textInactive": "#7D808A",
							"contentBackground1": "#0A76D3",
							"contentBackground2": "#000000",
							"contentBackground3": "#000000",
							"contentBackground4": "#000000",
							"contentBackground5": "#000000"
						},
						"dark": {
							"brandPrimary": "#0A76D3",
							"brandSecondary": "#383A40",
							"backgroundPrimary": "#1E1F23",
							"background1": "#111214",
							"background2": "#1E1F23",
							"background3": "#24262B",
							"background4": "#2F3136",
							"background5": "#383A40",
							"background6": "#53565F",
							"statusSuccess": "#35C759",
							"statusWarning": "#F48F00",
							"statusCritical": "#BE1D1F",
							"statusActive": "#0498FB",
							"inputBackground": "#53565F",
							"inputColor": "#FFFFFF",
							"inputPlaceholder": "#C9CBD2",
							"inputDisabled": "#7D808A",
							"inputFocused": "#C9CBD2",
							"textDefault": "#FFFFFF",
							"textHelp": "#C9CBD2",
							"textInactive": "#7D808A",
							"contentBackground1": "#0A76D3",
							"contentBackground2": "#000000",
							"contentBackground3": "#000000",
							"contentBackground4": "#000000",
							"contentBackground5": "#000000"
						}
					}
				}
			]
		},
		"homeProvider": {
			"id": "customize-workspace",
			"title": "Home Starter",
			"icon": "http://localhost:8080/favicon.ico",
			"queryMinLength": 3,
			"queryAgainst": ["title"]
		},
		"storefrontProvider": {
			"id": "customize-workspace",
			"title": "Custom Storefront",
			"icon": "http://localhost:8080/favicon.ico",
			"landingPage": {
				"hero": {
					"title": "Custom Hero Title",
					"description": "This is a demonstration of the hero section that you can configure for your store.",
					"cta": {
						"title": "Hero Apps!",
						"tags": ["hero"]
					},
					"image": {
						"src": "http://localhost:8080/common/images/superhero-unsplash.jpg"
					}
				},
				"topRow": {
					"title": "Custom Top Row Content",
					"items": [
						{
							"title": "Expero",
							"description": "A collection of example views from Expero showing the power of interop and context sharing.",
							"image": {
								"src": "http://localhost:8080/common/images/coding-1-unsplash.jpg"
							},
							"tags": ["expero"],
							"buttonTitle": "View"
						},
						{
							"title": "Dev Tools",
							"description": "A collection of developer tools that can aid with building and debugging OpenFin applications.",
							"image": {
								"src": "http://localhost:8080/common/images/coding-2-unsplash.jpg"
							},
							"tags": ["tools"],
							"buttonTitle": "View"
						},
						{
							"title": "Learning Resource",
							"description": "A collection of developer documents that can aid with building and debugging OpenFin applications.",
							"image": {
								"src": "http://localhost:8080/common/images/coding-3-unsplash.jpg"
							},
							"tags": ["page"],
							"buttonTitle": "View"
						}
					]
				},
				"middleRow": {
					"title": "A collection of simple views that show how to share context using the FDC3 or Interop APIs.",
					"tags": ["fdc3", "interop"]
				},
				"bottomRow": {
					"title": "Quick Access",
					"items": [
						{
							"title": "Views",
							"description": "A collection of views made available through our catalog.",
							"image": {
								"src": "http://localhost:8080/common/images/coding-4-unsplash.jpg"
							},
							"tags": ["view"],
							"buttonTitle": "View"
						},
						{
							"title": "Web Apps",
							"description": "A collection of web apps built using OpenFin.",
							"image": {
								"src": "http://localhost:8080/common/images/coding-5-unsplash.jpg"
							},
							"tags": ["manifest"],
							"buttonTitle": "View"
						},
						{
							"title": "Native Apps",
							"description": "A collection of native apps made available through our catalog.",
							"image": {
								"src": "http://localhost:8080/common/images/coding-6-unsplash.jpg"
							},
							"tags": ["native"],
							"buttonTitle": "View"
						}
					]
				}
			},
			"navigation": [
				{
					"title": "Applications",
					"items": [
						{
							"title": "All Apps",
							"tags": ["view", "page", "manifest", "native", "desktop-browser"]
						},
						{
							"title": "Views",
							"tags": ["view"]
						},
						{
							"title": "Pages",
							"tags": ["page"]
						},
						{
							"title": "Manifest",
							"tags": ["manifest"]
						},
						{
							"title": "Native",
							"tags": ["native"]
						}
					]
				},
				{
					"title": "Context Sharing",
					"items": [
						{
							"title": "FDC3 API",
							"tags": ["fdc3"]
						},
						{
							"title": "Interop API",
							"tags": ["interop"]
						}
					]
				}
			],
			"footer": {
				"logo": {
					"src": "http://localhost:8080/favicon.ico",
					"size": "32"
				},
				"text": "Welcome to the OpenFin Sample Footer",
				"links": [
					{
						"title": "Github",
						"url": "https://github.com/built-on-openfin/workspace-starter"
					},
					{
						"title": "YouTube",
						"url": "https://www.youtube.com/user/OpenFinTech"
					}
				]
			}
		},
		"dockProvider": {
			"id": "customize-workspace",
			"title": "Home Starter",
			"icon": "http://localhost:8080/favicon.ico",
			"workspaceComponents": {
				"hideHomeButton": false,
				"hideWorkspacesButton": false,
				"hideNotificationsButton": false,
				"hideStorefrontButton": false
			},
			"apps": [
				{
					"display": "individual",
					"tags": ["dock"]
				},
				{
					"display": "group",
					"tooltip": "FDC3",
					"tags": ["fdc3"]
				},
				{
					"display": "group",
					"tooltip": "Manager",
					"iconUrl": "http://localhost:8080/common/images/icon-gradient.png",
					"tags": ["manager"]
				}
			],
			"buttons": [
				{
					"tooltip": "Google",
					"iconUrl": "https://www.google.com/favicon.ico",
					"action": {
						"id": "launch-view",
						"customData": {
							"url": "https://www.google.com"
						}
					}
				},
				{
					"tooltip": "Social",
					"iconUrl": "http://localhost:8080/common/icons/{theme}/{scheme}/share.svg",
					"options": [
						{
							"tooltip": "Twitter",
							"action": {
								"id": "launch-view",
								"customData": {
									"url": "https://twitter.com/openfintech"
								}
							}
						},
						{
							"tooltip": "YouTube",
							"action": {
								"id": "launch-view",
								"customData": {
									"url": "https://www.youtube.com/user/OpenFinTech"
								}
							}
						}
					]
				}
			]
		},
		"notificationProvider": {
			"id": "customize-workspace",
			"title": "Notification Starter",
			"icon": "http://localhost:8080/favicon.ico"
		},
		"integrationProvider": {
			"icon": "http://localhost:8080/favicon.ico",
			"isManagementEnabled": false,
			"command": "integrations",
			"commandDescription": "Allows the management of integrations for this platform. You can decide whether enabled integrations should be included when a query is entered.",
			"modules": [
				{
					"id": "workspaces",
					"icon": "http://localhost:8080/favicon.ico",
					"title": "Workspaces",
					"description": "Manage workspaces",
					"enabled": true,
					"url": "http://localhost:8080/js/modules/integrations/workspaces.bundle.js",
					"data": {
						"images": {
							"workspace": "http://localhost:8080/icons/{scheme}/workspace.svg"
						}
					}
				},
				{
					"id": "pages",
					"icon": "http://localhost:8080/favicon.ico",
					"title": "Pages",
					"description": "Manage Pages",
					"enabled": true,
					"url": "http://localhost:8080/js/modules/integrations/pages.bundle.js",
					"data": {
						"images": {
							"page": "http://localhost:8080/icons/{scheme}/page.svg"
						}
					}
				},
				{
					"id": "salesforce",
<<<<<<< HEAD
					"icon": "https://built-on-openfin.github.io/workspace-starter/workspace/v11.0.0/integrate-with-salesforce/favicon.ico",
					"title": "Salesforce",
					"enabled": false,
					"url": "https://built-on-openfin.github.io/workspace-starter/workspace/v11.0.0/integrate-with-salesforce/js/modules/integrations/salesforce.bundle.js",
					"data": {
						"consumerKey": "",
						"orgUrl": "",
						"preload": "https://built-on-openfin.github.io/workspace-starter/workspace/v11.0.0/integrate-with-salesforce/js/preload.js",
						"iconMap": {
							"contact": "https://built-on-openfin.github.io/workspace-starter/workspace/v11.0.0/integrate-with-salesforce/images/contact.svg",
							"account": "https://built-on-openfin.github.io/workspace-starter/workspace/v11.0.0/integrate-with-salesforce/images/account.svg",
							"chatter": "https://built-on-openfin.github.io/workspace-starter/workspace/v11.0.0/integrate-with-salesforce/images/chatter.svg",
							"note": "https://built-on-openfin.github.io/workspace-starter/workspace/v11.0.0/integrate-with-salesforce/images/note.svg",
							"task": "https://built-on-openfin.github.io/workspace-starter/workspace/v11.0.0/integrate-with-salesforce/images/task.svg"
=======
					"icon": "https://built-on-openfin.github.io/workspace-starter/workspace/v10.0.0/integrate-with-salesforce/favicon.ico",
					"title": "Salesforce",
					"enabled": false,
					"url": "https://built-on-openfin.github.io/workspace-starter/workspace/v10.0.0/integrate-with-salesforce/js/modules/integrations/salesforce.bundle.js",
					"data": {
						"consumerKey": "",
						"orgUrl": "",
						"preload": "https://built-on-openfin.github.io/workspace-starter/workspace/v10.0.0/integrate-with-salesforce/js/preload.js",
						"iconMap": {
							"contact": "https://built-on-openfin.github.io/workspace-starter/workspace/v10.0.0/integrate-with-salesforce/images/contact.svg",
							"account": "https://built-on-openfin.github.io/workspace-starter/workspace/v10.0.0/integrate-with-salesforce/images/account.svg",
							"chatter": "https://built-on-openfin.github.io/workspace-starter/workspace/v10.0.0/integrate-with-salesforce/images/chatter.svg",
							"note": "https://built-on-openfin.github.io/workspace-starter/workspace/v10.0.0/integrate-with-salesforce/images/note.svg",
							"task": "https://built-on-openfin.github.io/workspace-starter/workspace/v10.0.0/integrate-with-salesforce/images/task.svg"
>>>>>>> 02aab559
						}
					}
				},
				{
					"id": "emoji",
					"icon": "http://localhost:8080/favicon.ico",
					"title": "Emoji Provider",
					"description": "Search for emojis by name",
					"enabled": false,
					"excludeFromSourceFilter": true,
					"autoStart": false,
<<<<<<< HEAD
					"url": "https://built-on-openfin.github.io/workspace-starter/workspace/v11.0.0/customize-home-templates/js/integrations/emoji.bundle.js"
=======
					"url": "https://built-on-openfin.github.io/workspace-starter/workspace/v10.0.0/customize-home-templates/js/integrations/emoji.bundle.js"
				},
				{
					"id": "about",
					"icon": "http://localhost:8080/favicon.ico",
					"title": "About",
					"description": "Provides information about this platform.",
					"enabled": true,
					"excludeFromSourceFilter": true,
					"url": "http://localhost:8080/js/modules/composite/about.bundle.js",
					"data": {}
>>>>>>> 02aab559
				}
			]
		},
		"initOptionsProvider": {
			"modules": [
				{
					"enabled": true,
					"id": "interop",
					"url": "http://localhost:8080/js/modules/init-options/interop.bundle.js",
					"data": {
						"supportedActions": ["raise-intent", "share-context"]
					}
				}
			]
		},
		"loggerProvider": {
			"modules": [
				{
					"enabled": true,
					"id": "console",
					"url": "http://localhost:8080/js/modules/log/console.bundle.js"
				}
			]
		},
		"actionsProvider": {
			"modules": [
				{
					"enabled": true,
					"id": "opacity",
					"url": "http://localhost:8080/js/modules/actions/opacity.bundle.js"
				},
				{
					"enabled": true,
					"id": "developer-actions",
					"url": "http://localhost:8080/js/modules/actions/developer.bundle.js"
<<<<<<< HEAD
=======
				},
				{
					"enabled": true,
					"id": "about-actions",
					"url": "http://localhost:8080/js/modules/composite/about.bundle.js",
					"data": {
						"windowOptions": {
							"name": "about",
							"url": "http://localhost:8080/common/windows/version/about.html",
							"defaultCentered": true,
							"showTaskbarIcon": false,
							"autoShow": true,
							"minimizable": false,
							"maximizable": false,
							"defaultHeight": 396,
							"defaultWidth": 760,
							"customData": {}
						}
					}
				}
			]
		},
		"conditionsProvider": {
			"modules": [
				{
					"enabled": true,
					"id": "about-conditions",
					"url": "http://localhost:8080/js/modules/composite/about.bundle.js"
>>>>>>> 02aab559
				}
			]
		},
		"connectionProvider": {
			"connectionId": "workspace-connection",
			"supportedActions": [
				"show-home",
				"show-store",
				"show-dock",
				"show-notifications",
				"hide-home",
				"hide-store",
				"minimize-dock",
				"hide-notifications"
			],
			"connections": [
				{
					"identity": { "uuid": "customize-workspace" },
					"validatePayload": false,
					"connectionTypes": [{ "type": "broker" }]
				},
				{
					"identity": { "uuid": "*" },
					"validatePayload": false,
					"connectionTypes": [
						{ "type": "appSource" },
						{ "type": "snapshotSource" },
						{ "type": "actions" },
						{ "type": "broker" }
					]
				}
			]
		},
		"analyticsProvider": {
			"modules": [
				{
					"enabled": true,
					"id": "analytics.console",
					"url": "http://localhost:8080/js/modules/analytics/console.bundle.js",
					"data": {
						"eventLogLevel": "info"
					}
				}
			]
		},
		"versionProvider": {
<<<<<<< HEAD
			"minimumVersion": {
				"workspace": "11.0.0"
			},
			"versionWindow": {
				"name": "versioning",
				"url": "http://localhost:8080/windows/version/version.html"
			}
=======
			"appVersion": "1.0.0",
			"minVersion": {
				"workspace": "10.0.0"
			},
			"versionWindow": {
				"name": "versioning",
				"url": "http://localhost:8080/windows/version/version.html",
				"defaultCentered": true,
				"showTaskbarIcon": false,
				"autoShow": true,
				"minimizable": false,
				"maximizable": false,
				"defaultHeight": 481,
				"defaultWidth": 760,
				"saveWindowState": false,
				"includeInSnapshots": false
			},
			"endpointId": "version",
			"versionCheckIntervalInSeconds": 30
>>>>>>> 02aab559
		}
	}
}
<|MERGE_RESOLUTION|>--- conflicted
+++ resolved
@@ -1,1023 +1,981 @@
-{
-	"$schema": "./schemas/manifest.schema.json",
-	"devtools_port": 9090,
-	"licenseKey": "openfin-demo-license-key",
-	"runtime": {
-		"arguments": "--v=1 --inspect",
-<<<<<<< HEAD
-		"version": "29.108.73.12"
-=======
-		"version": "28.106.72.17"
->>>>>>> 02aab559
-	},
-	"startup_app": {
-		"name": "workspace-starter-how-to-customize-workspace"
-	},
-	"platform": {
-		"name": "workspace-starter-how-to-customize-workspace",
-		"uuid": "customize-workspace",
-		"icon": "http://localhost:8080/favicon.ico",
-		"autoShow": false,
-		"providerUrl": "http://localhost:8080/platform/provider.html",
-		"preventQuitOnLastWindowClosed": true,
-		"permissions": {
-			"System": {
-				"launchExternalProcess": true,
-				"terminateExternalProcess": true,
-				"downloadAsset": true,
-				"openUrlWithBrowser": {
-					"enabled": true,
-					"protocols": ["mailto", "msteams", "tel"]
-				}
-			}
-		},
-		"defaultWindowOptions": {
-			"experimental": {
-				"showViewsOnResize": {
-					"enabled": true,
-					"delayMs": 0
-				}
-			},
-			"permissions": {
-				"System": {
-					"openUrlWithBrowser": {
-						"enabled": true,
-						"protocols": ["mailto"]
-					}
-				}
-			}
-		},
-		"defaultViewOptions": {}
-	},
-	"snapshot": {
-		"windows": []
-	},
-	"shortcut": {
-		"company": "OpenFin",
-		"description": "A way of showing examples of what OpenFin can do.",
-		"icon": "http://localhost:8080/favicon.ico",
-<<<<<<< HEAD
-		"name": "Customize Workspace - v11.0.0",
-=======
-		"name": "Customize Workspace - v10.0.0",
->>>>>>> 02aab559
-		"target": ["desktop", "start-menu"]
-	},
-	"appAssets": [
-		{
-			"alias": "winform-interop-example",
-			"version": "3.0.1",
-			"src": "http://localhost:8080/common/assets/native-interop-example.zip",
-			"target": "OpenFin.Interop.Win.Sample.exe",
-			"forceDownload": false
-		}
-	],
-	"supportInformation": {
-		"company": "OpenFin",
-		"product": "Workspace Starter - Customize Workspace - Client",
-		"email": "support@openfin.co",
-		"forwardErrorReports": true
-	},
-	"customSettings": {
-		"bootstrap": {
-			"home": true,
-			"store": true,
-			"dock": true,
-			"notifications": true,
-			"autoShow": ["dock", "home"]
-		},
-		"platformProvider": {
-			"rootUrl": "http://localhost:8080",
-			"sharing": true,
-			"intentPicker": {
-				"url": "http://localhost:8080/common/windows/intents/picker.html",
-				"height": 400,
-				"width": 400
-			}
-		},
-		"appProvider": {
-			"endpointIds": ["apps-get", "common-apps-get"],
-			"cacheDurationInSeconds": 10,
-			"cacheDurationInMinutes": 0,
-			"appAssetTag": "appasset",
-			"manifestTypes": [
-				"view",
-				"snapshot",
-				"manifest",
-				"external",
-				"inline-view",
-				"window",
-				"inline-window",
-				"desktop-browser",
-				"inline-external",
-				"connection"
-			]
-		},
-		"endpointProvider": {
-			"modules": [
-				{
-					"enabled": true,
-					"id": "local-storage",
-					"url": "http://localhost:8080/js/modules/endpoints/local-storage.bundle.js"
-				}
-			],
-			"endpoints": [
-				{
-					"id": "apps-get",
-					"type": "fetch",
-					"options": {
-						"method": "GET",
-						"url": "http://localhost:8080/apps.json"
-					}
-				},
-				{
-					"id": "common-apps-get",
-					"type": "fetch",
-					"options": {
-						"method": "GET",
-						"url": "http://localhost:8080/common/apps.json"
-					}
-				},
-				{
-					"id": "share-get",
-					"type": "fetch",
-					"options": {
-						"method": "GET",
-						"url": "https://workspace.openfin.co/api/share/[id]"
-					}
-				},
-				{
-					"id": "share-save",
-					"type": "fetch",
-					"options": {
-						"method": "POST",
-						"url": "https://workspace.openfin.co/api/share"
-					}
-				},
-				{
-					"id": "integration-preferences-get",
-					"type": "module",
-					"typeId": "local-storage",
-					"options": {
-						"method": "GET",
-						"dataType": "integration-preferences"
-					}
-				},
-				{
-					"id": "integration-preferences-set",
-					"type": "module",
-					"typeId": "local-storage",
-					"options": {
-						"method": "SET",
-						"dataType": "integration-preferences"
-					}
-				}
-			]
-		},
-		"browserProvider": {
-			"windowOptions": {
-				"title": "Browser Starter",
-				"icon": "http://localhost:8080/favicon.ico",
-				"newTabUrl": "http://localhost:8080/common/views/platform/new-tab/new-tab.html",
-				"newPageUrl": "http://localhost:8080/common/views/platform/new-tab/new-tab.html"
-			},
-			"globalMenu": [
-				{
-					"include": true,
-					"label": "Inspect Platform",
-					"data": {
-						"type": "Custom",
-						"action": {
-							"id": "developer-inspect",
-							"customData": { "target": "platform" }
-						}
-					},
-					"position": {
-						"operation": "start"
-					},
-					"separator": "after"
-				},
-				{
-					"include": true,
-					"label": "Inspect Window",
-					"data": {
-						"type": "Custom",
-						"action": {
-							"id": "developer-inspect"
-						}
-					},
-					"position": {
-						"operation": "start"
-					}
-				},
-				{
-					"include": true,
-					"label": "Toggle Notification Center",
-					"data": {
-						"type": "Custom",
-						"action": {
-							"id": "notification-toggle"
-						}
-					},
-					"position": {
-						"type": "OpenStorefront",
-						"operation": "after"
-					}
-				},
-				{
-					"include": true,
-					"label": "Open Home",
-					"data": {
-						"type": "Custom",
-						"action": {
-							"id": "home-show"
-						}
-					},
-					"position": {
-						"type": "OpenStorefront",
-						"operation": "after"
-					}
-				},
-				{
-					"include": true,
-					"label": "About",
-					"data": {
-						"type": "Custom",
-						"action": {
-							"id": "show-about"
-						}
-					},
-					"position": {
-						"type": "Quit",
-						"operation": "before"
-					},
-					"conditions": ["has-about"]
-				},
-				{
-					"include": true,
-					"label": "Quit App",
-					"position": {
-						"type": "Quit",
-						"operation": "replaceLabel"
-					}
-				},
-				{
-					"include": true,
-					"label": "Log Out and Quit App",
-					"data": {
-						"type": "Custom",
-						"action": {
-							"id": "logout-and-quit"
-						}
-					},
-					"position": {
-						"type": "Quit",
-						"operation": "after"
-					},
-					"conditions": ["authenticated"]
-				}
-			],
-			"pageMenu": [
-				{
-					"include": true,
-					"label": "Move Page to new Window",
-					"data": {
-						"type": "Custom",
-						"action": {
-							"id": "move-page-to-new-window"
-						}
-					},
-					"position": {
-						"operation": "start"
-					},
-					"separator": "after"
-				}
-			],
-			"viewMenu": [
-				{
-					"include": true,
-					"label": "Move View(s) to new Window",
-					"data": {
-						"type": "Custom",
-						"action": {
-							"id": "move-view-to-new-window"
-						}
-					},
-					"position": {
-						"operation": "start"
-					},
-					"separator": "after"
-				},
-				{
-					"include": true,
-					"label": "Create App Definition",
-					"data": {
-						"type": "Custom",
-						"action": {
-							"id": "raise-create-app-definition-intent"
-						}
-					},
-					"position": {
-						"operation": "start"
-					}
-				},
-				{
-					"include": true,
-					"label": "Inspect View",
-					"data": {
-						"type": "Custom",
-						"action": {
-							"id": "developer-inspect"
-						}
-					},
-					"position": {
-						"operation": "start"
-					}
-				}
-			],
-			"toolbarButtons": [
-				{
-					"include": false,
-					"id": "change-opacity",
-					"button": {
-						"type": "Custom",
-						"tooltip": "Change Opacity",
-						"disabled": false,
-						"iconUrl": "http://localhost:8080/favicon.ico",
-						"action": {
-							"id": "change-opacity",
-							"customData": {
-								"sourceId": "change-opacity",
-								"replacementId": "restore-opacity"
-							}
-						}
-					}
-				},
-				{
-					"include": false,
-					"id": "restore-opacity",
-					"button": {
-						"type": "Custom",
-						"tooltip": "Restore Opacity",
-						"disabled": false,
-						"iconUrl": "http://localhost:8080/favicon.ico",
-						"action": {
-							"id": "restore-opacity",
-							"customData": {
-								"sourceId": "restore-opacity",
-								"replacementId": "change-opacity"
-							}
-						}
-					}
-				},
-				{
-					"include": false,
-					"id": "toggle-scheme",
-					"button": {
-						"type": "Custom",
-						"tooltip": "Toggle Scheme",
-						"disabled": false,
-						"iconUrl": "http://localhost:8080/common/icons/{theme}/{scheme}/theme.svg",
-						"action": {
-							"id": "toggle-scheme",
-							"customData": {}
-						}
-					},
-					"conditions": ["themed"]
-				},
-				{
-					"include": false,
-					"id": "home-show",
-					"button": {
-						"type": "Custom",
-						"tooltip": "Show Home",
-						"disabled": false,
-						"iconUrl": "http://localhost:8080/common/icons/{theme}/{scheme}/search.svg",
-						"action": {
-							"id": "home-show",
-							"customData": {}
-						}
-					}
-				},
-				{
-					"include": false,
-					"id": "notification-toggle",
-					"button": {
-						"type": "Custom",
-						"tooltip": "Toggle Notification Center",
-						"disabled": false,
-						"iconUrl": "http://localhost:8080/common/icons/{theme}/{scheme}/bell.svg",
-						"action": {
-							"id": "notification-toggle",
-							"customData": {}
-						}
-					}
-				},
-				{
-					"include": true,
-					"id": "pin-window",
-					"button": {
-						"type": "Custom",
-						"tooltip": "Pin this window",
-						"disabled": false,
-						"iconUrl": "http://localhost:8080/common/icons/{theme}/{scheme}/pin.svg",
-						"action": {
-							"id": "pin-window",
-							"customData": {
-								"sourceId": "pin-window",
-								"replacementId": "unpin-window"
-							}
-						}
-					}
-				},
-				{
-					"include": false,
-					"id": "unpin-window",
-					"button": {
-						"type": "Custom",
-						"tooltip": "Unpin this window",
-						"disabled": false,
-						"iconUrl": "http://localhost:8080/common/icons/{theme}/{scheme}/pin-vertical.svg",
-						"action": {
-							"id": "unpin-window",
-							"customData": {
-								"sourceId": "unpin-window",
-								"replacementId": "pin-window"
-							}
-						}
-					}
-				},
-				{
-					"include": true,
-					"id": "lock-unlock",
-					"button": {
-						"type": "LockUnlockPage"
-					}
-				},
-				{
-					"include": true,
-					"id": "show-hide-tabs",
-					"button": {
-						"type": "ShowHideTabs"
-					}
-				},
-				{
-					"include": true,
-					"id": "color-linking",
-					"button": {
-						"type": "ColorLinking"
-					}
-				},
-				{
-					"include": true,
-					"id": "preset-layouts",
-					"button": {
-						"type": "PresetLayouts"
-					}
-				},
-				{
-					"include": true,
-					"id": "share",
-					"button": {
-						"type": "Custom",
-						"tooltip": "Share",
-						"disabled": false,
-						"iconUrl": "http://localhost:8080/common/icons/{theme}/{scheme}/share.svg",
-						"action": {
-							"id": "share",
-							"customData": {}
-						}
-					},
-					"conditions": ["sharing"]
-				},
-				{
-					"include": true,
-					"id": "save-menu",
-					"button": {
-						"type": "SaveMenu"
-					}
-				}
-			]
-		},
-		"themeProvider": {
-			"themes": [
-				{
-					"id": "default",
-					"label": "Default",
-					"logoUrl": "http://localhost:8080/favicon.ico",
-					"default": "dark",
-					"palettes": {
-						"light": {
-							"brandPrimary": "#0A76D3",
-							"brandSecondary": "#1E1F23",
-							"backgroundPrimary": "#FAFBFE",
-							"background1": "#FFFFFF",
-							"background2": "#FAFBFE",
-							"background3": "#F3F5F8",
-							"background4": "#ECEEF1",
-							"background5": "#DDDFE4",
-							"background6": "#C9CBD2",
-							"statusSuccess": "#35C759",
-							"statusWarning": "#F48F00",
-							"statusCritical": "#BE1D1F",
-							"statusActive": "#0498FB",
-							"inputBackground": "#ECEEF1",
-							"inputColor": "#1E1F23",
-							"inputPlaceholder": "#383A40",
-							"inputDisabled": "#7D808A",
-							"inputFocused": "#C9CBD2",
-							"textDefault": "#111214",
-							"textHelp": "#2F3136",
-							"textInactive": "#7D808A",
-							"contentBackground1": "#0A76D3",
-							"contentBackground2": "#000000",
-							"contentBackground3": "#000000",
-							"contentBackground4": "#000000",
-							"contentBackground5": "#000000"
-						},
-						"dark": {
-							"brandPrimary": "#0A76D3",
-							"brandSecondary": "#383A40",
-							"backgroundPrimary": "#1E1F23",
-							"background1": "#111214",
-							"background2": "#1E1F23",
-							"background3": "#24262B",
-							"background4": "#2F3136",
-							"background5": "#383A40",
-							"background6": "#53565F",
-							"statusSuccess": "#35C759",
-							"statusWarning": "#F48F00",
-							"statusCritical": "#BE1D1F",
-							"statusActive": "#0498FB",
-							"inputBackground": "#53565F",
-							"inputColor": "#FFFFFF",
-							"inputPlaceholder": "#C9CBD2",
-							"inputDisabled": "#7D808A",
-							"inputFocused": "#C9CBD2",
-							"textDefault": "#FFFFFF",
-							"textHelp": "#C9CBD2",
-							"textInactive": "#7D808A",
-							"contentBackground1": "#0A76D3",
-							"contentBackground2": "#000000",
-							"contentBackground3": "#000000",
-							"contentBackground4": "#000000",
-							"contentBackground5": "#000000"
-						}
-					}
-				}
-			]
-		},
-		"homeProvider": {
-			"id": "customize-workspace",
-			"title": "Home Starter",
-			"icon": "http://localhost:8080/favicon.ico",
-			"queryMinLength": 3,
-			"queryAgainst": ["title"]
-		},
-		"storefrontProvider": {
-			"id": "customize-workspace",
-			"title": "Custom Storefront",
-			"icon": "http://localhost:8080/favicon.ico",
-			"landingPage": {
-				"hero": {
-					"title": "Custom Hero Title",
-					"description": "This is a demonstration of the hero section that you can configure for your store.",
-					"cta": {
-						"title": "Hero Apps!",
-						"tags": ["hero"]
-					},
-					"image": {
-						"src": "http://localhost:8080/common/images/superhero-unsplash.jpg"
-					}
-				},
-				"topRow": {
-					"title": "Custom Top Row Content",
-					"items": [
-						{
-							"title": "Expero",
-							"description": "A collection of example views from Expero showing the power of interop and context sharing.",
-							"image": {
-								"src": "http://localhost:8080/common/images/coding-1-unsplash.jpg"
-							},
-							"tags": ["expero"],
-							"buttonTitle": "View"
-						},
-						{
-							"title": "Dev Tools",
-							"description": "A collection of developer tools that can aid with building and debugging OpenFin applications.",
-							"image": {
-								"src": "http://localhost:8080/common/images/coding-2-unsplash.jpg"
-							},
-							"tags": ["tools"],
-							"buttonTitle": "View"
-						},
-						{
-							"title": "Learning Resource",
-							"description": "A collection of developer documents that can aid with building and debugging OpenFin applications.",
-							"image": {
-								"src": "http://localhost:8080/common/images/coding-3-unsplash.jpg"
-							},
-							"tags": ["page"],
-							"buttonTitle": "View"
-						}
-					]
-				},
-				"middleRow": {
-					"title": "A collection of simple views that show how to share context using the FDC3 or Interop APIs.",
-					"tags": ["fdc3", "interop"]
-				},
-				"bottomRow": {
-					"title": "Quick Access",
-					"items": [
-						{
-							"title": "Views",
-							"description": "A collection of views made available through our catalog.",
-							"image": {
-								"src": "http://localhost:8080/common/images/coding-4-unsplash.jpg"
-							},
-							"tags": ["view"],
-							"buttonTitle": "View"
-						},
-						{
-							"title": "Web Apps",
-							"description": "A collection of web apps built using OpenFin.",
-							"image": {
-								"src": "http://localhost:8080/common/images/coding-5-unsplash.jpg"
-							},
-							"tags": ["manifest"],
-							"buttonTitle": "View"
-						},
-						{
-							"title": "Native Apps",
-							"description": "A collection of native apps made available through our catalog.",
-							"image": {
-								"src": "http://localhost:8080/common/images/coding-6-unsplash.jpg"
-							},
-							"tags": ["native"],
-							"buttonTitle": "View"
-						}
-					]
-				}
-			},
-			"navigation": [
-				{
-					"title": "Applications",
-					"items": [
-						{
-							"title": "All Apps",
-							"tags": ["view", "page", "manifest", "native", "desktop-browser"]
-						},
-						{
-							"title": "Views",
-							"tags": ["view"]
-						},
-						{
-							"title": "Pages",
-							"tags": ["page"]
-						},
-						{
-							"title": "Manifest",
-							"tags": ["manifest"]
-						},
-						{
-							"title": "Native",
-							"tags": ["native"]
-						}
-					]
-				},
-				{
-					"title": "Context Sharing",
-					"items": [
-						{
-							"title": "FDC3 API",
-							"tags": ["fdc3"]
-						},
-						{
-							"title": "Interop API",
-							"tags": ["interop"]
-						}
-					]
-				}
-			],
-			"footer": {
-				"logo": {
-					"src": "http://localhost:8080/favicon.ico",
-					"size": "32"
-				},
-				"text": "Welcome to the OpenFin Sample Footer",
-				"links": [
-					{
-						"title": "Github",
-						"url": "https://github.com/built-on-openfin/workspace-starter"
-					},
-					{
-						"title": "YouTube",
-						"url": "https://www.youtube.com/user/OpenFinTech"
-					}
-				]
-			}
-		},
-		"dockProvider": {
-			"id": "customize-workspace",
-			"title": "Home Starter",
-			"icon": "http://localhost:8080/favicon.ico",
-			"workspaceComponents": {
-				"hideHomeButton": false,
-				"hideWorkspacesButton": false,
-				"hideNotificationsButton": false,
-				"hideStorefrontButton": false
-			},
-			"apps": [
-				{
-					"display": "individual",
-					"tags": ["dock"]
-				},
-				{
-					"display": "group",
-					"tooltip": "FDC3",
-					"tags": ["fdc3"]
-				},
-				{
-					"display": "group",
-					"tooltip": "Manager",
-					"iconUrl": "http://localhost:8080/common/images/icon-gradient.png",
-					"tags": ["manager"]
-				}
-			],
-			"buttons": [
-				{
-					"tooltip": "Google",
-					"iconUrl": "https://www.google.com/favicon.ico",
-					"action": {
-						"id": "launch-view",
-						"customData": {
-							"url": "https://www.google.com"
-						}
-					}
-				},
-				{
-					"tooltip": "Social",
-					"iconUrl": "http://localhost:8080/common/icons/{theme}/{scheme}/share.svg",
-					"options": [
-						{
-							"tooltip": "Twitter",
-							"action": {
-								"id": "launch-view",
-								"customData": {
-									"url": "https://twitter.com/openfintech"
-								}
-							}
-						},
-						{
-							"tooltip": "YouTube",
-							"action": {
-								"id": "launch-view",
-								"customData": {
-									"url": "https://www.youtube.com/user/OpenFinTech"
-								}
-							}
-						}
-					]
-				}
-			]
-		},
-		"notificationProvider": {
-			"id": "customize-workspace",
-			"title": "Notification Starter",
-			"icon": "http://localhost:8080/favicon.ico"
-		},
-		"integrationProvider": {
-			"icon": "http://localhost:8080/favicon.ico",
-			"isManagementEnabled": false,
-			"command": "integrations",
-			"commandDescription": "Allows the management of integrations for this platform. You can decide whether enabled integrations should be included when a query is entered.",
-			"modules": [
-				{
-					"id": "workspaces",
-					"icon": "http://localhost:8080/favicon.ico",
-					"title": "Workspaces",
-					"description": "Manage workspaces",
-					"enabled": true,
-					"url": "http://localhost:8080/js/modules/integrations/workspaces.bundle.js",
-					"data": {
-						"images": {
-							"workspace": "http://localhost:8080/icons/{scheme}/workspace.svg"
-						}
-					}
-				},
-				{
-					"id": "pages",
-					"icon": "http://localhost:8080/favicon.ico",
-					"title": "Pages",
-					"description": "Manage Pages",
-					"enabled": true,
-					"url": "http://localhost:8080/js/modules/integrations/pages.bundle.js",
-					"data": {
-						"images": {
-							"page": "http://localhost:8080/icons/{scheme}/page.svg"
-						}
-					}
-				},
-				{
-					"id": "salesforce",
-<<<<<<< HEAD
-					"icon": "https://built-on-openfin.github.io/workspace-starter/workspace/v11.0.0/integrate-with-salesforce/favicon.ico",
-					"title": "Salesforce",
-					"enabled": false,
-					"url": "https://built-on-openfin.github.io/workspace-starter/workspace/v11.0.0/integrate-with-salesforce/js/modules/integrations/salesforce.bundle.js",
-					"data": {
-						"consumerKey": "",
-						"orgUrl": "",
-						"preload": "https://built-on-openfin.github.io/workspace-starter/workspace/v11.0.0/integrate-with-salesforce/js/preload.js",
-						"iconMap": {
-							"contact": "https://built-on-openfin.github.io/workspace-starter/workspace/v11.0.0/integrate-with-salesforce/images/contact.svg",
-							"account": "https://built-on-openfin.github.io/workspace-starter/workspace/v11.0.0/integrate-with-salesforce/images/account.svg",
-							"chatter": "https://built-on-openfin.github.io/workspace-starter/workspace/v11.0.0/integrate-with-salesforce/images/chatter.svg",
-							"note": "https://built-on-openfin.github.io/workspace-starter/workspace/v11.0.0/integrate-with-salesforce/images/note.svg",
-							"task": "https://built-on-openfin.github.io/workspace-starter/workspace/v11.0.0/integrate-with-salesforce/images/task.svg"
-=======
-					"icon": "https://built-on-openfin.github.io/workspace-starter/workspace/v10.0.0/integrate-with-salesforce/favicon.ico",
-					"title": "Salesforce",
-					"enabled": false,
-					"url": "https://built-on-openfin.github.io/workspace-starter/workspace/v10.0.0/integrate-with-salesforce/js/modules/integrations/salesforce.bundle.js",
-					"data": {
-						"consumerKey": "",
-						"orgUrl": "",
-						"preload": "https://built-on-openfin.github.io/workspace-starter/workspace/v10.0.0/integrate-with-salesforce/js/preload.js",
-						"iconMap": {
-							"contact": "https://built-on-openfin.github.io/workspace-starter/workspace/v10.0.0/integrate-with-salesforce/images/contact.svg",
-							"account": "https://built-on-openfin.github.io/workspace-starter/workspace/v10.0.0/integrate-with-salesforce/images/account.svg",
-							"chatter": "https://built-on-openfin.github.io/workspace-starter/workspace/v10.0.0/integrate-with-salesforce/images/chatter.svg",
-							"note": "https://built-on-openfin.github.io/workspace-starter/workspace/v10.0.0/integrate-with-salesforce/images/note.svg",
-							"task": "https://built-on-openfin.github.io/workspace-starter/workspace/v10.0.0/integrate-with-salesforce/images/task.svg"
->>>>>>> 02aab559
-						}
-					}
-				},
-				{
-					"id": "emoji",
-					"icon": "http://localhost:8080/favicon.ico",
-					"title": "Emoji Provider",
-					"description": "Search for emojis by name",
-					"enabled": false,
-					"excludeFromSourceFilter": true,
-					"autoStart": false,
-<<<<<<< HEAD
-					"url": "https://built-on-openfin.github.io/workspace-starter/workspace/v11.0.0/customize-home-templates/js/integrations/emoji.bundle.js"
-=======
-					"url": "https://built-on-openfin.github.io/workspace-starter/workspace/v10.0.0/customize-home-templates/js/integrations/emoji.bundle.js"
-				},
-				{
-					"id": "about",
-					"icon": "http://localhost:8080/favicon.ico",
-					"title": "About",
-					"description": "Provides information about this platform.",
-					"enabled": true,
-					"excludeFromSourceFilter": true,
-					"url": "http://localhost:8080/js/modules/composite/about.bundle.js",
-					"data": {}
->>>>>>> 02aab559
-				}
-			]
-		},
-		"initOptionsProvider": {
-			"modules": [
-				{
-					"enabled": true,
-					"id": "interop",
-					"url": "http://localhost:8080/js/modules/init-options/interop.bundle.js",
-					"data": {
-						"supportedActions": ["raise-intent", "share-context"]
-					}
-				}
-			]
-		},
-		"loggerProvider": {
-			"modules": [
-				{
-					"enabled": true,
-					"id": "console",
-					"url": "http://localhost:8080/js/modules/log/console.bundle.js"
-				}
-			]
-		},
-		"actionsProvider": {
-			"modules": [
-				{
-					"enabled": true,
-					"id": "opacity",
-					"url": "http://localhost:8080/js/modules/actions/opacity.bundle.js"
-				},
-				{
-					"enabled": true,
-					"id": "developer-actions",
-					"url": "http://localhost:8080/js/modules/actions/developer.bundle.js"
-<<<<<<< HEAD
-=======
-				},
-				{
-					"enabled": true,
-					"id": "about-actions",
-					"url": "http://localhost:8080/js/modules/composite/about.bundle.js",
-					"data": {
-						"windowOptions": {
-							"name": "about",
-							"url": "http://localhost:8080/common/windows/version/about.html",
-							"defaultCentered": true,
-							"showTaskbarIcon": false,
-							"autoShow": true,
-							"minimizable": false,
-							"maximizable": false,
-							"defaultHeight": 396,
-							"defaultWidth": 760,
-							"customData": {}
-						}
-					}
-				}
-			]
-		},
-		"conditionsProvider": {
-			"modules": [
-				{
-					"enabled": true,
-					"id": "about-conditions",
-					"url": "http://localhost:8080/js/modules/composite/about.bundle.js"
->>>>>>> 02aab559
-				}
-			]
-		},
-		"connectionProvider": {
-			"connectionId": "workspace-connection",
-			"supportedActions": [
-				"show-home",
-				"show-store",
-				"show-dock",
-				"show-notifications",
-				"hide-home",
-				"hide-store",
-				"minimize-dock",
-				"hide-notifications"
-			],
-			"connections": [
-				{
-					"identity": { "uuid": "customize-workspace" },
-					"validatePayload": false,
-					"connectionTypes": [{ "type": "broker" }]
-				},
-				{
-					"identity": { "uuid": "*" },
-					"validatePayload": false,
-					"connectionTypes": [
-						{ "type": "appSource" },
-						{ "type": "snapshotSource" },
-						{ "type": "actions" },
-						{ "type": "broker" }
-					]
-				}
-			]
-		},
-		"analyticsProvider": {
-			"modules": [
-				{
-					"enabled": true,
-					"id": "analytics.console",
-					"url": "http://localhost:8080/js/modules/analytics/console.bundle.js",
-					"data": {
-						"eventLogLevel": "info"
-					}
-				}
-			]
-		},
-		"versionProvider": {
-<<<<<<< HEAD
-			"minimumVersion": {
-				"workspace": "11.0.0"
-			},
-			"versionWindow": {
-				"name": "versioning",
-				"url": "http://localhost:8080/windows/version/version.html"
-			}
-=======
-			"appVersion": "1.0.0",
-			"minVersion": {
-				"workspace": "10.0.0"
-			},
-			"versionWindow": {
-				"name": "versioning",
-				"url": "http://localhost:8080/windows/version/version.html",
-				"defaultCentered": true,
-				"showTaskbarIcon": false,
-				"autoShow": true,
-				"minimizable": false,
-				"maximizable": false,
-				"defaultHeight": 481,
-				"defaultWidth": 760,
-				"saveWindowState": false,
-				"includeInSnapshots": false
-			},
-			"endpointId": "version",
-			"versionCheckIntervalInSeconds": 30
->>>>>>> 02aab559
-		}
-	}
-}
+{
+	"$schema": "./schemas/manifest.schema.json",
+	"devtools_port": 9090,
+	"licenseKey": "openfin-demo-license-key",
+	"runtime": {
+		"arguments": "--v=1 --inspect",
+		"version": "29.108.73.12"
+	},
+	"startup_app": {
+		"name": "workspace-starter-how-to-customize-workspace"
+	},
+	"platform": {
+		"name": "workspace-starter-how-to-customize-workspace",
+		"uuid": "customize-workspace",
+		"icon": "http://localhost:8080/favicon.ico",
+		"autoShow": false,
+		"providerUrl": "http://localhost:8080/platform/provider.html",
+		"preventQuitOnLastWindowClosed": true,
+		"permissions": {
+			"System": {
+				"launchExternalProcess": true,
+				"terminateExternalProcess": true,
+				"downloadAsset": true,
+				"openUrlWithBrowser": {
+					"enabled": true,
+					"protocols": ["mailto", "msteams", "tel"]
+				}
+			}
+		},
+		"defaultWindowOptions": {
+			"experimental": {
+				"showViewsOnResize": {
+					"enabled": true,
+					"delayMs": 0
+				}
+			},
+			"permissions": {
+				"System": {
+					"openUrlWithBrowser": {
+						"enabled": true,
+						"protocols": ["mailto"]
+					}
+				}
+			}
+		},
+		"defaultViewOptions": {}
+	},
+	"snapshot": {
+		"windows": []
+	},
+	"shortcut": {
+		"company": "OpenFin",
+		"description": "A way of showing examples of what OpenFin can do.",
+		"icon": "http://localhost:8080/favicon.ico",
+		"name": "Customize Workspace - v11.0.0",
+		"target": ["desktop", "start-menu"]
+	},
+	"appAssets": [
+		{
+			"alias": "winform-interop-example",
+			"version": "3.0.1",
+			"src": "http://localhost:8080/common/assets/native-interop-example.zip",
+			"target": "OpenFin.Interop.Win.Sample.exe",
+			"forceDownload": false
+		}
+	],
+	"supportInformation": {
+		"company": "OpenFin",
+		"product": "Workspace Starter - Customize Workspace - Client",
+		"email": "support@openfin.co",
+		"forwardErrorReports": true
+	},
+	"customSettings": {
+		"bootstrap": {
+			"home": true,
+			"store": true,
+			"dock": true,
+			"notifications": true,
+			"autoShow": ["dock", "home"]
+		},
+		"platformProvider": {
+			"rootUrl": "http://localhost:8080",
+			"sharing": true,
+			"intentPicker": {
+				"url": "http://localhost:8080/common/windows/intents/picker.html",
+				"height": 400,
+				"width": 400
+			}
+		},
+		"appProvider": {
+			"endpointIds": ["apps-get", "common-apps-get"],
+			"cacheDurationInSeconds": 10,
+			"cacheDurationInMinutes": 0,
+			"appAssetTag": "appasset",
+			"manifestTypes": [
+				"view",
+				"snapshot",
+				"manifest",
+				"external",
+				"inline-view",
+				"window",
+				"inline-window",
+				"desktop-browser",
+				"inline-external",
+				"connection"
+			]
+		},
+		"endpointProvider": {
+			"modules": [
+				{
+					"enabled": true,
+					"id": "local-storage",
+					"url": "http://localhost:8080/js/modules/endpoints/local-storage.bundle.js"
+				}
+			],
+			"endpoints": [
+				{
+					"id": "apps-get",
+					"type": "fetch",
+					"options": {
+						"method": "GET",
+						"url": "http://localhost:8080/apps.json"
+					}
+				},
+				{
+					"id": "common-apps-get",
+					"type": "fetch",
+					"options": {
+						"method": "GET",
+						"url": "http://localhost:8080/common/apps.json"
+					}
+				},
+				{
+					"id": "share-get",
+					"type": "fetch",
+					"options": {
+						"method": "GET",
+						"url": "https://workspace.openfin.co/api/share/[id]"
+					}
+				},
+				{
+					"id": "share-save",
+					"type": "fetch",
+					"options": {
+						"method": "POST",
+						"url": "https://workspace.openfin.co/api/share"
+					}
+				},
+				{
+					"id": "integration-preferences-get",
+					"type": "module",
+					"typeId": "local-storage",
+					"options": {
+						"method": "GET",
+						"dataType": "integration-preferences"
+					}
+				},
+				{
+					"id": "integration-preferences-set",
+					"type": "module",
+					"typeId": "local-storage",
+					"options": {
+						"method": "SET",
+						"dataType": "integration-preferences"
+					}
+				}
+			]
+		},
+		"browserProvider": {
+			"windowOptions": {
+				"title": "Browser Starter",
+				"icon": "http://localhost:8080/favicon.ico",
+				"newTabUrl": "http://localhost:8080/common/views/platform/new-tab/new-tab.html",
+				"newPageUrl": "http://localhost:8080/common/views/platform/new-tab/new-tab.html"
+			},
+			"globalMenu": [
+				{
+					"include": true,
+					"label": "Inspect Platform",
+					"data": {
+						"type": "Custom",
+						"action": {
+							"id": "developer-inspect",
+							"customData": { "target": "platform" }
+						}
+					},
+					"position": {
+						"operation": "start"
+					},
+					"separator": "after"
+				},
+				{
+					"include": true,
+					"label": "Inspect Window",
+					"data": {
+						"type": "Custom",
+						"action": {
+							"id": "developer-inspect"
+						}
+					},
+					"position": {
+						"operation": "start"
+					}
+				},
+				{
+					"include": true,
+					"label": "Toggle Notification Center",
+					"data": {
+						"type": "Custom",
+						"action": {
+							"id": "notification-toggle"
+						}
+					},
+					"position": {
+						"type": "OpenStorefront",
+						"operation": "after"
+					}
+				},
+				{
+					"include": true,
+					"label": "Open Home",
+					"data": {
+						"type": "Custom",
+						"action": {
+							"id": "home-show"
+						}
+					},
+					"position": {
+						"type": "OpenStorefront",
+						"operation": "after"
+					}
+				},
+				{
+					"include": true,
+					"label": "About",
+					"data": {
+						"type": "Custom",
+						"action": {
+							"id": "show-about"
+						}
+					},
+					"position": {
+						"type": "Quit",
+						"operation": "before"
+					},
+					"conditions": ["has-about"]
+				},
+				{
+					"include": true,
+					"label": "Quit App",
+					"position": {
+						"type": "Quit",
+						"operation": "replaceLabel"
+					}
+				},
+				{
+					"include": true,
+					"label": "Log Out and Quit App",
+					"data": {
+						"type": "Custom",
+						"action": {
+							"id": "logout-and-quit"
+						}
+					},
+					"position": {
+						"type": "Quit",
+						"operation": "after"
+					},
+					"conditions": ["authenticated"]
+				}
+			],
+			"pageMenu": [
+				{
+					"include": true,
+					"label": "Move Page to new Window",
+					"data": {
+						"type": "Custom",
+						"action": {
+							"id": "move-page-to-new-window"
+						}
+					},
+					"position": {
+						"operation": "start"
+					},
+					"separator": "after"
+				}
+			],
+			"viewMenu": [
+				{
+					"include": true,
+					"label": "Move View(s) to new Window",
+					"data": {
+						"type": "Custom",
+						"action": {
+							"id": "move-view-to-new-window"
+						}
+					},
+					"position": {
+						"operation": "start"
+					},
+					"separator": "after"
+				},
+				{
+					"include": true,
+					"label": "Create App Definition",
+					"data": {
+						"type": "Custom",
+						"action": {
+							"id": "raise-create-app-definition-intent"
+						}
+					},
+					"position": {
+						"operation": "start"
+					}
+				},
+				{
+					"include": true,
+					"label": "Inspect View",
+					"data": {
+						"type": "Custom",
+						"action": {
+							"id": "developer-inspect"
+						}
+					},
+					"position": {
+						"operation": "start"
+					}
+				}
+			],
+			"toolbarButtons": [
+				{
+					"include": false,
+					"id": "change-opacity",
+					"button": {
+						"type": "Custom",
+						"tooltip": "Change Opacity",
+						"disabled": false,
+						"iconUrl": "http://localhost:8080/favicon.ico",
+						"action": {
+							"id": "change-opacity",
+							"customData": {
+								"sourceId": "change-opacity",
+								"replacementId": "restore-opacity"
+							}
+						}
+					}
+				},
+				{
+					"include": false,
+					"id": "restore-opacity",
+					"button": {
+						"type": "Custom",
+						"tooltip": "Restore Opacity",
+						"disabled": false,
+						"iconUrl": "http://localhost:8080/favicon.ico",
+						"action": {
+							"id": "restore-opacity",
+							"customData": {
+								"sourceId": "restore-opacity",
+								"replacementId": "change-opacity"
+							}
+						}
+					}
+				},
+				{
+					"include": false,
+					"id": "toggle-scheme",
+					"button": {
+						"type": "Custom",
+						"tooltip": "Toggle Scheme",
+						"disabled": false,
+						"iconUrl": "http://localhost:8080/common/icons/{theme}/{scheme}/theme.svg",
+						"action": {
+							"id": "toggle-scheme",
+							"customData": {}
+						}
+					},
+					"conditions": ["themed"]
+				},
+				{
+					"include": false,
+					"id": "home-show",
+					"button": {
+						"type": "Custom",
+						"tooltip": "Show Home",
+						"disabled": false,
+						"iconUrl": "http://localhost:8080/common/icons/{theme}/{scheme}/search.svg",
+						"action": {
+							"id": "home-show",
+							"customData": {}
+						}
+					}
+				},
+				{
+					"include": false,
+					"id": "notification-toggle",
+					"button": {
+						"type": "Custom",
+						"tooltip": "Toggle Notification Center",
+						"disabled": false,
+						"iconUrl": "http://localhost:8080/common/icons/{theme}/{scheme}/bell.svg",
+						"action": {
+							"id": "notification-toggle",
+							"customData": {}
+						}
+					}
+				},
+				{
+					"include": true,
+					"id": "pin-window",
+					"button": {
+						"type": "Custom",
+						"tooltip": "Pin this window",
+						"disabled": false,
+						"iconUrl": "http://localhost:8080/common/icons/{theme}/{scheme}/pin.svg",
+						"action": {
+							"id": "pin-window",
+							"customData": {
+								"sourceId": "pin-window",
+								"replacementId": "unpin-window"
+							}
+						}
+					}
+				},
+				{
+					"include": false,
+					"id": "unpin-window",
+					"button": {
+						"type": "Custom",
+						"tooltip": "Unpin this window",
+						"disabled": false,
+						"iconUrl": "http://localhost:8080/common/icons/{theme}/{scheme}/pin-vertical.svg",
+						"action": {
+							"id": "unpin-window",
+							"customData": {
+								"sourceId": "unpin-window",
+								"replacementId": "pin-window"
+							}
+						}
+					}
+				},
+				{
+					"include": true,
+					"id": "lock-unlock",
+					"button": {
+						"type": "LockUnlockPage"
+					}
+				},
+				{
+					"include": true,
+					"id": "show-hide-tabs",
+					"button": {
+						"type": "ShowHideTabs"
+					}
+				},
+				{
+					"include": true,
+					"id": "color-linking",
+					"button": {
+						"type": "ColorLinking"
+					}
+				},
+				{
+					"include": true,
+					"id": "preset-layouts",
+					"button": {
+						"type": "PresetLayouts"
+					}
+				},
+				{
+					"include": true,
+					"id": "share",
+					"button": {
+						"type": "Custom",
+						"tooltip": "Share",
+						"disabled": false,
+						"iconUrl": "http://localhost:8080/common/icons/{theme}/{scheme}/share.svg",
+						"action": {
+							"id": "share",
+							"customData": {}
+						}
+					},
+					"conditions": ["sharing"]
+				},
+				{
+					"include": true,
+					"id": "save-menu",
+					"button": {
+						"type": "SaveMenu"
+					}
+				}
+			]
+		},
+		"themeProvider": {
+			"themes": [
+				{
+					"id": "default",
+					"label": "Default",
+					"logoUrl": "http://localhost:8080/favicon.ico",
+					"default": "dark",
+					"palettes": {
+						"light": {
+							"brandPrimary": "#0A76D3",
+							"brandSecondary": "#1E1F23",
+							"backgroundPrimary": "#FAFBFE",
+							"background1": "#FFFFFF",
+							"background2": "#FAFBFE",
+							"background3": "#F3F5F8",
+							"background4": "#ECEEF1",
+							"background5": "#DDDFE4",
+							"background6": "#C9CBD2",
+							"statusSuccess": "#35C759",
+							"statusWarning": "#F48F00",
+							"statusCritical": "#BE1D1F",
+							"statusActive": "#0498FB",
+							"inputBackground": "#ECEEF1",
+							"inputColor": "#1E1F23",
+							"inputPlaceholder": "#383A40",
+							"inputDisabled": "#7D808A",
+							"inputFocused": "#C9CBD2",
+							"textDefault": "#111214",
+							"textHelp": "#2F3136",
+							"textInactive": "#7D808A",
+							"contentBackground1": "#0A76D3",
+							"contentBackground2": "#000000",
+							"contentBackground3": "#000000",
+							"contentBackground4": "#000000",
+							"contentBackground5": "#000000"
+						},
+						"dark": {
+							"brandPrimary": "#0A76D3",
+							"brandSecondary": "#383A40",
+							"backgroundPrimary": "#1E1F23",
+							"background1": "#111214",
+							"background2": "#1E1F23",
+							"background3": "#24262B",
+							"background4": "#2F3136",
+							"background5": "#383A40",
+							"background6": "#53565F",
+							"statusSuccess": "#35C759",
+							"statusWarning": "#F48F00",
+							"statusCritical": "#BE1D1F",
+							"statusActive": "#0498FB",
+							"inputBackground": "#53565F",
+							"inputColor": "#FFFFFF",
+							"inputPlaceholder": "#C9CBD2",
+							"inputDisabled": "#7D808A",
+							"inputFocused": "#C9CBD2",
+							"textDefault": "#FFFFFF",
+							"textHelp": "#C9CBD2",
+							"textInactive": "#7D808A",
+							"contentBackground1": "#0A76D3",
+							"contentBackground2": "#000000",
+							"contentBackground3": "#000000",
+							"contentBackground4": "#000000",
+							"contentBackground5": "#000000"
+						}
+					}
+				}
+			]
+		},
+		"homeProvider": {
+			"id": "customize-workspace",
+			"title": "Home Starter",
+			"icon": "http://localhost:8080/favicon.ico",
+			"queryMinLength": 3,
+			"queryAgainst": ["title"]
+		},
+		"storefrontProvider": {
+			"id": "customize-workspace",
+			"title": "Custom Storefront",
+			"icon": "http://localhost:8080/favicon.ico",
+			"landingPage": {
+				"hero": {
+					"title": "Custom Hero Title",
+					"description": "This is a demonstration of the hero section that you can configure for your store.",
+					"cta": {
+						"title": "Hero Apps!",
+						"tags": ["hero"]
+					},
+					"image": {
+						"src": "http://localhost:8080/common/images/superhero-unsplash.jpg"
+					}
+				},
+				"topRow": {
+					"title": "Custom Top Row Content",
+					"items": [
+						{
+							"title": "Expero",
+							"description": "A collection of example views from Expero showing the power of interop and context sharing.",
+							"image": {
+								"src": "http://localhost:8080/common/images/coding-1-unsplash.jpg"
+							},
+							"tags": ["expero"],
+							"buttonTitle": "View"
+						},
+						{
+							"title": "Dev Tools",
+							"description": "A collection of developer tools that can aid with building and debugging OpenFin applications.",
+							"image": {
+								"src": "http://localhost:8080/common/images/coding-2-unsplash.jpg"
+							},
+							"tags": ["tools"],
+							"buttonTitle": "View"
+						},
+						{
+							"title": "Learning Resource",
+							"description": "A collection of developer documents that can aid with building and debugging OpenFin applications.",
+							"image": {
+								"src": "http://localhost:8080/common/images/coding-3-unsplash.jpg"
+							},
+							"tags": ["page"],
+							"buttonTitle": "View"
+						}
+					]
+				},
+				"middleRow": {
+					"title": "A collection of simple views that show how to share context using the FDC3 or Interop APIs.",
+					"tags": ["fdc3", "interop"]
+				},
+				"bottomRow": {
+					"title": "Quick Access",
+					"items": [
+						{
+							"title": "Views",
+							"description": "A collection of views made available through our catalog.",
+							"image": {
+								"src": "http://localhost:8080/common/images/coding-4-unsplash.jpg"
+							},
+							"tags": ["view"],
+							"buttonTitle": "View"
+						},
+						{
+							"title": "Web Apps",
+							"description": "A collection of web apps built using OpenFin.",
+							"image": {
+								"src": "http://localhost:8080/common/images/coding-5-unsplash.jpg"
+							},
+							"tags": ["manifest"],
+							"buttonTitle": "View"
+						},
+						{
+							"title": "Native Apps",
+							"description": "A collection of native apps made available through our catalog.",
+							"image": {
+								"src": "http://localhost:8080/common/images/coding-6-unsplash.jpg"
+							},
+							"tags": ["native"],
+							"buttonTitle": "View"
+						}
+					]
+				}
+			},
+			"navigation": [
+				{
+					"title": "Applications",
+					"items": [
+						{
+							"title": "All Apps",
+							"tags": ["view", "page", "manifest", "native", "desktop-browser"]
+						},
+						{
+							"title": "Views",
+							"tags": ["view"]
+						},
+						{
+							"title": "Pages",
+							"tags": ["page"]
+						},
+						{
+							"title": "Manifest",
+							"tags": ["manifest"]
+						},
+						{
+							"title": "Native",
+							"tags": ["native"]
+						}
+					]
+				},
+				{
+					"title": "Context Sharing",
+					"items": [
+						{
+							"title": "FDC3 API",
+							"tags": ["fdc3"]
+						},
+						{
+							"title": "Interop API",
+							"tags": ["interop"]
+						}
+					]
+				}
+			],
+			"footer": {
+				"logo": {
+					"src": "http://localhost:8080/favicon.ico",
+					"size": "32"
+				},
+				"text": "Welcome to the OpenFin Sample Footer",
+				"links": [
+					{
+						"title": "Github",
+						"url": "https://github.com/built-on-openfin/workspace-starter"
+					},
+					{
+						"title": "YouTube",
+						"url": "https://www.youtube.com/user/OpenFinTech"
+					}
+				]
+			}
+		},
+		"dockProvider": {
+			"id": "customize-workspace",
+			"title": "Home Starter",
+			"icon": "http://localhost:8080/favicon.ico",
+			"workspaceComponents": {
+				"hideHomeButton": false,
+				"hideWorkspacesButton": false,
+				"hideNotificationsButton": false,
+				"hideStorefrontButton": false
+			},
+			"apps": [
+				{
+					"display": "individual",
+					"tags": ["dock"]
+				},
+				{
+					"display": "group",
+					"tooltip": "FDC3",
+					"tags": ["fdc3"]
+				},
+				{
+					"display": "group",
+					"tooltip": "Manager",
+					"iconUrl": "http://localhost:8080/common/images/icon-gradient.png",
+					"tags": ["manager"]
+				}
+			],
+			"buttons": [
+				{
+					"tooltip": "Google",
+					"iconUrl": "https://www.google.com/favicon.ico",
+					"action": {
+						"id": "launch-view",
+						"customData": {
+							"url": "https://www.google.com"
+						}
+					}
+				},
+				{
+					"tooltip": "Social",
+					"iconUrl": "http://localhost:8080/common/icons/{theme}/{scheme}/share.svg",
+					"options": [
+						{
+							"tooltip": "Twitter",
+							"action": {
+								"id": "launch-view",
+								"customData": {
+									"url": "https://twitter.com/openfintech"
+								}
+							}
+						},
+						{
+							"tooltip": "YouTube",
+							"action": {
+								"id": "launch-view",
+								"customData": {
+									"url": "https://www.youtube.com/user/OpenFinTech"
+								}
+							}
+						}
+					]
+				}
+			]
+		},
+		"notificationProvider": {
+			"id": "customize-workspace",
+			"title": "Notification Starter",
+			"icon": "http://localhost:8080/favicon.ico"
+		},
+		"integrationProvider": {
+			"icon": "http://localhost:8080/favicon.ico",
+			"isManagementEnabled": false,
+			"command": "integrations",
+			"commandDescription": "Allows the management of integrations for this platform. You can decide whether enabled integrations should be included when a query is entered.",
+			"modules": [
+				{
+					"id": "workspaces",
+					"icon": "http://localhost:8080/favicon.ico",
+					"title": "Workspaces",
+					"description": "Manage workspaces",
+					"enabled": true,
+					"url": "http://localhost:8080/js/modules/integrations/workspaces.bundle.js",
+					"data": {
+						"images": {
+							"workspace": "http://localhost:8080/icons/{scheme}/workspace.svg"
+						}
+					}
+				},
+				{
+					"id": "pages",
+					"icon": "http://localhost:8080/favicon.ico",
+					"title": "Pages",
+					"description": "Manage Pages",
+					"enabled": true,
+					"url": "http://localhost:8080/js/modules/integrations/pages.bundle.js",
+					"data": {
+						"images": {
+							"page": "http://localhost:8080/icons/{scheme}/page.svg"
+						}
+					}
+				},
+				{
+					"id": "salesforce",
+					"icon": "https://built-on-openfin.github.io/workspace-starter/workspace/v11.0.0/integrate-with-salesforce/favicon.ico",
+					"title": "Salesforce",
+					"enabled": false,
+					"url": "https://built-on-openfin.github.io/workspace-starter/workspace/v11.0.0/integrate-with-salesforce/js/modules/integrations/salesforce.bundle.js",
+					"data": {
+						"consumerKey": "",
+						"orgUrl": "",
+						"preload": "https://built-on-openfin.github.io/workspace-starter/workspace/v11.0.0/integrate-with-salesforce/js/preload.js",
+						"iconMap": {
+							"contact": "https://built-on-openfin.github.io/workspace-starter/workspace/v11.0.0/integrate-with-salesforce/images/contact.svg",
+							"account": "https://built-on-openfin.github.io/workspace-starter/workspace/v11.0.0/integrate-with-salesforce/images/account.svg",
+							"chatter": "https://built-on-openfin.github.io/workspace-starter/workspace/v11.0.0/integrate-with-salesforce/images/chatter.svg",
+							"note": "https://built-on-openfin.github.io/workspace-starter/workspace/v11.0.0/integrate-with-salesforce/images/note.svg",
+							"task": "https://built-on-openfin.github.io/workspace-starter/workspace/v11.0.0/integrate-with-salesforce/images/task.svg"
+						}
+					}
+				},
+				{
+					"id": "emoji",
+					"icon": "http://localhost:8080/favicon.ico",
+					"title": "Emoji Provider",
+					"description": "Search for emojis by name",
+					"enabled": false,
+					"excludeFromSourceFilter": true,
+					"autoStart": false,
+					"url": "https://built-on-openfin.github.io/workspace-starter/workspace/v11.0.0/customize-home-templates/js/integrations/emoji.bundle.js"
+				},
+				{
+					"id": "about",
+					"icon": "http://localhost:8080/favicon.ico",
+					"title": "About",
+					"description": "Provides information about this platform.",
+					"enabled": true,
+					"excludeFromSourceFilter": true,
+					"url": "http://localhost:8080/js/modules/composite/about.bundle.js",
+					"data": {}
+				}
+			]
+		},
+		"initOptionsProvider": {
+			"modules": [
+				{
+					"enabled": true,
+					"id": "interop",
+					"url": "http://localhost:8080/js/modules/init-options/interop.bundle.js",
+					"data": {
+						"supportedActions": ["raise-intent", "share-context"]
+					}
+				}
+			]
+		},
+		"loggerProvider": {
+			"modules": [
+				{
+					"enabled": true,
+					"id": "console",
+					"url": "http://localhost:8080/js/modules/log/console.bundle.js"
+				}
+			]
+		},
+		"actionsProvider": {
+			"modules": [
+				{
+					"enabled": true,
+					"id": "opacity",
+					"url": "http://localhost:8080/js/modules/actions/opacity.bundle.js"
+				},
+				{
+					"enabled": true,
+					"id": "developer-actions",
+					"url": "http://localhost:8080/js/modules/actions/developer.bundle.js"
+				},
+				{
+					"enabled": true,
+					"id": "about-actions",
+					"url": "http://localhost:8080/js/modules/composite/about.bundle.js",
+					"data": {
+						"windowOptions": {
+							"name": "about",
+							"url": "http://localhost:8080/common/windows/version/about.html",
+							"defaultCentered": true,
+							"showTaskbarIcon": false,
+							"autoShow": true,
+							"minimizable": false,
+							"maximizable": false,
+							"defaultHeight": 396,
+							"defaultWidth": 760,
+							"customData": {}
+						}
+					}
+				}
+			]
+		},
+		"conditionsProvider": {
+			"modules": [
+				{
+					"enabled": true,
+					"id": "about-conditions",
+					"url": "http://localhost:8080/js/modules/composite/about.bundle.js"
+				}
+			]
+		},
+		"connectionProvider": {
+			"connectionId": "workspace-connection",
+			"supportedActions": [
+				"show-home",
+				"show-store",
+				"show-dock",
+				"show-notifications",
+				"hide-home",
+				"hide-store",
+				"minimize-dock",
+				"hide-notifications"
+			],
+			"connections": [
+				{
+					"identity": { "uuid": "customize-workspace" },
+					"validatePayload": false,
+					"connectionTypes": [{ "type": "broker" }]
+				},
+				{
+					"identity": { "uuid": "*" },
+					"validatePayload": false,
+					"connectionTypes": [
+						{ "type": "appSource" },
+						{ "type": "snapshotSource" },
+						{ "type": "actions" },
+						{ "type": "broker" }
+					]
+				}
+			]
+		},
+		"analyticsProvider": {
+			"modules": [
+				{
+					"enabled": true,
+					"id": "analytics.console",
+					"url": "http://localhost:8080/js/modules/analytics/console.bundle.js",
+					"data": {
+						"eventLogLevel": "info"
+					}
+				}
+			]
+		},
+		"versionProvider": {
+			"appVersion": "1.0.0",
+			"minVersion": {
+				"workspace": "11.0.0"
+			},
+			"versionWindow": {
+				"name": "versioning",
+				"url": "http://localhost:8080/windows/version/version.html",
+				"defaultCentered": true,
+				"showTaskbarIcon": false,
+				"autoShow": true,
+				"minimizable": false,
+				"maximizable": false,
+				"defaultHeight": 481,
+				"defaultWidth": 760,
+				"saveWindowState": false,
+				"includeInSnapshots": false
+			},
+			"endpointId": "version",
+			"versionCheckIntervalInSeconds": 30
+		}
+	}
+}