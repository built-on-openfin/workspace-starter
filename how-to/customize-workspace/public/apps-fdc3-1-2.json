{
	"applications": [
		{
			"appId": "fdc3-broadcast-view",
			"name": "fdc3-broadcast-view",
			"title": "Context using FDC3",
			"description": "This is an example view used to demonstrate the broadcasting and listening of passed context objects using the fdc3 api.",
			"manifest": "https://samples.openfin.co/dev-extensions/extensions/v1.0.0/interop/fdc3/context/fdc3-broadcast-view.json",
			"manifestType": "view",
			"icons": [
				{
<<<<<<< HEAD
					"icon": "https://samples.openfin.co/workspace-starter/workspace/v9.2.0/common/images/icon-blue.png"
=======
					"icon": "https://samples.openfin.co/workspace-starter/workspace/v9.1.0/common/images/icon-blue.png"
>>>>>>> 58286778
				}
			],
			"contactEmail": "contact@example.com",
			"supportEmail": "support@example.com",
			"publisher": "OpenFin",
			"intents": [],
			"images": [
				{
					"url": "https://samples.openfin.co/dev-extensions/extensions/v1.0.0/interop/images/previews/view-context-fdc3.png"
				}
			]
		},
		{
			"appId": "fdc3-intent-view",
			"name": "fdc3-intent-view",
			"title": "Intents using FDC3",
			"description": "This view allows you to experiment with the raising and listening of intents using the fdc3 api.",
			"manifest": "https://samples.openfin.co/dev-extensions/extensions/v1.0.0/interop/fdc3/intent/fdc3-intent-view.json",
			"manifestType": "view",
			"icons": [
				{
<<<<<<< HEAD
					"icon": "https://samples.openfin.co/workspace-starter/workspace/v9.2.0/common/images/icon-blue.png"
=======
					"icon": "https://samples.openfin.co/workspace-starter/workspace/v9.1.0/common/images/icon-blue.png"
>>>>>>> 58286778
				}
			],
			"contactEmail": "contact@example.com",
			"supportEmail": "support@example.com",
			"publisher": "OpenFin",
			"intents": [
				{
					"name": "StartCall",
					"displayName": "Start a Call",
					"contexts": ["fdc3.contact", "fdc3.contactList"],
					"customConfig": {}
				},
				{
					"name": "StartChat",
					"displayName": "Start a Chat",
					"contexts": ["fdc3.contact", "fdc3.contactList"],
					"customConfig": {}
				},
				{
					"name": "ViewChart",
					"displayName": "View Chart",
					"contexts": ["fdc3.instrument", "fdc3.instrumentList", "fdc3.portfolio", "fdc3.position"],
					"customConfig": {}
				},
				{
					"name": "ViewContact",
					"displayName": "View Contact Details",
					"contexts": ["fdc3.contact"],
					"customConfig": {}
				},
				{
					"name": "ViewQuote",
					"displayName": "View Quote",
					"contexts": ["fdc3.instrument"],
					"customConfig": {}
				},
				{
					"name": "ViewNews",
					"displayName": "View News",
					"contexts": [
						"fdc3.country",
						"fdc3.instrument",
						"fdc3.instrumentList",
						"fdc3.organization",
						"fdc3.portfolio"
					],
					"customConfig": {}
				},
				{
					"name": "ViewAnalysis",
					"displayName": "View Analysis",
					"contexts": ["fdc3.instrument", "fdc3.organization", "fdc3.portfolio"],
					"customConfig": {}
				},
				{
					"name": "ViewInstrument",
					"displayName": "View Instrument Details",
					"contexts": ["fdc3.instrument"],
					"customConfig": {}
				}
			],
			"images": [
				{
					"url": "https://samples.openfin.co/dev-extensions/extensions/v1.0.0/interop/images/previews/view-intents-fdc3.png"
				}
			]
		},
		{
			"appId": "fdc3-workbench",
			"name": "fdc3-workbench",
			"title": "FDC3 Workbench",
			"description": "Launch the official FDC3 Workbench",
<<<<<<< HEAD
			"manifest": "https://samples.openfin.co/workspace-starter/workspace/v9.2.0/common/views/fdc3/workbench/fdc3-workbench-view.json",
=======
			"manifest": "https://samples.openfin.co/workspace-starter/workspace/v9.1.0/common/views/fdc3/workbench/fdc3-workbench-view.json",
>>>>>>> 58286778
			"manifestType": "view",
			"icons": [
				{
					"icon": "https://fdc3.finos.org/toolbox/fdc3-workbench/favicon.ico"
				}
			],
			"contactEmail": "contact@example.com",
			"supportEmail": "support@example.com",
			"publisher": "OpenFin",
			"intents": [
				{
					"name": "ViewContact",
					"displayName": "View Contact",
					"contexts": ["fdc3.contact"],
					"customConfig": {}
				},
				{
					"name": "ViewInstrument",
					"displayName": "View Instrument",
					"contexts": ["fdc3.instrument"],
					"customConfig": {}
				}
			],
			"images": [
				{
<<<<<<< HEAD
					"url": "https://samples.openfin.co/workspace-starter/workspace/v9.2.0/common/images/previews/fdc3-workbench.png"
=======
					"url": "https://samples.openfin.co/workspace-starter/workspace/v9.1.0/common/images/previews/fdc3-workbench.png"
>>>>>>> 58286778
				}
			]
		}
	]
}<|MERGE_RESOLUTION|>--- conflicted
+++ resolved
@@ -9,11 +9,7 @@
 			"manifestType": "view",
 			"icons": [
 				{
-<<<<<<< HEAD
-					"icon": "https://samples.openfin.co/workspace-starter/workspace/v9.2.0/common/images/icon-blue.png"
-=======
 					"icon": "https://samples.openfin.co/workspace-starter/workspace/v9.1.0/common/images/icon-blue.png"
->>>>>>> 58286778
 				}
 			],
 			"contactEmail": "contact@example.com",
@@ -35,11 +31,7 @@
 			"manifestType": "view",
 			"icons": [
 				{
-<<<<<<< HEAD
-					"icon": "https://samples.openfin.co/workspace-starter/workspace/v9.2.0/common/images/icon-blue.png"
-=======
 					"icon": "https://samples.openfin.co/workspace-starter/workspace/v9.1.0/common/images/icon-blue.png"
->>>>>>> 58286778
 				}
 			],
 			"contactEmail": "contact@example.com",
@@ -112,11 +104,7 @@
 			"name": "fdc3-workbench",
 			"title": "FDC3 Workbench",
 			"description": "Launch the official FDC3 Workbench",
-<<<<<<< HEAD
-			"manifest": "https://samples.openfin.co/workspace-starter/workspace/v9.2.0/common/views/fdc3/workbench/fdc3-workbench-view.json",
-=======
 			"manifest": "https://samples.openfin.co/workspace-starter/workspace/v9.1.0/common/views/fdc3/workbench/fdc3-workbench-view.json",
->>>>>>> 58286778
 			"manifestType": "view",
 			"icons": [
 				{
@@ -142,11 +130,7 @@
 			],
 			"images": [
 				{
-<<<<<<< HEAD
-					"url": "https://samples.openfin.co/workspace-starter/workspace/v9.2.0/common/images/previews/fdc3-workbench.png"
-=======
 					"url": "https://samples.openfin.co/workspace-starter/workspace/v9.1.0/common/images/previews/fdc3-workbench.png"
->>>>>>> 58286778
 				}
 			]
 		}
