{
	"$schema": "./schemas/fdc3v1.2-appd.schema.json",
	"applications": [
		{
			"appId": "fdc3-broadcast-view",
			"name": "fdc3-broadcast-view",
			"title": "Context using FDC3 (1.2)",
			"description": "This is an example view used to demonstrate the broadcasting and listening of passed context objects using the fdc3 api.",
			"manifest": "https://built-on-openfin.github.io/dev-extensions/extensions/v12.6.0/interop/fdc3/context/fdc3-broadcast-view.json",
			"manifestType": "view",
			"icons": [
				{
					"icon": "https://built-on-openfin.github.io/workspace-starter/workspace/v12.6.0/common/images/icon-blue.png"
				}
			],
			"contactEmail": "contact@example.com",
			"supportEmail": "support@example.com",
			"publisher": "OpenFin",
			"intents": [],
			"images": [
				{
					"url": "https://built-on-openfin.github.io/dev-extensions/extensions/v12.6.0/interop/images/previews/view-context-fdc3.png"
				}
			]
		},
		{
			"appId": "fdc3-intent-view",
			"name": "fdc3-intent-view",
			"title": "Intents using FDC3 (1.2)",
			"description": "This view allows you to experiment with the raising and listening of intents using the fdc3 api.",
			"manifest": "https://built-on-openfin.github.io/dev-extensions/extensions/v12.6.0/interop/fdc3/intent/fdc3-intent-view.json",
			"manifestType": "view",
			"icons": [
				{
					"icon": "https://built-on-openfin.github.io/workspace-starter/workspace/v12.6.0/common/images/icon-blue.png"
				}
			],
			"contactEmail": "contact@example.com",
			"supportEmail": "support@example.com",
			"publisher": "OpenFin",
			"intents": [
				{
					"name": "StartCall",
					"displayName": "Start a Call",
					"contexts": ["fdc3.contact", "fdc3.contactList"],
					"customConfig": {}
				},
				{
					"name": "StartChat",
					"displayName": "Start a Chat",
					"contexts": ["fdc3.contact", "fdc3.contactList"],
					"customConfig": {}
				},
				{
					"name": "ViewChart",
					"displayName": "View Chart",
					"contexts": ["fdc3.instrument", "fdc3.instrumentList", "fdc3.portfolio", "fdc3.position"],
					"customConfig": {}
				},
				{
					"name": "ViewContact",
					"displayName": "View Contact Details",
					"contexts": ["fdc3.contact"],
					"customConfig": {}
				},
				{
					"name": "ViewQuote",
					"displayName": "View Quote",
					"contexts": ["fdc3.instrument"],
					"customConfig": {}
				},
				{
					"name": "ViewNews",
					"displayName": "View News",
					"contexts": [
						"fdc3.country",
						"fdc3.instrument",
						"fdc3.instrumentList",
						"fdc3.organization",
						"fdc3.portfolio"
					],
					"customConfig": {}
				},
				{
					"name": "ViewAnalysis",
					"displayName": "View Analysis",
					"contexts": ["fdc3.instrument", "fdc3.organization", "fdc3.portfolio"],
					"customConfig": {}
				},
				{
					"name": "ViewInstrument",
					"displayName": "View Instrument Details",
					"contexts": ["fdc3.instrument", "fdc3.instrumentList"],
					"customConfig": {}
				}
			],
			"images": [
				{
					"url": "https://built-on-openfin.github.io/dev-extensions/extensions/v12.6.0/interop/images/previews/view-intents-fdc3.png"
				}
			]
		},
		{
			"appId": "fdc3-workbench",
			"name": "fdc3-workbench",
<<<<<<< HEAD
			"title": "FDC3 Workbench",
			"description": "Launch the official FDC3 Workbench",
			"manifest": "https://built-on-openfin.github.io/workspace-starter/workspace/v12.6.0/common/views/fdc3/workbench/fdc3-workbench-view.json",
=======
			"title": "FDC3 Workbench (1.2)",
			"description": "Launch the official FDC3 Workbench with FDC3 1.2 enabled.",
			"manifest": "https://built-on-openfin.github.io/workspace-starter/workspace/v12.0.0/common/views/fdc3/workbench/fdc3-workbench-view.json",
>>>>>>> 4c8abf5b
			"manifestType": "view",
			"icons": [
				{
					"icon": "https://fdc3.finos.org/toolbox/fdc3-workbench/favicon.ico"
				}
			],
			"contactEmail": "contact@example.com",
			"supportEmail": "support@example.com",
			"publisher": "OpenFin",
			"intents": [
				{
					"name": "ViewContact",
					"displayName": "View Contact",
					"contexts": ["fdc3.contact"],
					"customConfig": {}
				},
				{
					"name": "ViewInstrument",
					"displayName": "View Instrument",
					"contexts": ["fdc3.instrument"],
					"customConfig": {}
				}
			],
			"images": [
				{
					"url": "https://built-on-openfin.github.io/workspace-starter/workspace/v12.6.0/common/images/previews/fdc3-workbench.png"
				}
			]
		}
	]
}<|MERGE_RESOLUTION|>--- conflicted
+++ resolved
@@ -103,15 +103,9 @@
 		{
 			"appId": "fdc3-workbench",
 			"name": "fdc3-workbench",
-<<<<<<< HEAD
-			"title": "FDC3 Workbench",
-			"description": "Launch the official FDC3 Workbench",
-			"manifest": "https://built-on-openfin.github.io/workspace-starter/workspace/v12.6.0/common/views/fdc3/workbench/fdc3-workbench-view.json",
-=======
 			"title": "FDC3 Workbench (1.2)",
 			"description": "Launch the official FDC3 Workbench with FDC3 1.2 enabled.",
-			"manifest": "https://built-on-openfin.github.io/workspace-starter/workspace/v12.0.0/common/views/fdc3/workbench/fdc3-workbench-view.json",
->>>>>>> 4c8abf5b
+			"manifest": "https://built-on-openfin.github.io/workspace-starter/workspace/v12.6.0/common/views/fdc3/workbench/fdc3-workbench-view.json",
 			"manifestType": "view",
 			"icons": [
 				{
