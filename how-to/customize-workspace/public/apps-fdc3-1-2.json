{
	"$schema": "./schemas/fdc3v1.2-appd.schema.json",
	"applications": [
		{
			"appId": "fdc3-broadcast-view",
			"name": "fdc3-broadcast-view",
			"title": "Context using FDC3 (1.2)",
			"description": "This is an example view used to demonstrate the broadcasting and listening of passed context objects using the fdc3 api.",
			"manifest": "https://built-on-openfin.github.io/dev-extensions/extensions/v12.6.0/interop/fdc3/context/fdc3-broadcast-view.json",
			"manifestType": "view",
			"icons": [
				{
<<<<<<< HEAD
					"icon": "https://built-on-openfin.github.io/workspace-starter/workspace/v12.6.0/common/images/icon-blue.png"
=======
					"icon": "http://localhost:8080/common/images/icon-blue.png"
>>>>>>> 0fb63817
				}
			],
			"contactEmail": "contact@example.com",
			"supportEmail": "support@example.com",
			"publisher": "OpenFin",
			"intents": [],
			"images": [
				{
					"url": "https://built-on-openfin.github.io/dev-extensions/extensions/v12.6.0/interop/images/previews/view-context-fdc3.png"
				}
			]
		},
		{
			"appId": "fdc3-intent-view",
			"name": "fdc3-intent-view",
			"title": "Intents using FDC3 (1.2)",
			"description": "This view allows you to experiment with the raising and listening of intents using the fdc3 api.",
			"manifest": "https://built-on-openfin.github.io/dev-extensions/extensions/v12.6.0/interop/fdc3/intent/fdc3-intent-view.json",
			"manifestType": "view",
			"icons": [
				{
<<<<<<< HEAD
					"icon": "https://built-on-openfin.github.io/workspace-starter/workspace/v12.6.0/common/images/icon-blue.png"
=======
					"icon": "http://localhost:8080/common/images/icon-blue.png"
>>>>>>> 0fb63817
				}
			],
			"contactEmail": "contact@example.com",
			"supportEmail": "support@example.com",
			"publisher": "OpenFin",
			"intents": [
				{
					"name": "StartCall",
					"displayName": "Start a Call",
					"contexts": ["fdc3.contact", "fdc3.contactList"],
					"customConfig": {}
				},
				{
					"name": "StartChat",
					"displayName": "Start a Chat",
					"contexts": ["fdc3.contact", "fdc3.contactList"],
					"customConfig": {}
				},
				{
					"name": "ViewChart",
					"displayName": "View Chart",
					"contexts": ["fdc3.instrument", "fdc3.instrumentList", "fdc3.portfolio", "fdc3.position"],
					"customConfig": {}
				},
				{
					"name": "ViewContact",
					"displayName": "View Contact Details",
					"contexts": ["fdc3.contact"],
					"customConfig": {}
				},
				{
					"name": "ViewQuote",
					"displayName": "View Quote",
					"contexts": ["fdc3.instrument"],
					"customConfig": {}
				},
				{
					"name": "ViewNews",
					"displayName": "View News",
					"contexts": [
						"fdc3.country",
						"fdc3.instrument",
						"fdc3.instrumentList",
						"fdc3.organization",
						"fdc3.portfolio"
					],
					"customConfig": {}
				},
				{
					"name": "ViewAnalysis",
					"displayName": "View Analysis",
					"contexts": ["fdc3.instrument", "fdc3.organization", "fdc3.portfolio"],
					"customConfig": {}
				},
				{
					"name": "ViewInstrument",
					"displayName": "View Instrument Details",
					"contexts": ["fdc3.instrument", "fdc3.instrumentList"],
					"customConfig": {}
				}
			],
			"images": [
				{
					"url": "https://built-on-openfin.github.io/dev-extensions/extensions/v12.6.0/interop/images/previews/view-intents-fdc3.png"
				}
			]
		},
		{
			"appId": "fdc3-workbench",
			"name": "fdc3-workbench",
			"title": "FDC3 Workbench (1.2)",
			"description": "Launch the official FDC3 Workbench with FDC3 1.2 enabled.",
<<<<<<< HEAD
			"manifest": "https://built-on-openfin.github.io/workspace-starter/workspace/v12.6.0/common/views/fdc3/workbench/fdc3-workbench-view.json",
=======
			"manifest": "http://localhost:8080/common/views/fdc3/workbench/fdc3-workbench-view.json",
>>>>>>> 0fb63817
			"manifestType": "view",
			"icons": [
				{
					"icon": "https://fdc3.finos.org/toolbox/fdc3-workbench/favicon.ico"
				}
			],
			"contactEmail": "contact@example.com",
			"supportEmail": "support@example.com",
			"publisher": "OpenFin",
			"intents": [
				{
					"name": "ViewContact",
					"displayName": "View Contact",
					"contexts": ["fdc3.contact"],
					"customConfig": {}
				},
				{
					"name": "ViewInstrument",
					"displayName": "View Instrument",
					"contexts": ["fdc3.instrument"],
					"customConfig": {}
				}
			],
			"images": [
				{
<<<<<<< HEAD
					"url": "https://built-on-openfin.github.io/workspace-starter/workspace/v12.6.0/common/images/previews/fdc3-workbench.png"
=======
					"url": "http://localhost:8080/common/images/previews/fdc3-workbench.png"
>>>>>>> 0fb63817
				}
			]
		}
	]
}<|MERGE_RESOLUTION|>--- conflicted
+++ resolved
@@ -10,11 +10,7 @@
 			"manifestType": "view",
 			"icons": [
 				{
-<<<<<<< HEAD
-					"icon": "https://built-on-openfin.github.io/workspace-starter/workspace/v12.6.0/common/images/icon-blue.png"
-=======
 					"icon": "http://localhost:8080/common/images/icon-blue.png"
->>>>>>> 0fb63817
 				}
 			],
 			"contactEmail": "contact@example.com",
@@ -36,11 +32,7 @@
 			"manifestType": "view",
 			"icons": [
 				{
-<<<<<<< HEAD
-					"icon": "https://built-on-openfin.github.io/workspace-starter/workspace/v12.6.0/common/images/icon-blue.png"
-=======
 					"icon": "http://localhost:8080/common/images/icon-blue.png"
->>>>>>> 0fb63817
 				}
 			],
 			"contactEmail": "contact@example.com",
@@ -113,11 +105,7 @@
 			"name": "fdc3-workbench",
 			"title": "FDC3 Workbench (1.2)",
 			"description": "Launch the official FDC3 Workbench with FDC3 1.2 enabled.",
-<<<<<<< HEAD
-			"manifest": "https://built-on-openfin.github.io/workspace-starter/workspace/v12.6.0/common/views/fdc3/workbench/fdc3-workbench-view.json",
-=======
 			"manifest": "http://localhost:8080/common/views/fdc3/workbench/fdc3-workbench-view.json",
->>>>>>> 0fb63817
 			"manifestType": "view",
 			"icons": [
 				{
@@ -143,11 +131,7 @@
 			],
 			"images": [
 				{
-<<<<<<< HEAD
-					"url": "https://built-on-openfin.github.io/workspace-starter/workspace/v12.6.0/common/images/previews/fdc3-workbench.png"
-=======
 					"url": "http://localhost:8080/common/images/previews/fdc3-workbench.png"
->>>>>>> 0fb63817
 				}
 			]
 		}
