--- conflicted
+++ resolved
@@ -915,18 +915,6 @@
 				}
 			},
 			{
-<<<<<<< HEAD
-				"id": "emoji",
-				"icon": "http://localhost:8080/favicon.ico",
-				"title": "Emoji Provider",
-				"enabled": true,
-				"autoStart": false,
-				"excludeFromSourceFilter": true,
-				"url": "https://built-on-openfin.github.io/workspace-starter/workspace/vnext/customize-home-templates/js/integrations/emoji.bundle.js"
-			},
-			{
-=======
->>>>>>> 30cc5460
 				"id": "about",
 				"icon": "http://localhost:8080/favicon.ico",
 				"title": "About",
