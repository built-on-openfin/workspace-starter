{
	"$schema": "./schemas/settings.schema.json",
	"bootstrap": {
		"home": true,
		"store": true,
		"dock": true,
		"notifications": true,
		"autoShow": ["dock", "home"]
	},
	"authProvider": {
		"modules": [
			{
				"enabled": true,
				"id": "example",
				"url": "http://localhost:8080/js/modules/auth/example.bundle.js",
				"data": {
					"autoLogin": false,
					"loginUrl": "http://localhost:8080/windows/modules/auth/example-login.html",
					"logoutUrl": "http://localhost:8080/windows/modules/auth/example-logged-out.html",
					"authenticatedUrl": "http://localhost:8080/windows/modules/auth/example-logged-in.html",
					"checkLoginStatusInSeconds": 1,
					"checkSessionValidityInSeconds": -1
				}
			}
		]
	},
	"platformProvider": {
		"rootUrl": "http://localhost:8080",
		"sharing": true,
		"intentPicker": {
			"url": "http://localhost:8080/common/windows/intents/picker.html",
			"height": 400,
			"width": 400
		}
	},
	"appProvider": {
		"endpointIds": ["apps-get", "common-apps-get"],
		"cacheDurationInSeconds": 10,
		"cacheDurationInMinutes": 0,
		"appAssetTag": "appasset",
		"manifestTypes": [
			"view",
			"snapshot",
			"manifest",
			"external",
			"inline-view",
			"window",
			"inline-window",
			"desktop-browser",
			"inline-external",
			"connection"
		]
	},
	"endpointProvider": {
		"modules": [
			{
				"enabled": true,
				"id": "local-storage",
				"url": "http://localhost:8080/js/modules/endpoints/local-storage.bundle.js"
			},
			{
				"enabled": true,
				"id": "example-connection-validation",
				"url": "http://localhost:8080/js/modules/endpoints/example.connection.validation.bundle.js"
			}
		],
		"endpoints": [
			{
				"id": "apps-get",
				"type": "fetch",
				"options": {
					"method": "GET",
					"url": "http://localhost:8080/apps.json"
				}
			},
			{
				"id": "common-apps-get",
				"type": "fetch",
				"options": {
					"method": "GET",
					"url": "http://localhost:8080/common/apps.json"
				}
			},
			{
				"id": "share-get",
				"type": "fetch",
				"options": {
					"method": "GET",
					"url": "https://workspace.openfin.co/api/share/[id]"
				}
			},
			{
				"id": "share-save",
				"type": "fetch",
				"options": {
					"method": "POST",
					"url": "https://workspace.openfin.co/api/share"
				}
			},
			{
				"id": "workspace-get",
				"type": "module",
				"typeId": "local-storage",
				"options": {
					"method": "GET",
					"dataType": "workspace"
				}
			},
			{
				"id": "workspace-set",
				"type": "module",
				"typeId": "local-storage",
				"options": {
					"method": "SET",
					"dataType": "workspace"
				}
			},
			{
				"id": "workspace-remove",
				"type": "module",
				"typeId": "local-storage",
				"options": {
					"method": "REMOVE",
					"dataType": "workspace"
				}
			},
			{
				"id": "page-get",
				"type": "module",
				"typeId": "local-storage",
				"options": {
					"method": "GET",
					"dataType": "page"
				}
			},
			{
				"id": "page-set",
				"type": "module",
				"typeId": "local-storage",
				"options": {
					"method": "SET",
					"dataType": "page"
				}
			},
			{
				"id": "page-remove",
				"type": "module",
				"typeId": "local-storage",
				"options": {
					"method": "REMOVE",
					"dataType": "page"
				}
			},
			{
				"id": "page-bounds-get",
				"type": "module",
				"typeId": "local-storage",
				"options": {
					"method": "GET",
					"dataType": "page-bounds"
				}
			},
			{
				"id": "page-bounds-set",
				"type": "module",
				"typeId": "local-storage",
				"options": {
					"method": "SET",
					"dataType": "page-bounds"
				}
			},
			{
				"id": "page-bounds-remove",
				"type": "module",
				"typeId": "local-storage",
				"options": {
					"method": "REMOVE",
					"dataType": "page-bounds"
				}
			},
			{
				"id": "integration-preferences-get",
				"type": "module",
				"typeId": "local-storage",
				"options": {
					"method": "GET",
					"dataType": "integration-preferences"
				}
			},
			{
				"id": "integration-preferences-set",
				"type": "module",
				"typeId": "local-storage",
				"options": {
					"method": "SET",
					"dataType": "integration-preferences"
				}
			},
			{
				"id": "connection-verification",
				"type": "module",
				"typeId": "example-connection-validation",
				"options": {}
			}
		]
	},
	"browserProvider": {
		"windowOptions": {
			"title": "Second Browser Starter",
			"icon": "http://localhost:8080/favicon-32x32.png",
			"newTabUrl": "http://localhost:8080/common/views/platform/new-tab/new-tab.html",
			"newPageUrl": "http://localhost:8080/common/views/platform/new-tab/new-tab.html"
		},
		"globalMenu": [
			{
				"include": true,
				"label": "Inspect Platform",
				"data": {
					"type": "Custom",
					"action": {
						"id": "developer-inspect",
						"customData": {
							"target": "platform"
						}
					}
				},
				"position": {
					"operation": "start"
				},
				"separator": "after"
			},
			{
				"include": true,
				"label": "Inspect Window",
				"data": {
					"type": "Custom",
					"action": {
						"id": "developer-inspect"
					}
				},
				"position": {
					"operation": "start"
				}
			},
			{
				"include": true,
				"label": "Toggle Notification Center",
				"data": {
					"type": "Custom",
					"action": {
						"id": "notification-toggle"
					}
				},
				"position": {
					"type": "OpenStorefront",
					"operation": "after"
				}
			},
			{
				"include": true,
				"label": "Open Home",
				"data": {
					"type": "Custom",
					"action": {
						"id": "home-show"
					}
				},
				"position": {
					"type": "OpenStorefront",
					"operation": "after"
				}
			},
			{
				"include": true,
				"label": "About",
				"data": {
					"type": "Custom",
					"action": {
						"id": "show-about"
					}
				},
				"position": {
					"type": "Quit",
					"operation": "before"
				},
				"conditions": ["has-about"]
			},
			{
				"include": true,
				"label": "Quit App",
				"position": {
					"type": "Quit",
					"operation": "replaceLabel"
				}
			},
			{
				"include": true,
				"label": "Log Out and Quit App",
				"data": {
					"type": "Custom",
					"action": {
						"id": "logout-and-quit"
					}
				},
				"position": {
					"type": "Quit",
					"operation": "after"
				},
				"conditions": ["authenticated"]
			}
		],
		"pageMenu": [
			{
				"include": true,
				"label": "Move Page to new Window",
				"data": {
					"type": "Custom",
					"action": {
						"id": "move-page-to-new-window"
					}
				},
				"position": {
					"operation": "start"
				},
				"separator": "after"
			},
			{
				"include": true,
				"label": "Inspect Window",
				"data": {
					"type": "Custom",
					"action": {
						"id": "developer-inspect"
					}
				},
				"position": {
					"operation": "start"
				},
				"separator": "after"
			}
		],
		"viewMenu": [
			{
				"include": true,
				"label": "Move View(s) to new Window",
				"data": {
					"type": "Custom",
					"action": {
						"id": "move-view-to-new-window"
					}
				},
				"position": {
					"operation": "start"
				},
				"separator": "after"
			},
			{
				"include": true,
				"label": "Create App Definition",
				"data": {
					"type": "Custom",
					"action": {
						"id": "raise-create-app-definition-intent"
					}
				},
				"position": {
					"operation": "start"
				}
			},
			{
				"include": true,
				"label": "Inspect View",
				"data": {
					"type": "Custom",
					"action": {
						"id": "developer-inspect"
					}
				},
				"position": {
					"operation": "start"
				}
			}
		],
		"toolbarButtons": [
			{
				"include": true,
				"id": "toggle-scheme",
				"button": {
					"type": "Custom",
					"tooltip": "Toggle Scheme",
					"disabled": false,
					"iconUrl": "http://localhost:8080/common/icons/{theme}/{scheme}/theme.svg",
					"action": {
						"id": "toggle-scheme",
						"customData": {}
					}
				},
				"conditions": ["themed"]
			},
			{
				"include": true,
				"id": "change-opacity",
				"button": {
					"type": "Custom",
					"tooltip": "Change Opacity",
					"disabled": false,
					"iconUrl": "http://localhost:8080/favicon.ico",
					"action": {
						"id": "change-opacity",
						"customData": {
							"sourceId": "change-opacity",
							"replacementId": "restore-opacity"
						}
					}
				}
			},
			{
				"include": false,
				"id": "restore-opacity",
				"button": {
					"type": "Custom",
					"tooltip": "Restore Opacity",
					"disabled": false,
					"iconUrl": "http://localhost:8080/favicon.ico",
					"action": {
						"id": "restore-opacity",
						"customData": {
							"sourceId": "restore-opacity",
							"replacementId": "change-opacity"
						}
					}
				}
			},
			{
				"include": true,
				"id": "home-show",
				"button": {
					"type": "Custom",
					"tooltip": "Show Home",
					"disabled": false,
					"iconUrl": "http://localhost:8080/common/icons/{theme}/{scheme}/search.svg",
					"action": {
						"id": "home-show",
						"customData": {}
					}
				}
			},
			{
				"include": true,
				"id": "notification-toggle",
				"button": {
					"type": "Custom",
					"tooltip": "Toggle Notification Center",
					"disabled": false,
					"iconUrl": "http://localhost:8080/common/icons/{theme}/{scheme}/bell.svg",
					"action": {
						"id": "notification-toggle",
						"customData": {}
					}
				}
			},
			{
				"include": true,
				"id": "pin-window",
				"button": {
					"type": "Custom",
					"tooltip": "Pin this window",
					"disabled": false,
					"iconUrl": "http://localhost:8080/common/icons/{theme}/{scheme}/pin.svg",
					"action": {
						"id": "pin-window",
						"customData": {
							"sourceId": "pin-window",
							"replacementId": "unpin-window"
						}
					}
				}
			},
			{
				"include": false,
				"id": "unpin-window",
				"button": {
					"type": "Custom",
					"tooltip": "Unpin this window",
					"disabled": false,
					"iconUrl": "http://localhost:8080/common/icons/{theme}/{scheme}/pin-vertical.svg",
					"action": {
						"id": "unpin-window",
						"customData": {
							"sourceId": "unpin-window",
							"replacementId": "pin-window"
						}
					}
				}
			},
			{
				"include": true,
				"id": "lock-unlock",
				"button": {
					"type": "LockUnlockPage"
				}
			},
			{
				"include": true,
				"id": "show-hide-tabs",
				"button": {
					"type": "ShowHideTabs"
				}
			},
			{
				"include": true,
				"id": "color-linking",
				"button": {
					"type": "ColorLinking"
				}
			},
			{
				"include": true,
				"id": "preset-layouts",
				"button": {
					"type": "PresetLayouts"
				}
			},
			{
				"include": true,
				"id": "share",
				"button": {
					"type": "Custom",
					"tooltip": "Share",
					"disabled": false,
					"iconUrl": "http://localhost:8080/common/icons/{theme}/{scheme}/share.svg",
					"action": {
						"id": "share",
						"customData": {}
					}
				},
				"conditions": ["sharing"]
			},
			{
				"include": true,
				"id": "save-menu",
				"button": {
					"type": "SaveMenu"
				}
			}
		]
	},
	"themeProvider": {
		"themes": [
			{
				"id": "default",
				"label": "Default",
				"logoUrl": "http://localhost:8080/favicon-32x32.png",
				"default": "light",
				"palettes": {
					"light": {
						"brandPrimary": "#0A76D3",
						"brandSecondary": "#1E1F23",
						"backgroundPrimary": "#FAFBFE",
						"background1": "#FFFFFF",
						"background2": "#FAFBFE",
						"background3": "#F3F5F8",
						"background4": "#ECEEF1",
						"background5": "#DDDFE4",
						"background6": "#C9CBD2",
						"statusSuccess": "#35C759",
						"statusWarning": "#F48F00",
						"statusCritical": "#BE1D1F",
						"statusActive": "#0498FB",
						"inputBackground": "#ECEEF1",
						"inputColor": "#1E1F23",
						"inputPlaceholder": "#383A40",
						"inputDisabled": "#7D808A",
						"inputFocused": "#C9CBD2",
						"textDefault": "#111214",
						"textHelp": "#2F3136",
						"textInactive": "#7D808A",
						"contentBackground1": "#0A76D3",
						"contentBackground2": "#000000",
						"contentBackground3": "#000000",
						"contentBackground4": "#000000",
						"contentBackground5": "#000000"
					},
					"dark": {
						"brandPrimary": "#0A76D3",
						"brandSecondary": "#383A40",
						"backgroundPrimary": "#1E1F23",
						"background1": "#111214",
						"background2": "#1E1F23",
						"background3": "#24262B",
						"background4": "#2F3136",
						"background5": "#383A40",
						"background6": "#53565F",
						"statusSuccess": "#35C759",
						"statusWarning": "#F48F00",
						"statusCritical": "#BE1D1F",
						"statusActive": "#0498FB",
						"inputBackground": "#53565F",
						"inputColor": "#FFFFFF",
						"inputPlaceholder": "#C9CBD2",
						"inputDisabled": "#7D808A",
						"inputFocused": "#C9CBD2",
						"textDefault": "#FFFFFF",
						"textHelp": "#C9CBD2",
						"textInactive": "#7D808A",
						"contentBackground1": "#0A76D3",
						"contentBackground2": "#000000",
						"contentBackground3": "#000000",
						"contentBackground4": "#000000",
						"contentBackground5": "#000000"
					}
				}
			}
		]
	},
	"homeProvider": {
		"id": "second-customize-workspace",
		"title": "Second Home Starter",
		"icon": "http://localhost:8080/favicon-32x32.png",
		"queryMinLength": 3,
		"queryAgainst": ["title"]
	},
	"storefrontProvider": {
		"id": "second-customize-workspace",
		"title": "Second Custom Storefront",
		"icon": "http://localhost:8080/favicon-32x32.png",
		"landingPage": {
			"hero": {
				"title": "Second Custom Hero Title",
				"description": "This is a demonstration of the hero section that you can configure for your store and a demonstration that different stores can have different content.",
				"cta": {
					"title": "Second Hero Apps!",
					"tags": ["hero"]
				},
				"image": {
					"src": "http://localhost:8080/common/images/superhero-unsplash.jpg"
				}
			},
			"topRow": {
				"title": "Custom Top Row Content",
				"items": [
					{
						"title": "Expero",
						"description": "A collection of example views from Expero showing the power of interop and context sharing.",
						"image": {
							"src": "http://localhost:8080/common/images/coding-1-unsplash.jpg"
						},
						"tags": ["expero"],
						"buttonTitle": "View"
					},
					{
						"title": "Dev Tools",
						"description": "A collection of developer tools that can aid with building and debugging OpenFin applications.",
						"image": {
							"src": "http://localhost:8080/common/images/coding-2-unsplash.jpg"
						},
						"tags": ["tools"],
						"buttonTitle": "View"
					},
					{
						"title": "Learning Resource",
						"description": "A collection of developer documents that can aid with building and debugging OpenFin applications.",
						"image": {
							"src": "http://localhost:8080/common/images/coding-3-unsplash.jpg"
						},
						"tags": ["page"],
						"buttonTitle": "View"
					}
				]
			},
			"middleRow": {
				"title": "A collection of simple views that show how to share context using the FDC3 or Interop APIs.",
				"tags": ["fdc3", "interop"]
			},
			"bottomRow": {
				"title": "Quick Access",
				"items": [
					{
						"title": "Views",
						"description": "A collection of views made available through our catalog.",
						"image": {
							"src": "http://localhost:8080/common/images/coding-4-unsplash.jpg"
						},
						"tags": ["view"],
						"buttonTitle": "View"
					},
					{
						"title": "Web Apps",
						"description": "A collection of web apps built using OpenFin.",
						"image": {
							"src": "http://localhost:8080/common/images/coding-5-unsplash.jpg"
						},
						"tags": ["manifest"],
						"buttonTitle": "View"
					},
					{
						"title": "Native Apps",
						"description": "A collection of native apps made available through our catalog.",
						"image": {
							"src": "http://localhost:8080/common/images/coding-6-unsplash.jpg"
						},
						"tags": ["native"],
						"buttonTitle": "View"
					}
				]
			}
		},
		"navigation": [
			{
				"title": "Applications",
				"items": [
					{
						"title": "All Apps",
						"tags": ["view", "page", "manifest", "native", "desktop-browser"]
					},
					{
						"title": "Views",
						"tags": ["view"]
					},
					{
						"title": "Pages",
						"tags": ["page"]
					},
					{
						"title": "Manifest",
						"tags": ["manifest"]
					},
					{
						"title": "Native",
						"tags": ["native"]
					}
				]
			},
			{
				"title": "Context Sharing",
				"items": [
					{
						"title": "FDC3 API",
						"tags": ["fdc3"]
					},
					{
						"title": "Interop API",
						"tags": ["interop"]
					}
				]
			}
		],
		"footer": {
			"logo": {
				"src": "http://localhost:8080/favicon-32x32.png",
				"size": "32"
			},
			"text": "Welcome to the OpenFin Sample Footer",
			"links": [
				{
					"title": "Github",
					"url": "https://github.com/built-on-openfin/workspace-starter"
				},
				{
					"title": "YouTube",
					"url": "https://www.youtube.com/user/OpenFinTech"
				}
			]
		}
	},
	"dockProvider": {
		"id": "customize-workspace",
		"title": "Home Starter",
		"icon": "http://localhost:8080/favicon.ico",
		"workspaceComponents": {
			"hideHomeButton": false,
			"hideWorkspacesButton": false,
			"hideNotificationsButton": false,
			"hideStorefrontButton": false
		},
		"apps": [
			{
				"display": "individual",
				"tags": ["dock"]
			},
			{
				"display": "group",
				"tooltip": "FDC3",
				"tags": ["fdc3"]
			},
			{
				"display": "group",
				"tooltip": "Manager",
				"iconUrl": "http://localhost:8080/common/images/icon-gradient.png",
				"tags": ["manager"]
			}
		],
		"buttons": [
			{
				"tooltip": "Google",
				"iconUrl": "https://www.google.com/favicon.ico",
				"action": {
					"id": "launch-view",
					"customData": {
						"url": "https://www.google.com"
					}
				}
			},
			{
				"tooltip": "Social",
				"iconUrl": "http://localhost:8080/common/icons/{theme}/{scheme}/share.svg",
				"options": [
					{
						"tooltip": "Twitter",
						"action": {
							"id": "launch-view",
							"customData": {
								"url": "https://twitter.com/openfintech"
							}
						}
					},
					{
						"tooltip": "YouTube",
						"action": {
							"id": "launch-view",
							"customData": {
								"url": "https://www.youtube.com/user/OpenFinTech"
							}
						}
					}
				]
			}
		]
	},
	"notificationProvider": {
		"id": "second-customize-workspace",
		"title": "Second Notification Starter",
		"icon": "http://localhost:8080/favicon-32x32.png"
	},
	"integrationProvider": {
		"icon": "http://localhost:8080/favicon.ico",
		"isManagementEnabled": true,
		"command": "integrations",
		"commandDescription": "Allows the management of integrations for this platform. You can decide whether enabled integrations should be included when a query is entered.",
		"modules": [
			{
				"id": "workspaces",
				"icon": "http://localhost:8080/favicon.ico",
				"title": "Workspaces",
				"description": "Manage workspaces",
				"enabled": true,
				"url": "http://localhost:8080/js/modules/integrations/workspaces.bundle.js",
				"data": {
					"images": {
						"workspace": "http://localhost:8080/icons/{scheme}/workspace.svg"
					}
				}
			},
			{
				"id": "pages",
				"icon": "http://localhost:8080/favicon.ico",
				"title": "Pages",
				"description": "Manage Pages",
				"enabled": true,
				"url": "http://localhost:8080/js/modules/integrations/pages.bundle.js",
				"data": {
					"images": {
						"page": "http://localhost:8080/icons/{scheme}/page.svg"
					}
				}
			},
			{
				"id": "salesforce",
				"icon": "https://built-on-openfin.github.io/workspace-starter/workspace/v10.0.0/integrate-with-salesforce/favicon.ico",
				"title": "Salesforce",
				"enabled": false,
				"url": "https://built-on-openfin.github.io/workspace-starter/workspace/v10.0.0/integrate-with-salesforce/js/modules/integrations/salesforce.bundle.js",
				"data": {
					"consumerKey": "",
					"orgUrl": "",
					"preload": "https://built-on-openfin.github.io/workspace-starter/workspace/v10.0.0/integrate-with-salesforce/js/preload.js",
					"iconMap": {
						"contact": "https://built-on-openfin.github.io/workspace-starter/workspace/v10.0.0/integrate-with-salesforce/images/contact.svg",
						"account": "https://built-on-openfin.github.io/workspace-starter/workspace/v10.0.0/integrate-with-salesforce/images/account.svg",
						"chatter": "https://built-on-openfin.github.io/workspace-starter/workspace/v10.0.0/integrate-with-salesforce/images/chatter.svg",
						"note": "https://built-on-openfin.github.io/workspace-starter/workspace/v10.0.0/integrate-with-salesforce/images/note.svg",
						"task": "https://built-on-openfin.github.io/workspace-starter/workspace/v10.0.0/integrate-with-salesforce/images/task.svg"
					}
				}
			},
			{
				"id": "emoji",
				"icon": "http://localhost:8080/favicon.ico",
				"title": "Emoji Provider",
				"enabled": true,
				"autoStart": false,
				"excludeFromSourceFilter": true,
				"url": "https://built-on-openfin.github.io/workspace-starter/workspace/v10.0.0/customize-home-templates/js/integrations/emoji.bundle.js"
			},
			{
				"id": "about",
				"icon": "http://localhost:8080/favicon.ico",
				"title": "About",
				"description": "Provides information about this platform.",
				"enabled": true,
				"excludeFromSourceFilter": true,
				"url": "http://localhost:8080/js/modules/composite/about.bundle.js",
				"data": {}
			}
		]
	},
	"initOptionsProvider": {
		"modules": [
			{
				"enabled": true,
				"id": "interop",
				"url": "http://localhost:8080/js/modules/init-options/interop.bundle.js",
				"data": {
					"supportedActions": ["raise-intent", "share-context"]
				}
			}
		]
	},
	"loggerProvider": {
		"modules": [
			{
				"enabled": true,
				"id": "console",
				"url": "http://localhost:8080/js/modules/log/console.bundle.js"
			}
		]
	},
	"actionsProvider": {
		"modules": [
			{
				"enabled": true,
				"id": "opacity",
				"url": "http://localhost:8080/js/modules/actions/opacity.bundle.js"
			},
			{
				"enabled": true,
				"id": "developer-actions",
<<<<<<< HEAD
				"url": "http://localhost:8080/js/modules/actions/developer.bundle.js"
=======
				"url": "http://localhost:8080/js/modules/composite/developer.bundle.js"
>>>>>>> 19c84922
			},
			{
				"enabled": true,
				"id": "about-actions",
				"url": "http://localhost:8080/js/modules/composite/about.bundle.js",
				"data": {
					"windowOptions": {
						"name": "about",
						"url": "http://localhost:8080/common/windows/version/about.html",
						"defaultCentered": true,
						"showTaskbarIcon": false,
						"autoShow": true,
						"minimizable": false,
						"maximizable": false,
						"defaultHeight": 396,
						"defaultWidth": 760,
						"customData": {}
					}
				}
			}
		]
	},
	"conditionsProvider": {
		"modules": [
			{
				"enabled": true,
				"id": "about-conditions",
				"url": "http://localhost:8080/js/modules/composite/about.bundle.js"
			}
		]
	},
	"connectionProvider": {
		"connectionId": "workspace-connection",
		"connectionValidationEndpoint": "connection-verification",
		"supportedActions": [
			"show-home",
			"show-store",
			"show-dock",
			"show-notifications",
			"hide-home",
			"hide-store",
			"minimize-dock",
			"hide-notifications"
		],
		"connections": [
			{
				"identity": {
					"uuid": "second-workspace-starter-how-to-customize-workspace"
				},
				"validatePayload": false,
				"connectionTypes": [
					{
						"type": "broker"
					}
				]
			},
			{
				"identity": {
					"uuid": "*"
				},
				"validatePayload": true,
				"connectionTypes": [
					{
						"type": "appSource"
					},
					{
						"type": "snapshotSource"
					},
					{
						"type": "actions"
					},
					{
						"type": "broker"
					}
				]
			}
		]
	},
	"analyticsProvider": {
		"modules": [
			{
				"enabled": true,
				"id": "analytics.console",
				"url": "http://localhost:8080/js/modules/analytics/console.bundle.js",
				"data": {
					"eventLogLevel": "info"
				}
			}
		]
	},
	"versionProvider": {
		"appVersion": "1.0.0",
		"minVersion": {
			"workspace": "10.0.0"
		},
		"versionWindow": {
			"name": "versioning",
			"url": "http://localhost:8080/windows/version/version.html",
			"defaultCentered": true,
			"showTaskbarIcon": false,
			"autoShow": true,
			"minimizable": false,
			"maximizable": false,
			"defaultHeight": 481,
			"defaultWidth": 760,
			"saveWindowState": false,
			"includeInSnapshots": false
		},
		"endpointId": "version",
		"versionCheckIntervalInSeconds": 30
	}
}<|MERGE_RESOLUTION|>--- conflicted
+++ resolved
@@ -935,11 +935,7 @@
 			{
 				"enabled": true,
 				"id": "developer-actions",
-<<<<<<< HEAD
-				"url": "http://localhost:8080/js/modules/actions/developer.bundle.js"
-=======
 				"url": "http://localhost:8080/js/modules/composite/developer.bundle.js"
->>>>>>> 19c84922
 			},
 			{
 				"enabled": true,
