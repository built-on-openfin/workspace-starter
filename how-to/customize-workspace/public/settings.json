{
	"$schema": "./schemas/settings.schema.json",
	"bootstrap": {
		"home": true,
		"store": true,
		"dock": true,
		"notifications": true,
		"autoShow": ["dock", "home"]
	},
	"authProvider": {
		"modules": [
			{
				"enabled": true,
				"id": "example",
				"url": "http://localhost:8080/js/modules/auth/example.bundle.js",
				"data": {
					"autoLogin": false,
					"loginUrl": "http://localhost:8080/windows/modules/auth/example-login.html",
					"logoutUrl": "http://localhost:8080/windows/modules/auth/example-logged-out.html",
					"authenticatedUrl": "http://localhost:8080/windows/modules/auth/example-logged-in.html",
					"checkLoginStatusInSeconds": 1,
					"checkSessionValidityInSeconds": -1
				}
			}
		]
	},
	"platformProvider": {
		"rootUrl": "http://localhost:8080",
		"sharing": true,
		"intentPicker": {
			"url": "http://localhost:8080/common/windows/intents/picker.html",
			"height": 400,
			"width": 400
		}
	},
	"appProvider": {
		"endpointIds": ["apps-get", "common-apps-get"],
		"cacheDurationInSeconds": 10,
		"cacheDurationInMinutes": 0,
		"appAssetTag": "appasset",
		"manifestTypes": [
			"view",
			"snapshot",
			"manifest",
			"external",
			"inline-view",
			"window",
			"inline-window",
			"desktop-browser",
			"inline-external",
			"connection"
		]
	},
	"endpointProvider": {
		"modules": [
			{
				"enabled": true,
				"id": "local-storage",
				"url": "http://localhost:8080/js/modules/endpoints/local-storage.bundle.js"
			},
			{
				"enabled": true,
				"id": "example-connection-validation",
				"url": "http://localhost:8080/js/modules/endpoints/example.connection.validation.bundle.js"
			}
		],
		"endpoints": [
			{
				"id": "apps-get",
				"type": "fetch",
				"options": {
					"method": "GET",
					"url": "http://localhost:8080/apps.json"
				}
			},
			{
				"id": "common-apps-get",
				"type": "fetch",
				"options": {
					"method": "GET",
					"url": "http://localhost:8080/common/apps.json"
				}
			},
			{
				"id": "share-get",
				"type": "fetch",
				"options": {
					"method": "GET",
					"url": "https://workspace.openfin.co/api/share/[id]"
				}
			},
			{
				"id": "share-save",
				"type": "fetch",
				"options": {
					"method": "POST",
					"url": "https://workspace.openfin.co/api/share"
				}
			},
			{
				"id": "workspace-get",
				"type": "module",
				"typeId": "local-storage",
				"options": {
					"method": "GET",
					"dataType": "workspace"
				}
			},
			{
				"id": "workspace-set",
				"type": "module",
				"typeId": "local-storage",
				"options": {
					"method": "SET",
					"dataType": "workspace"
				}
			},
			{
				"id": "workspace-remove",
				"type": "module",
				"typeId": "local-storage",
				"options": {
					"method": "REMOVE",
					"dataType": "workspace"
				}
			},
			{
				"id": "page-get",
				"type": "module",
				"typeId": "local-storage",
				"options": {
					"method": "GET",
					"dataType": "page"
				}
			},
			{
				"id": "page-set",
				"type": "module",
				"typeId": "local-storage",
				"options": {
					"method": "SET",
					"dataType": "page"
				}
			},
			{
				"id": "page-remove",
				"type": "module",
				"typeId": "local-storage",
				"options": {
					"method": "REMOVE",
					"dataType": "page"
				}
			},
			{
				"id": "page-bounds-get",
				"type": "module",
				"typeId": "local-storage",
				"options": {
					"method": "GET",
					"dataType": "page-bounds"
				}
			},
			{
				"id": "page-bounds-set",
				"type": "module",
				"typeId": "local-storage",
				"options": {
					"method": "SET",
					"dataType": "page-bounds"
				}
			},
			{
				"id": "page-bounds-remove",
				"type": "module",
				"typeId": "local-storage",
				"options": {
					"method": "REMOVE",
					"dataType": "page-bounds"
				}
			},
			{
				"id": "integration-preferences-get",
				"type": "module",
				"typeId": "local-storage",
				"options": {
					"method": "GET",
					"dataType": "integration-preferences"
				}
			},
			{
				"id": "integration-preferences-set",
				"type": "module",
				"typeId": "local-storage",
				"options": {
					"method": "SET",
					"dataType": "integration-preferences"
				}
			},
			{
				"id": "connection-verification",
				"type": "module",
				"typeId": "example-connection-validation",
				"options": {}
			}
		]
	},
	"browserProvider": {
		"windowOptions": {
			"title": "Second Browser Starter",
			"icon": "http://localhost:8080/favicon-32x32.png",
			"newTabUrl": "http://localhost:8080/common/views/platform/new-tab/new-tab.html",
			"newPageUrl": "http://localhost:8080/common/views/platform/new-tab/new-tab.html"
		},
		"globalMenu": [
			{
				"include": true,
				"label": "Inspect Platform",
				"data": {
					"type": "Custom",
					"action": {
						"id": "developer-inspect",
						"customData": {
							"target": "platform"
						}
					}
				},
				"position": {
					"operation": "start"
				},
				"separator": "after"
			},
			{
				"include": true,
				"label": "Inspect Window",
				"data": {
					"type": "Custom",
					"action": {
						"id": "developer-inspect"
					}
				},
				"position": {
					"operation": "start"
				}
			},
			{
				"include": true,
				"label": "Toggle Notification Center",
				"data": {
					"type": "Custom",
					"action": {
						"id": "notification-toggle"
					}
				},
				"position": {
					"type": "OpenStorefront",
					"operation": "after"
				}
			},
			{
				"include": true,
				"label": "Open Home",
				"data": {
					"type": "Custom",
					"action": {
						"id": "home-show"
					}
				},
				"position": {
					"type": "OpenStorefront",
					"operation": "after"
				}
			},
			{
				"include": true,
				"label": "About",
				"data": {
					"type": "Custom",
					"action": {
						"id": "show-about"
					}
				},
				"position": {
					"type": "Quit",
					"operation": "before"
				},
				"conditions": ["has-about"]
			},
			{
				"include": true,
				"label": "Quit App",
				"position": {
					"type": "Quit",
					"operation": "replaceLabel"
				}
			},
			{
				"include": true,
				"label": "Log Out and Quit App",
				"data": {
					"type": "Custom",
					"action": {
						"id": "logout-and-quit"
					}
				},
				"position": {
					"type": "Quit",
					"operation": "after"
				},
				"conditions": ["authenticated"]
			}
		],
		"pageMenu": [
			{
				"include": true,
				"label": "Move Page to new Window",
				"data": {
					"type": "Custom",
					"action": {
						"id": "move-page-to-new-window"
					}
				},
				"position": {
					"operation": "start"
				},
				"separator": "after"
			},
			{
				"include": true,
				"label": "Inspect Window",
				"data": {
					"type": "Custom",
					"action": {
						"id": "developer-inspect"
					}
				},
				"position": {
					"operation": "start"
				},
				"separator": "after"
			}
		],
		"viewMenu": [
			{
				"include": true,
				"label": "Move View(s) to new Window",
				"data": {
					"type": "Custom",
					"action": {
						"id": "move-view-to-new-window"
					}
				},
				"position": {
					"operation": "start"
				},
				"separator": "after"
			},
			{
				"include": true,
				"label": "Create App Definition",
				"data": {
					"type": "Custom",
					"action": {
						"id": "raise-create-app-definition-intent"
					}
				},
				"position": {
					"operation": "start"
				}
			},
			{
				"include": true,
				"label": "Inspect View",
				"data": {
					"type": "Custom",
					"action": {
						"id": "developer-inspect"
					}
				},
				"position": {
					"operation": "start"
				}
			}
		],
		"toolbarButtons": [
			{
				"include": true,
				"id": "toggle-scheme",
				"button": {
					"type": "Custom",
					"tooltip": "Toggle Scheme",
					"disabled": false,
					"iconUrl": "http://localhost:8080/common/icons/{theme}/{scheme}/theme.svg",
					"action": {
						"id": "toggle-scheme",
						"customData": {}
					}
				},
				"conditions": ["themed"]
			},
			{
				"include": true,
				"id": "change-opacity",
				"button": {
					"type": "Custom",
					"tooltip": "Change Opacity",
					"disabled": false,
					"iconUrl": "http://localhost:8080/favicon.ico",
					"action": {
						"id": "change-opacity",
						"customData": {
							"sourceId": "change-opacity",
							"replacementId": "restore-opacity"
						}
					}
				}
			},
			{
				"include": false,
				"id": "restore-opacity",
				"button": {
					"type": "Custom",
					"tooltip": "Restore Opacity",
					"disabled": false,
					"iconUrl": "http://localhost:8080/favicon.ico",
					"action": {
						"id": "restore-opacity",
						"customData": {
							"sourceId": "restore-opacity",
							"replacementId": "change-opacity"
						}
					}
				}
			},
			{
				"include": true,
				"id": "home-show",
				"button": {
					"type": "Custom",
					"tooltip": "Show Home",
					"disabled": false,
					"iconUrl": "http://localhost:8080/common/icons/{theme}/{scheme}/search.svg",
					"action": {
						"id": "home-show",
						"customData": {}
					}
				}
			},
			{
				"include": true,
				"id": "notification-toggle",
				"button": {
					"type": "Custom",
					"tooltip": "Toggle Notification Center",
					"disabled": false,
					"iconUrl": "http://localhost:8080/common/icons/{theme}/{scheme}/bell.svg",
					"action": {
						"id": "notification-toggle",
						"customData": {}
					}
				}
			},
			{
				"include": true,
				"id": "pin-window",
				"button": {
					"type": "Custom",
					"tooltip": "Pin this window",
					"disabled": false,
					"iconUrl": "http://localhost:8080/common/icons/{theme}/{scheme}/pin.svg",
					"action": {
						"id": "pin-window",
						"customData": {
							"sourceId": "pin-window",
							"replacementId": "unpin-window"
						}
					}
				}
			},
			{
				"include": false,
				"id": "unpin-window",
				"button": {
					"type": "Custom",
					"tooltip": "Unpin this window",
					"disabled": false,
					"iconUrl": "http://localhost:8080/common/icons/{theme}/{scheme}/pin-vertical.svg",
					"action": {
						"id": "unpin-window",
						"customData": {
							"sourceId": "unpin-window",
							"replacementId": "pin-window"
						}
					}
				}
			},
			{
				"include": true,
				"id": "lock-unlock",
				"button": {
					"type": "LockUnlockPage"
				}
			},
			{
				"include": true,
				"id": "show-hide-tabs",
				"button": {
					"type": "ShowHideTabs"
				}
			},
			{
				"include": true,
				"id": "color-linking",
				"button": {
					"type": "ColorLinking"
				}
			},
			{
				"include": true,
				"id": "preset-layouts",
				"button": {
					"type": "PresetLayouts"
				}
			},
			{
				"include": true,
				"id": "share",
				"button": {
					"type": "Custom",
					"tooltip": "Share",
					"disabled": false,
					"iconUrl": "http://localhost:8080/common/icons/{theme}/{scheme}/share.svg",
					"action": {
						"id": "share",
						"customData": {}
					}
				},
				"conditions": ["sharing"]
			},
			{
				"include": true,
				"id": "save-menu",
				"button": {
					"type": "SaveMenu"
				}
			}
		]
	},
	"themeProvider": {
		"themes": [
			{
				"id": "default",
				"label": "Default",
				"logoUrl": "http://localhost:8080/favicon-32x32.png",
				"default": "light",
				"palettes": {
					"light": {
						"brandPrimary": "#0A76D3",
						"brandSecondary": "#1E1F23",
						"backgroundPrimary": "#FAFBFE",
						"background1": "#FFFFFF",
						"background2": "#FAFBFE",
						"background3": "#F3F5F8",
						"background4": "#ECEEF1",
						"background5": "#DDDFE4",
						"background6": "#C9CBD2",
						"statusSuccess": "#35C759",
						"statusWarning": "#F48F00",
						"statusCritical": "#BE1D1F",
						"statusActive": "#0498FB",
						"inputBackground": "#ECEEF1",
						"inputColor": "#1E1F23",
						"inputPlaceholder": "#383A40",
						"inputDisabled": "#7D808A",
						"inputFocused": "#C9CBD2",
						"textDefault": "#111214",
						"textHelp": "#2F3136",
						"textInactive": "#7D808A",
						"contentBackground1": "#0A76D3",
						"contentBackground2": "#000000",
						"contentBackground3": "#000000",
						"contentBackground4": "#000000",
						"contentBackground5": "#000000"
					},
					"dark": {
						"brandPrimary": "#0A76D3",
						"brandSecondary": "#383A40",
						"backgroundPrimary": "#1E1F23",
						"background1": "#111214",
						"background2": "#1E1F23",
						"background3": "#24262B",
						"background4": "#2F3136",
						"background5": "#383A40",
						"background6": "#53565F",
						"statusSuccess": "#35C759",
						"statusWarning": "#F48F00",
						"statusCritical": "#BE1D1F",
						"statusActive": "#0498FB",
						"inputBackground": "#53565F",
						"inputColor": "#FFFFFF",
						"inputPlaceholder": "#C9CBD2",
						"inputDisabled": "#7D808A",
						"inputFocused": "#C9CBD2",
						"textDefault": "#FFFFFF",
						"textHelp": "#C9CBD2",
						"textInactive": "#7D808A",
						"contentBackground1": "#0A76D3",
						"contentBackground2": "#000000",
						"contentBackground3": "#000000",
						"contentBackground4": "#000000",
						"contentBackground5": "#000000"
					}
				}
			}
		]
	},
	"homeProvider": {
		"id": "second-customize-workspace",
		"title": "Second Home Starter",
		"icon": "http://localhost:8080/favicon-32x32.png",
		"queryMinLength": 3,
		"queryAgainst": ["title"]
	},
	"storefrontProvider": {
		"id": "second-customize-workspace",
		"title": "Second Custom Storefront",
		"icon": "http://localhost:8080/favicon-32x32.png",
		"landingPage": {
			"hero": {
				"title": "Second Custom Hero Title",
				"description": "This is a demonstration of the hero section that you can configure for your store and a demonstration that different stores can have different content.",
				"cta": {
					"title": "Second Hero Apps!",
					"tags": ["hero"]
				},
				"image": {
					"src": "http://localhost:8080/common/images/superhero-unsplash.jpg"
				}
			},
			"topRow": {
				"title": "Custom Top Row Content",
				"items": [
					{
						"title": "Expero",
						"description": "A collection of example views from Expero showing the power of interop and context sharing.",
						"image": {
							"src": "http://localhost:8080/common/images/coding-1-unsplash.jpg"
						},
						"tags": ["expero"],
						"buttonTitle": "View"
					},
					{
						"title": "Dev Tools",
						"description": "A collection of developer tools that can aid with building and debugging OpenFin applications.",
						"image": {
							"src": "http://localhost:8080/common/images/coding-2-unsplash.jpg"
						},
						"tags": ["tools"],
						"buttonTitle": "View"
					},
					{
						"title": "Learning Resource",
						"description": "A collection of developer documents that can aid with building and debugging OpenFin applications.",
						"image": {
							"src": "http://localhost:8080/common/images/coding-3-unsplash.jpg"
						},
						"tags": ["page"],
						"buttonTitle": "View"
					}
				]
			},
			"middleRow": {
				"title": "A collection of simple views that show how to share context using the FDC3 or Interop APIs.",
				"tags": ["fdc3", "interop"]
			},
			"bottomRow": {
				"title": "Quick Access",
				"items": [
					{
						"title": "Views",
						"description": "A collection of views made available through our catalog.",
						"image": {
							"src": "http://localhost:8080/common/images/coding-4-unsplash.jpg"
						},
						"tags": ["view"],
						"buttonTitle": "View"
					},
					{
						"title": "Web Apps",
						"description": "A collection of web apps built using OpenFin.",
						"image": {
							"src": "http://localhost:8080/common/images/coding-5-unsplash.jpg"
						},
						"tags": ["manifest"],
						"buttonTitle": "View"
					},
					{
						"title": "Native Apps",
						"description": "A collection of native apps made available through our catalog.",
						"image": {
							"src": "http://localhost:8080/common/images/coding-6-unsplash.jpg"
						},
						"tags": ["native"],
						"buttonTitle": "View"
					}
				]
			}
		},
		"navigation": [
			{
				"title": "Applications",
				"items": [
					{
						"title": "All Apps",
						"tags": ["view", "page", "manifest", "native", "desktop-browser"]
					},
					{
						"title": "Views",
						"tags": ["view"]
					},
					{
						"title": "Pages",
						"tags": ["page"]
					},
					{
						"title": "Manifest",
						"tags": ["manifest"]
					},
					{
						"title": "Native",
						"tags": ["native"]
					}
				]
			},
			{
				"title": "Context Sharing",
				"items": [
					{
						"title": "FDC3 API",
						"tags": ["fdc3"]
					},
					{
						"title": "Interop API",
						"tags": ["interop"]
					}
				]
			}
		],
		"footer": {
			"logo": {
				"src": "http://localhost:8080/favicon-32x32.png",
				"size": "32"
			},
			"text": "Welcome to the OpenFin Sample Footer",
			"links": [
				{
					"title": "Github",
					"url": "https://github.com/built-on-openfin/workspace-starter"
				},
				{
					"title": "YouTube",
					"url": "https://www.youtube.com/user/OpenFinTech"
				}
			]
		}
	},
	"dockProvider": {
		"id": "customize-workspace",
		"title": "Home Starter",
		"icon": "http://localhost:8080/favicon.ico",
		"workspaceComponents": {
			"hideHomeButton": false,
			"hideWorkspacesButton": false,
			"hideNotificationsButton": false,
			"hideStorefrontButton": false
		},
		"apps": [
			{
				"display": "individual",
				"tags": ["dock"]
			},
			{
				"display": "group",
				"tooltip": "FDC3",
				"tags": ["fdc3"]
			},
			{
				"display": "group",
				"tooltip": "Manager",
				"iconUrl": "http://localhost:8080/common/images/icon-gradient.png",
				"tags": ["manager"]
			}
		],
		"buttons": [
			{
				"tooltip": "Google",
				"iconUrl": "https://www.google.com/favicon.ico",
				"action": {
					"id": "launch-view",
					"customData": {
						"url": "https://www.google.com"
					}
				}
			},
			{
				"tooltip": "Social",
				"iconUrl": "http://localhost:8080/common/icons/{theme}/{scheme}/share.svg",
				"options": [
					{
						"tooltip": "Twitter",
						"action": {
							"id": "launch-view",
							"customData": {
								"url": "https://twitter.com/openfintech"
							}
						}
					},
					{
						"tooltip": "YouTube",
						"action": {
							"id": "launch-view",
							"customData": {
								"url": "https://www.youtube.com/user/OpenFinTech"
							}
						}
					}
				]
			}
		]
	},
	"notificationProvider": {
		"id": "second-customize-workspace",
		"title": "Second Notification Starter",
		"icon": "http://localhost:8080/favicon-32x32.png"
	},
	"integrationProvider": {
		"icon": "http://localhost:8080/favicon.ico",
		"isManagementEnabled": true,
		"command": "integrations",
		"commandDescription": "Allows the management of integrations for this platform. You can decide whether enabled integrations should be included when a query is entered.",
		"modules": [
			{
				"id": "workspaces",
				"icon": "http://localhost:8080/favicon.ico",
				"title": "Workspaces",
				"description": "Manage workspaces",
				"enabled": true,
				"url": "http://localhost:8080/js/modules/integrations/workspaces.bundle.js",
				"data": {
					"images": {
						"workspace": "http://localhost:8080/icons/{scheme}/workspace.svg"
					}
				}
			},
			{
				"id": "pages",
				"icon": "http://localhost:8080/favicon.ico",
				"title": "Pages",
				"description": "Manage Pages",
				"enabled": true,
				"url": "http://localhost:8080/js/modules/integrations/pages.bundle.js",
				"data": {
					"images": {
						"page": "http://localhost:8080/icons/{scheme}/page.svg"
					}
				}
			},
			{
				"id": "salesforce",
				"icon": "https://built-on-openfin.github.io/workspace-starter/workspace/v11.0.0/integrate-with-salesforce/favicon.ico",
				"title": "Salesforce",
				"enabled": false,
				"url": "https://built-on-openfin.github.io/workspace-starter/workspace/v11.0.0/integrate-with-salesforce/js/modules/integrations/salesforce.bundle.js",
				"data": {
					"consumerKey": "",
					"orgUrl": "",
					"preload": "https://built-on-openfin.github.io/workspace-starter/workspace/v11.0.0/integrate-with-salesforce/js/preload.js",
					"iconMap": {
						"contact": "https://built-on-openfin.github.io/workspace-starter/workspace/v11.0.0/integrate-with-salesforce/images/contact.svg",
						"account": "https://built-on-openfin.github.io/workspace-starter/workspace/v11.0.0/integrate-with-salesforce/images/account.svg",
						"chatter": "https://built-on-openfin.github.io/workspace-starter/workspace/v11.0.0/integrate-with-salesforce/images/chatter.svg",
						"note": "https://built-on-openfin.github.io/workspace-starter/workspace/v11.0.0/integrate-with-salesforce/images/note.svg",
						"task": "https://built-on-openfin.github.io/workspace-starter/workspace/v11.0.0/integrate-with-salesforce/images/task.svg"
					}
				}
			},
			{
				"id": "emoji",
				"icon": "http://localhost:8080/favicon.ico",
				"title": "Emoji Provider",
				"enabled": true,
				"autoStart": false,
<<<<<<< HEAD
				"url": "https://built-on-openfin.github.io/workspace-starter/workspace/v11.0.0/customize-home-templates/js/integrations/emoji.bundle.js"
=======
				"excludeFromSourceFilter": true,
				"url": "https://built-on-openfin.github.io/workspace-starter/workspace/v11.0.0/customize-home-templates/js/integrations/emoji.bundle.js"
			},
			{
				"id": "about",
				"icon": "http://localhost:8080/favicon.ico",
				"title": "About",
				"description": "Provides information about this platform.",
				"enabled": true,
				"excludeFromSourceFilter": true,
				"url": "http://localhost:8080/js/modules/composite/about.bundle.js",
				"data": {}
>>>>>>> cdef1ce4
			}
		]
	},
	"initOptionsProvider": {
		"modules": [
			{
				"enabled": true,
				"id": "interop",
				"url": "http://localhost:8080/js/modules/init-options/interop.bundle.js",
				"data": {
					"supportedActions": ["raise-intent", "share-context"]
				}
			}
		]
	},
	"loggerProvider": {
		"modules": [
			{
				"enabled": true,
				"id": "console",
				"url": "http://localhost:8080/js/modules/log/console.bundle.js"
			}
		]
	},
	"actionsProvider": {
		"modules": [
			{
				"enabled": true,
				"id": "opacity",
				"url": "http://localhost:8080/js/modules/actions/opacity.bundle.js"
			},
			{
				"enabled": true,
				"id": "developer-actions",
				"url": "http://localhost:8080/js/modules/actions/developer.bundle.js"
			},
			{
				"enabled": true,
				"id": "about-actions",
				"url": "http://localhost:8080/js/modules/composite/about.bundle.js",
				"data": {
					"windowOptions": {
						"name": "about",
						"url": "http://localhost:8080/common/windows/version/about.html",
						"defaultCentered": true,
						"showTaskbarIcon": false,
						"autoShow": true,
						"minimizable": false,
						"maximizable": false,
						"defaultHeight": 396,
						"defaultWidth": 760,
						"customData": {}
					}
				}
			}
		]
	},
	"conditionsProvider": {
		"modules": [
			{
				"enabled": true,
				"id": "about-conditions",
				"url": "http://localhost:8080/js/modules/composite/about.bundle.js"
			}
		]
	},
	"connectionProvider": {
		"connectionId": "workspace-connection",
		"connectionValidationEndpoint": "connection-verification",
		"supportedActions": [
			"show-home",
			"show-store",
			"show-dock",
			"show-notifications",
			"hide-home",
			"hide-store",
			"minimize-dock",
			"hide-notifications"
		],
		"connections": [
			{
				"identity": {
					"uuid": "second-workspace-starter-how-to-customize-workspace"
				},
				"validatePayload": false,
				"connectionTypes": [
					{
						"type": "broker"
					}
				]
			},
			{
				"identity": {
					"uuid": "*"
				},
				"validatePayload": true,
				"connectionTypes": [
					{
						"type": "appSource"
					},
					{
						"type": "snapshotSource"
					},
					{
						"type": "actions"
					},
					{
						"type": "broker"
					}
				]
			}
		]
	},
	"analyticsProvider": {
		"modules": [
			{
				"enabled": true,
				"id": "analytics.console",
				"url": "http://localhost:8080/js/modules/analytics/console.bundle.js",
				"data": {
					"eventLogLevel": "info"
				}
			}
		]
	},
	"versionProvider": {
<<<<<<< HEAD
		"minimumVersion": {
=======
		"appVersion": "1.0.0",
		"minVersion": {
>>>>>>> cdef1ce4
			"workspace": "11.0.0"
		},
		"versionWindow": {
			"name": "versioning",
			"url": "http://localhost:8080/windows/version/version.html",
			"defaultCentered": true,
			"showTaskbarIcon": false,
			"autoShow": true,
			"minimizable": false,
			"maximizable": false,
			"defaultHeight": 481,
			"defaultWidth": 760,
			"saveWindowState": false,
			"includeInSnapshots": false
		},
		"endpointId": "version",
		"versionCheckIntervalInSeconds": 30
	}
}<|MERGE_RESOLUTION|>--- conflicted
+++ resolved
@@ -889,9 +889,6 @@
 				"title": "Emoji Provider",
 				"enabled": true,
 				"autoStart": false,
-<<<<<<< HEAD
-				"url": "https://built-on-openfin.github.io/workspace-starter/workspace/v11.0.0/customize-home-templates/js/integrations/emoji.bundle.js"
-=======
 				"excludeFromSourceFilter": true,
 				"url": "https://built-on-openfin.github.io/workspace-starter/workspace/v11.0.0/customize-home-templates/js/integrations/emoji.bundle.js"
 			},
@@ -904,7 +901,6 @@
 				"excludeFromSourceFilter": true,
 				"url": "http://localhost:8080/js/modules/composite/about.bundle.js",
 				"data": {}
->>>>>>> cdef1ce4
 			}
 		]
 	},
@@ -1031,12 +1027,8 @@
 		]
 	},
 	"versionProvider": {
-<<<<<<< HEAD
-		"minimumVersion": {
-=======
 		"appVersion": "1.0.0",
 		"minVersion": {
->>>>>>> cdef1ce4
 			"workspace": "11.0.0"
 		},
 		"versionWindow": {
