--- conflicted
+++ resolved
@@ -786,11 +786,7 @@
 				"title": "Emoji Provider",
 				"enabled": true,
 				"autoStart": false,
-<<<<<<< HEAD
-				"url": "https://built-on-openfin.github.io/workspace-starter/workspace/vnext/customize-home-templates/js/integrations/emoji.bundle.js"
-=======
 				"url": "https://built-on-openfin.github.io/workspace-starter/workspace/v9.1.0/customize-home-templates/js/integrations/emoji.bundle.js"
->>>>>>> fb506ad6
 			}
 		]
 	},
