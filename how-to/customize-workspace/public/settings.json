{
	"$schema": "./schemas/settings.schema.json",
	"bootstrap": {
		"home": true,
		"store": true,
		"dock": true,
		"notifications": true,
		"autoShow": ["dock", "home"]
	},
	"authProvider": {
		"modules": [
			{
				"enabled": true,
				"id": "example",
				"url": "http://localhost:8080/js/modules/auth/example.bundle.js",
				"data": {
					"autoLogin": false,
					"loginUrl": "http://localhost:8080/windows/modules/auth/example-login.html",
					"logoutUrl": "http://localhost:8080/windows/modules/auth/example-logged-out.html",
					"authenticatedUrl": "http://localhost:8080/windows/modules/auth/example-logged-in.html",
					"checkLoginStatusInSeconds": 1,
					"checkSessionValidityInSeconds": -1
				}
			}
		]
	},
	"platformProvider": {
		"rootUrl": "http://localhost:8080",
		"sharing": true,
		"intentPicker": {
			"url": "http://localhost:8080/common/windows/intents/picker.html",
			"height": 400,
			"width": 400
		}
	},
	"appProvider": {
		"endpointIds": ["apps-get", "common-apps-get"],
		"cacheDurationInSeconds": 10,
		"cacheDurationInMinutes": 0,
		"appAssetTag": "appasset",
		"manifestTypes": [
			"view",
			"snapshot",
			"manifest",
			"external",
			"inline-view",
			"window",
			"inline-window",
			"desktop-browser",
			"inline-external",
			"connection"
		]
	},
	"endpointProvider": {
		"modules": [
			{
				"enabled": true,
				"id": "local-storage",
				"url": "http://localhost:8080/js/modules/endpoints/local-storage.bundle.js"
			},
			{
				"enabled": true,
				"id": "example-connection-validation",
				"url": "http://localhost:8080/js/modules/endpoints/example.connection.validation.bundle.js"
			}
		],
		"endpoints": [
			{
				"id": "apps-get",
				"type": "fetch",
				"options": {
					"method": "GET",
					"url": "http://localhost:8080/apps.json"
				}
			},
			{
				"id": "common-apps-get",
				"type": "fetch",
				"options": {
					"method": "GET",
					"url": "http://localhost:8080/common/apps.json"
				}
			},
			{
				"id": "share-get",
				"type": "fetch",
				"options": {
					"method": "GET",
					"url": "https://workspace.openfin.co/api/share/[id]"
				}
			},
			{
				"id": "share-save",
				"type": "fetch",
				"options": {
					"method": "POST",
					"url": "https://workspace.openfin.co/api/share"
				}
			},
			{
				"id": "workspace-get",
				"type": "module",
				"typeId": "local-storage",
				"options": {
					"method": "GET",
					"dataType": "workspace"
				}
			},
			{
				"id": "workspace-set",
				"type": "module",
				"typeId": "local-storage",
				"options": {
					"method": "SET",
					"dataType": "workspace"
				}
			},
			{
				"id": "workspace-remove",
				"type": "module",
				"typeId": "local-storage",
				"options": {
					"method": "REMOVE",
					"dataType": "workspace"
				}
			},
			{
				"id": "page-get",
				"type": "module",
				"typeId": "local-storage",
				"options": {
					"method": "GET",
					"dataType": "page"
				}
			},
			{
				"id": "page-set",
				"type": "module",
				"typeId": "local-storage",
				"options": {
					"method": "SET",
					"dataType": "page"
				}
			},
			{
				"id": "page-remove",
				"type": "module",
				"typeId": "local-storage",
				"options": {
					"method": "REMOVE",
					"dataType": "page"
				}
			},
			{
				"id": "page-bounds-get",
				"type": "module",
				"typeId": "local-storage",
				"options": {
					"method": "GET",
					"dataType": "page-bounds"
				}
			},
			{
				"id": "page-bounds-set",
				"type": "module",
				"typeId": "local-storage",
				"options": {
					"method": "SET",
					"dataType": "page-bounds"
				}
			},
			{
				"id": "page-bounds-remove",
				"type": "module",
				"typeId": "local-storage",
				"options": {
					"method": "REMOVE",
					"dataType": "page-bounds"
				}
			},
			{
				"id": "integration-preferences-get",
				"type": "module",
				"typeId": "local-storage",
				"options": {
					"method": "GET",
					"dataType": "integration-preferences"
				}
			},
			{
				"id": "integration-preferences-set",
				"type": "module",
				"typeId": "local-storage",
				"options": {
					"method": "SET",
					"dataType": "integration-preferences"
				}
			},
			{
				"id": "connection-verification",
				"type": "module",
				"typeId": "example-connection-validation",
				"options": {}
			}
		]
	},
	"browserProvider": {
		"windowOptions": {
			"title": "Second Browser Starter",
			"icon": "http://localhost:8080/favicon-32x32.png",
			"newTabUrl": "http://localhost:8080/common/views/platform/new-tab/new-tab.html",
			"newPageUrl": "http://localhost:8080/common/views/platform/new-tab/new-tab.html"
		},
		"globalMenu": [
			{
				"include": true,
				"label": "Inspect Platform",
				"data": {
					"type": "Custom",
					"action": {
						"id": "developer-inspect",
						"customData": {
							"target": "platform"
						}
					}
				},
				"position": {
					"operation": "start"
				},
				"separator": "after"
			},
			{
				"include": true,
				"label": "Inspect Window",
				"data": {
					"type": "Custom",
					"action": {
						"id": "developer-inspect"
					}
				},
				"position": {
					"operation": "start"
				}
			},
			{
				"include": true,
				"label": "Toggle Notification Center",
				"data": {
					"type": "Custom",
					"action": {
						"id": "notification-toggle"
					}
				},
				"position": {
					"type": "OpenStorefront",
					"operation": "after"
				}
			},
			{
				"include": true,
				"label": "Open Home",
				"data": {
					"type": "Custom",
					"action": {
						"id": "home-show"
					}
				},
				"position": {
					"type": "OpenStorefront",
					"operation": "after"
				}
			},
			{
				"include": true,
				"label": "About",
				"data": {
					"type": "Custom",
					"action": {
						"id": "show-about"
					}
				},
				"position": {
					"type": "Quit",
					"operation": "before"
				},
				"conditions": ["has-about"]
			},
			{
				"include": true,
				"label": "Quit App",
				"position": {
					"type": "Quit",
					"operation": "replaceLabel"
				}
			},
			{
				"include": true,
				"label": "Log Out and Quit App",
				"data": {
					"type": "Custom",
					"action": {
						"id": "logout-and-quit"
					}
				},
				"position": {
					"type": "Quit",
					"operation": "after"
				},
				"conditions": ["authenticated"]
			}
		],
		"pageMenu": [
			{
				"include": true,
				"label": "Move Page to new Window",
				"data": {
					"type": "Custom",
					"action": {
						"id": "move-page-to-new-window"
					}
				},
				"position": {
					"operation": "start"
				},
				"separator": "after"
			},
			{
				"include": true,
				"label": "Inspect Window",
				"data": {
					"type": "Custom",
					"action": {
						"id": "developer-inspect"
					}
				},
				"position": {
					"operation": "start"
				},
				"separator": "after"
			}
		],
		"viewMenu": [
			{
				"include": true,
				"label": "Move View(s) to new Window",
				"data": {
					"type": "Custom",
					"action": {
						"id": "move-view-to-new-window"
					}
				},
				"position": {
					"operation": "start"
				},
				"separator": "after"
			},
			{
				"include": true,
				"label": "Create App Definition",
				"data": {
					"type": "Custom",
					"action": {
						"id": "raise-create-app-definition-intent"
					}
				},
				"position": {
					"operation": "start"
				}
			},
			{
				"include": true,
				"label": "Inspect View",
				"data": {
					"type": "Custom",
					"action": {
						"id": "developer-inspect"
					}
				},
				"position": {
					"operation": "start"
				}
			}
		],
		"toolbarButtons": [
			{
				"include": true,
				"id": "toggle-scheme",
				"button": {
					"type": "Custom",
					"tooltip": "Toggle Scheme",
					"disabled": false,
					"iconUrl": "http://localhost:8080/common/icons/{theme}/{scheme}/theme.svg",
					"action": {
						"id": "toggle-scheme",
						"customData": {}
					}
				},
				"conditions": ["themed"]
			},
			{
				"include": true,
				"id": "change-opacity",
				"button": {
					"type": "Custom",
					"tooltip": "Change Opacity",
					"disabled": false,
					"iconUrl": "http://localhost:8080/favicon.ico",
					"action": {
						"id": "change-opacity",
						"customData": {
							"sourceId": "change-opacity",
							"replacementId": "restore-opacity"
						}
					}
				}
			},
			{
				"include": false,
				"id": "restore-opacity",
				"button": {
					"type": "Custom",
					"tooltip": "Restore Opacity",
					"disabled": false,
					"iconUrl": "http://localhost:8080/favicon.ico",
					"action": {
						"id": "restore-opacity",
						"customData": {
							"sourceId": "restore-opacity",
							"replacementId": "change-opacity"
						}
					}
				}
			},
			{
				"include": true,
				"id": "home-show",
				"button": {
					"type": "Custom",
					"tooltip": "Show Home",
					"disabled": false,
					"iconUrl": "http://localhost:8080/common/icons/{theme}/{scheme}/search.svg",
					"action": {
						"id": "home-show",
						"customData": {}
					}
				}
			},
			{
				"include": true,
				"id": "notification-toggle",
				"button": {
					"type": "Custom",
					"tooltip": "Toggle Notification Center",
					"disabled": false,
					"iconUrl": "http://localhost:8080/common/icons/{theme}/{scheme}/bell.svg",
					"action": {
						"id": "notification-toggle",
						"customData": {}
					}
				}
			},
			{
				"include": true,
				"id": "pin-window",
				"button": {
					"type": "Custom",
					"tooltip": "Pin this window",
					"disabled": false,
					"iconUrl": "http://localhost:8080/common/icons/{theme}/{scheme}/pin.svg",
					"action": {
						"id": "pin-window",
						"customData": {
							"sourceId": "pin-window",
							"replacementId": "unpin-window"
						}
					}
				}
			},
			{
				"include": false,
				"id": "unpin-window",
				"button": {
					"type": "Custom",
					"tooltip": "Unpin this window",
					"disabled": false,
					"iconUrl": "http://localhost:8080/common/icons/{theme}/{scheme}/pin-vertical.svg",
					"action": {
						"id": "unpin-window",
						"customData": {
							"sourceId": "unpin-window",
							"replacementId": "pin-window"
						}
					}
				}
			},
			{
				"include": true,
				"id": "lock-unlock",
				"button": {
					"type": "LockUnlockPage"
				}
			},
			{
				"include": true,
				"id": "show-hide-tabs",
				"button": {
					"type": "ShowHideTabs"
				}
			},
			{
				"include": true,
				"id": "color-linking",
				"button": {
					"type": "ColorLinking"
				}
			},
			{
				"include": true,
				"id": "preset-layouts",
				"button": {
					"type": "PresetLayouts"
				}
			},
			{
				"include": true,
				"id": "share",
				"button": {
					"type": "Custom",
					"tooltip": "Share",
					"disabled": false,
					"iconUrl": "http://localhost:8080/common/icons/{theme}/{scheme}/share.svg",
					"action": {
						"id": "share",
						"customData": {}
					}
				},
				"conditions": ["sharing"]
			},
			{
				"include": true,
				"id": "save-menu",
				"button": {
					"type": "SaveMenu"
				}
			}
		]
	},
	"themeProvider": {
		"themes": [
			{
				"id": "default",
				"label": "Default",
				"logoUrl": "http://localhost:8080/favicon-32x32.png",
				"default": "light",
				"palettes": {
					"light": {
						"brandPrimary": "#0A76D3",
						"brandSecondary": "#1E1F23",
						"backgroundPrimary": "#FAFBFE",
						"background1": "#FFFFFF",
						"background2": "#FAFBFE",
						"background3": "#F3F5F8",
						"background4": "#ECEEF1",
						"background5": "#DDDFE4",
						"background6": "#C9CBD2",
						"statusSuccess": "#35C759",
						"statusWarning": "#F48F00",
						"statusCritical": "#BE1D1F",
						"statusActive": "#0498FB",
						"inputBackground": "#ECEEF1",
						"inputColor": "#1E1F23",
						"inputPlaceholder": "#383A40",
						"inputDisabled": "#7D808A",
						"inputFocused": "#C9CBD2",
						"textDefault": "#111214",
						"textHelp": "#2F3136",
						"textInactive": "#7D808A",
						"contentBackground1": "#0A76D3",
						"contentBackground2": "#000000",
						"contentBackground3": "#000000",
						"contentBackground4": "#000000",
						"contentBackground5": "#000000"
					},
					"dark": {
						"brandPrimary": "#0A76D3",
						"brandSecondary": "#383A40",
						"backgroundPrimary": "#1E1F23",
						"background1": "#111214",
						"background2": "#1E1F23",
						"background3": "#24262B",
						"background4": "#2F3136",
						"background5": "#383A40",
						"background6": "#53565F",
						"statusSuccess": "#35C759",
						"statusWarning": "#F48F00",
						"statusCritical": "#BE1D1F",
						"statusActive": "#0498FB",
						"inputBackground": "#53565F",
						"inputColor": "#FFFFFF",
						"inputPlaceholder": "#C9CBD2",
						"inputDisabled": "#7D808A",
						"inputFocused": "#C9CBD2",
						"textDefault": "#FFFFFF",
						"textHelp": "#C9CBD2",
						"textInactive": "#7D808A",
						"contentBackground1": "#0A76D3",
						"contentBackground2": "#000000",
						"contentBackground3": "#000000",
						"contentBackground4": "#000000",
						"contentBackground5": "#000000"
					}
				}
			}
		]
	},
	"homeProvider": {
		"id": "second-customize-workspace",
		"title": "Second Home Starter",
		"icon": "http://localhost:8080/favicon-32x32.png",
		"queryMinLength": 3,
		"queryAgainst": ["title"]
	},
	"storefrontProvider": {
		"id": "second-customize-workspace",
		"title": "Second Custom Storefront",
		"icon": "http://localhost:8080/favicon-32x32.png",
		"landingPage": {
			"hero": {
				"title": "Second Custom Hero Title",
				"description": "This is a demonstration of the hero section that you can configure for your store and a demonstration that different stores can have different content.",
				"cta": {
					"title": "Second Hero Apps!",
					"tags": ["hero"]
				},
				"image": {
					"src": "http://localhost:8080/common/images/superhero-unsplash.jpg"
				}
			},
			"topRow": {
				"title": "Custom Top Row Content",
				"items": [
					{
						"title": "Expero",
						"description": "A collection of example views from Expero showing the power of interop and context sharing.",
						"image": {
							"src": "http://localhost:8080/common/images/coding-1-unsplash.jpg"
						},
						"tags": ["expero"],
						"buttonTitle": "View"
					},
					{
						"title": "Dev Tools",
						"description": "A collection of developer tools that can aid with building and debugging OpenFin applications.",
						"image": {
							"src": "http://localhost:8080/common/images/coding-2-unsplash.jpg"
						},
						"tags": ["tools"],
						"buttonTitle": "View"
					},
					{
						"title": "Learning Resource",
						"description": "A collection of developer documents that can aid with building and debugging OpenFin applications.",
						"image": {
							"src": "http://localhost:8080/common/images/coding-3-unsplash.jpg"
						},
						"tags": ["page"],
						"buttonTitle": "View"
					}
				]
			},
			"middleRow": {
				"title": "A collection of simple views that show how to share context using the FDC3 or Interop APIs.",
				"tags": ["fdc3", "interop"]
			},
			"bottomRow": {
				"title": "Quick Access",
				"items": [
					{
						"title": "Views",
						"description": "A collection of views made available through our catalog.",
						"image": {
							"src": "http://localhost:8080/common/images/coding-4-unsplash.jpg"
						},
						"tags": ["view"],
						"buttonTitle": "View"
					},
					{
						"title": "Web Apps",
						"description": "A collection of web apps built using OpenFin.",
						"image": {
							"src": "http://localhost:8080/common/images/coding-5-unsplash.jpg"
						},
						"tags": ["manifest"],
						"buttonTitle": "View"
					},
					{
						"title": "Native Apps",
						"description": "A collection of native apps made available through our catalog.",
						"image": {
							"src": "http://localhost:8080/common/images/coding-6-unsplash.jpg"
						},
						"tags": ["native"],
						"buttonTitle": "View"
					}
				]
			}
		},
		"navigation": [
			{
				"title": "Applications",
				"items": [
					{
						"title": "All Apps",
						"tags": ["view", "page", "manifest", "native", "desktop-browser"]
					},
					{
						"title": "Views",
						"tags": ["view"]
					},
					{
						"title": "Pages",
						"tags": ["page"]
					},
					{
						"title": "Manifest",
						"tags": ["manifest"]
					},
					{
						"title": "Native",
						"tags": ["native"]
					}
				]
			},
			{
				"title": "Context Sharing",
				"items": [
					{
						"title": "FDC3 API",
						"tags": ["fdc3"]
					},
					{
						"title": "Interop API",
						"tags": ["interop"]
					}
				]
			}
		],
		"footer": {
			"logo": {
				"src": "http://localhost:8080/favicon-32x32.png",
				"size": "32"
			},
			"text": "Welcome to the OpenFin Sample Footer",
			"links": [
				{
					"title": "Github",
					"url": "https://github.com/built-on-openfin/workspace-starter"
				},
				{
					"title": "YouTube",
					"url": "https://www.youtube.com/user/OpenFinTech"
				}
			]
		}
	},
	"dockProvider": {
		"id": "customize-workspace",
		"title": "Home Starter",
		"icon": "http://localhost:8080/favicon.ico",
		"workspaceComponents": {
			"hideHomeButton": false,
			"hideWorkspacesButton": false,
			"hideNotificationsButton": false,
			"hideStorefrontButton": false
		},
		"apps": [
			{
				"display": "individual",
				"tags": ["dock"]
			},
			{
				"display": "group",
				"tooltip": "FDC3",
				"tags": ["fdc3"]
			},
			{
				"display": "group",
				"tooltip": "Manager",
				"iconUrl": "http://localhost:8080/common/images/icon-gradient.png",
				"tags": ["manager"]
			}
		],
		"buttons": [
			{
				"tooltip": "Google",
				"iconUrl": "https://www.google.com/favicon.ico",
				"action": {
					"id": "launch-view",
					"customData": {
						"url": "https://www.google.com"
					}
				}
			},
			{
				"tooltip": "Social",
				"iconUrl": "http://localhost:8080/common/icons/{theme}/{scheme}/share.svg",
				"options": [
					{
						"tooltip": "Twitter",
						"action": {
							"id": "launch-view",
							"customData": {
								"url": "https://twitter.com/openfintech"
							}
						}
					},
					{
						"tooltip": "YouTube",
						"action": {
							"id": "launch-view",
							"customData": {
								"url": "https://www.youtube.com/user/OpenFinTech"
							}
						}
					}
				]
			}
		]
	},
	"notificationProvider": {
		"id": "second-customize-workspace",
		"title": "Second Notification Starter",
		"icon": "http://localhost:8080/favicon-32x32.png"
	},
	"integrationProvider": {
		"icon": "http://localhost:8080/favicon.ico",
		"isManagementEnabled": true,
		"command": "integrations",
		"commandDescription": "Allows the management of integrations for this platform. You can decide whether enabled integrations should be included when a query is entered.",
		"modules": [
			{
				"id": "workspaces",
				"icon": "http://localhost:8080/favicon.ico",
				"title": "Workspaces",
				"description": "Manage workspaces",
				"enabled": true,
				"url": "http://localhost:8080/js/modules/integrations/workspaces.bundle.js",
				"data": {
					"images": {
						"workspace": "http://localhost:8080/icons/{scheme}/workspace.svg"
					}
				}
			},
			{
				"id": "pages",
				"icon": "http://localhost:8080/favicon.ico",
				"title": "Pages",
				"description": "Manage Pages",
				"enabled": true,
				"url": "http://localhost:8080/js/modules/integrations/pages.bundle.js",
				"data": {
					"images": {
						"page": "http://localhost:8080/icons/{scheme}/page.svg"
					}
				}
			},
			{
				"id": "salesforce",
<<<<<<< HEAD
				"icon": "https://built-on-openfin.github.io/workspace-starter/workspace/v11.0.0/integrate-with-salesforce/favicon.ico",
				"title": "Salesforce",
				"enabled": false,
				"url": "https://built-on-openfin.github.io/workspace-starter/workspace/v11.0.0/integrate-with-salesforce/js/modules/integrations/salesforce.bundle.js",
				"data": {
					"consumerKey": "",
					"orgUrl": "",
					"preload": "https://built-on-openfin.github.io/workspace-starter/workspace/v11.0.0/integrate-with-salesforce/js/preload.js",
					"iconMap": {
						"contact": "https://built-on-openfin.github.io/workspace-starter/workspace/v11.0.0/integrate-with-salesforce/images/contact.svg",
						"account": "https://built-on-openfin.github.io/workspace-starter/workspace/v11.0.0/integrate-with-salesforce/images/account.svg",
						"chatter": "https://built-on-openfin.github.io/workspace-starter/workspace/v11.0.0/integrate-with-salesforce/images/chatter.svg",
						"note": "https://built-on-openfin.github.io/workspace-starter/workspace/v11.0.0/integrate-with-salesforce/images/note.svg",
						"task": "https://built-on-openfin.github.io/workspace-starter/workspace/v11.0.0/integrate-with-salesforce/images/task.svg"
=======
				"icon": "https://built-on-openfin.github.io/workspace-starter/workspace/v10.0.0/integrate-with-salesforce/favicon.ico",
				"title": "Salesforce",
				"enabled": false,
				"url": "https://built-on-openfin.github.io/workspace-starter/workspace/v10.0.0/integrate-with-salesforce/js/modules/integrations/salesforce.bundle.js",
				"data": {
					"consumerKey": "",
					"orgUrl": "",
					"preload": "https://built-on-openfin.github.io/workspace-starter/workspace/v10.0.0/integrate-with-salesforce/js/preload.js",
					"iconMap": {
						"contact": "https://built-on-openfin.github.io/workspace-starter/workspace/v10.0.0/integrate-with-salesforce/images/contact.svg",
						"account": "https://built-on-openfin.github.io/workspace-starter/workspace/v10.0.0/integrate-with-salesforce/images/account.svg",
						"chatter": "https://built-on-openfin.github.io/workspace-starter/workspace/v10.0.0/integrate-with-salesforce/images/chatter.svg",
						"note": "https://built-on-openfin.github.io/workspace-starter/workspace/v10.0.0/integrate-with-salesforce/images/note.svg",
						"task": "https://built-on-openfin.github.io/workspace-starter/workspace/v10.0.0/integrate-with-salesforce/images/task.svg"
>>>>>>> 02aab559
					}
				}
			},
			{
				"id": "emoji",
				"icon": "http://localhost:8080/favicon.ico",
				"title": "Emoji Provider",
				"enabled": true,
				"autoStart": false,
<<<<<<< HEAD
				"url": "https://built-on-openfin.github.io/workspace-starter/workspace/v11.0.0/customize-home-templates/js/integrations/emoji.bundle.js"
=======
				"excludeFromSourceFilter": true,
				"url": "https://built-on-openfin.github.io/workspace-starter/workspace/v10.0.0/customize-home-templates/js/integrations/emoji.bundle.js"
			},
			{
				"id": "about",
				"icon": "http://localhost:8080/favicon.ico",
				"title": "About",
				"description": "Provides information about this platform.",
				"enabled": true,
				"excludeFromSourceFilter": true,
				"url": "http://localhost:8080/js/modules/composite/about.bundle.js",
				"data": {}
>>>>>>> 02aab559
			}
		]
	},
	"initOptionsProvider": {
		"modules": [
			{
				"enabled": true,
				"id": "interop",
				"url": "http://localhost:8080/js/modules/init-options/interop.bundle.js",
				"data": {
					"supportedActions": ["raise-intent", "share-context"]
				}
			}
		]
	},
	"loggerProvider": {
		"modules": [
			{
				"enabled": true,
				"id": "console",
				"url": "http://localhost:8080/js/modules/log/console.bundle.js"
			}
		]
	},
	"actionsProvider": {
		"modules": [
			{
				"enabled": true,
				"id": "opacity",
				"url": "http://localhost:8080/js/modules/actions/opacity.bundle.js"
			},
			{
				"enabled": true,
				"id": "developer-actions",
				"url": "http://localhost:8080/js/modules/actions/developer.bundle.js"
<<<<<<< HEAD
			}
		]
	},
=======
			},
			{
				"enabled": true,
				"id": "about-actions",
				"url": "http://localhost:8080/js/modules/composite/about.bundle.js",
				"data": {
					"windowOptions": {
						"name": "about",
						"url": "http://localhost:8080/common/windows/version/about.html",
						"defaultCentered": true,
						"showTaskbarIcon": false,
						"autoShow": true,
						"minimizable": false,
						"maximizable": false,
						"defaultHeight": 396,
						"defaultWidth": 760,
						"customData": {}
					}
				}
			}
		]
	},
	"conditionsProvider": {
		"modules": [
			{
				"enabled": true,
				"id": "about-conditions",
				"url": "http://localhost:8080/js/modules/composite/about.bundle.js"
			}
		]
	},
>>>>>>> 02aab559
	"connectionProvider": {
		"connectionId": "workspace-connection",
		"connectionValidationEndpoint": "connection-verification",
		"supportedActions": [
			"show-home",
			"show-store",
			"show-dock",
			"show-notifications",
			"hide-home",
			"hide-store",
			"minimize-dock",
			"hide-notifications"
		],
		"connections": [
			{
				"identity": {
					"uuid": "second-workspace-starter-how-to-customize-workspace"
				},
				"validatePayload": false,
				"connectionTypes": [
					{
						"type": "broker"
					}
				]
			},
			{
				"identity": {
					"uuid": "*"
				},
				"validatePayload": true,
				"connectionTypes": [
					{
						"type": "appSource"
					},
					{
						"type": "snapshotSource"
					},
					{
						"type": "actions"
					},
					{
						"type": "broker"
					}
				]
			}
		]
	},
	"analyticsProvider": {
		"modules": [
			{
				"enabled": true,
				"id": "analytics.console",
				"url": "http://localhost:8080/js/modules/analytics/console.bundle.js",
				"data": {
					"eventLogLevel": "info"
				}
			}
		]
	},
	"versionProvider": {
<<<<<<< HEAD
		"minimumVersion": {
			"workspace": "11.0.0"
		},
		"versionWindow": {
			"name": "versioning",
			"url": "http://localhost:8080/windows/version/version.html"
		}
=======
		"appVersion": "1.0.0",
		"minVersion": {
			"workspace": "10.0.0"
		},
		"versionWindow": {
			"name": "versioning",
			"url": "http://localhost:8080/windows/version/version.html",
			"defaultCentered": true,
			"showTaskbarIcon": false,
			"autoShow": true,
			"minimizable": false,
			"maximizable": false,
			"defaultHeight": 481,
			"defaultWidth": 760,
			"saveWindowState": false,
			"includeInSnapshots": false
		},
		"endpointId": "version",
		"versionCheckIntervalInSeconds": 30
>>>>>>> 02aab559
	}
}<|MERGE_RESOLUTION|>--- conflicted
+++ resolved
@@ -866,7 +866,6 @@
 			},
 			{
 				"id": "salesforce",
-<<<<<<< HEAD
 				"icon": "https://built-on-openfin.github.io/workspace-starter/workspace/v11.0.0/integrate-with-salesforce/favicon.ico",
 				"title": "Salesforce",
 				"enabled": false,
@@ -881,22 +880,6 @@
 						"chatter": "https://built-on-openfin.github.io/workspace-starter/workspace/v11.0.0/integrate-with-salesforce/images/chatter.svg",
 						"note": "https://built-on-openfin.github.io/workspace-starter/workspace/v11.0.0/integrate-with-salesforce/images/note.svg",
 						"task": "https://built-on-openfin.github.io/workspace-starter/workspace/v11.0.0/integrate-with-salesforce/images/task.svg"
-=======
-				"icon": "https://built-on-openfin.github.io/workspace-starter/workspace/v10.0.0/integrate-with-salesforce/favicon.ico",
-				"title": "Salesforce",
-				"enabled": false,
-				"url": "https://built-on-openfin.github.io/workspace-starter/workspace/v10.0.0/integrate-with-salesforce/js/modules/integrations/salesforce.bundle.js",
-				"data": {
-					"consumerKey": "",
-					"orgUrl": "",
-					"preload": "https://built-on-openfin.github.io/workspace-starter/workspace/v10.0.0/integrate-with-salesforce/js/preload.js",
-					"iconMap": {
-						"contact": "https://built-on-openfin.github.io/workspace-starter/workspace/v10.0.0/integrate-with-salesforce/images/contact.svg",
-						"account": "https://built-on-openfin.github.io/workspace-starter/workspace/v10.0.0/integrate-with-salesforce/images/account.svg",
-						"chatter": "https://built-on-openfin.github.io/workspace-starter/workspace/v10.0.0/integrate-with-salesforce/images/chatter.svg",
-						"note": "https://built-on-openfin.github.io/workspace-starter/workspace/v10.0.0/integrate-with-salesforce/images/note.svg",
-						"task": "https://built-on-openfin.github.io/workspace-starter/workspace/v10.0.0/integrate-with-salesforce/images/task.svg"
->>>>>>> 02aab559
 					}
 				}
 			},
@@ -906,11 +889,8 @@
 				"title": "Emoji Provider",
 				"enabled": true,
 				"autoStart": false,
-<<<<<<< HEAD
+				"excludeFromSourceFilter": true,
 				"url": "https://built-on-openfin.github.io/workspace-starter/workspace/v11.0.0/customize-home-templates/js/integrations/emoji.bundle.js"
-=======
-				"excludeFromSourceFilter": true,
-				"url": "https://built-on-openfin.github.io/workspace-starter/workspace/v10.0.0/customize-home-templates/js/integrations/emoji.bundle.js"
 			},
 			{
 				"id": "about",
@@ -921,7 +901,6 @@
 				"excludeFromSourceFilter": true,
 				"url": "http://localhost:8080/js/modules/composite/about.bundle.js",
 				"data": {}
->>>>>>> 02aab559
 			}
 		]
 	},
@@ -957,11 +936,6 @@
 				"enabled": true,
 				"id": "developer-actions",
 				"url": "http://localhost:8080/js/modules/actions/developer.bundle.js"
-<<<<<<< HEAD
-			}
-		]
-	},
-=======
 			},
 			{
 				"enabled": true,
@@ -993,7 +967,6 @@
 			}
 		]
 	},
->>>>>>> 02aab559
 	"connectionProvider": {
 		"connectionId": "workspace-connection",
 		"connectionValidationEndpoint": "connection-verification",
@@ -1054,18 +1027,9 @@
 		]
 	},
 	"versionProvider": {
-<<<<<<< HEAD
-		"minimumVersion": {
-			"workspace": "11.0.0"
-		},
-		"versionWindow": {
-			"name": "versioning",
-			"url": "http://localhost:8080/windows/version/version.html"
-		}
-=======
 		"appVersion": "1.0.0",
 		"minVersion": {
-			"workspace": "10.0.0"
+			"workspace": "11.0.0"
 		},
 		"versionWindow": {
 			"name": "versioning",
@@ -1082,6 +1046,5 @@
 		},
 		"endpointId": "version",
 		"versionCheckIntervalInSeconds": 30
->>>>>>> 02aab559
 	}
 }