{
	"$schema": "./schemas/manifest.schema.json",
	"devtools_port": 9090,
	"licenseKey": "openfin-demo-license-key",
	"runtime": {
		"arguments": "--v=1 --inspect --enable-mesh --security-realm=customize-workspace-for-fdc3",
		"version": "30.110.74.13"
	},
	"startup_app": {
		"name": "customize-workspace-for-fdc3"
	},
	"platform": {
		"name": "customize-workspace-for-fdc3",
		"uuid": "customize-workspace-for-fdc3",
		"icon": "http://localhost:8080/favicon-32x32.png",
		"autoShow": false,
		"providerUrl": "http://localhost:8080/platform/provider.html",
		"preventQuitOnLastWindowClosed": true,
		"permissions": {
			"System": {
				"openUrlWithBrowser": {
					"enabled": true,
					"protocols": ["mailto"]
				}
			}
		},
		"defaultWindowOptions": {
			"experimental": {
				"showViewsOnResize": {
					"enabled": true,
					"delayMs": 0
				}
			},
			"permissions": {
				"System": {
					"openUrlWithBrowser": {
						"enabled": true,
						"protocols": ["mailto"]
					}
				}
			}
		},
		"defaultViewOptions": {
			"fdc3InteropApi": "2.0"
		}
	},
	"snapshot": {
		"windows": []
	},
	"shortcut": {
		"company": "OpenFin",
		"description": "A way of showing examples of what OpenFin can do.",
		"icon": "http://localhost:8080/favicon-32x32.png",
<<<<<<< HEAD
		"name": "Customize Workspace - vnext - FDC3 Workspace",
=======
		"name": "Customize Workspace - v12.6.0 - FDC3 Workspace",
>>>>>>> 9de03cb5
		"target": ["desktop", "start-menu"]
	},
	"supportInformation": {
		"company": "OpenFin",
		"product": "Workspace Starter - FDC3 Workspace",
		"email": "support@openfin.co",
		"forwardErrorReports": true
	},
	"customSettings": {
		"bootstrap": {
			"home": true,
			"store": false,
			"dock": false,
			"notifications": false,
			"autoShow": ["home"]
		},
		"platformProvider": {
			"rootUrl": "http://localhost:8080",
			"sharing": true,
			"interop": {
				"intentResolver": {
					"url": "http://localhost:8080/common/windows/intents/instance-picker.html",
					"height": 715,
					"width": 665,
					"fdc3InteropApi": "2.0"
				},
				"intentOptions": {},
				"unregisteredApp": {
					"appId": "unregistered",
					"title": "Other",
					"description": "If you can not find an application to support your action please check the instances associated with this entry to see if it satisfies your need.",
					"icons": [
						{
							"src": "http://localhost:8080/favicon.ico"
						}
					],
					"publisher": "Multiple",
					"intents": [
						{
							"name": "StartCall",
							"displayName": "Start a Call",
							"contexts": ["fdc3.contact", "fdc3.contactList"]
						},
						{
							"name": "StartChat",
							"displayName": "Start a Chat",
							"contexts": ["fdc3.contact", "fdc3.contactList"]
						},
						{
							"name": "ViewChart",
							"displayName": "View Chart",
							"contexts": ["fdc3.instrument", "fdc3.instrumentList", "fdc3.portfolio", "fdc3.position"]
						},
						{
							"name": "ViewContact",
							"displayName": "View Contact Details",
							"contexts": ["fdc3.contact"]
						},
						{
							"name": "ViewQuote",
							"displayName": "View Quote",
							"contexts": ["fdc3.instrument"]
						},
						{
							"name": "ViewNews",
							"displayName": "View News",
							"contexts": [
								"fdc3.country",
								"fdc3.instrument",
								"fdc3.instrumentList",
								"fdc3.organization",
								"fdc3.portfolio"
							]
						},
						{
							"name": "ViewAnalysis",
							"displayName": "View Analysis",
							"contexts": ["fdc3.instrument", "fdc3.organization", "fdc3.portfolio"]
						},
						{
							"name": "ViewInstrument",
							"displayName": "View Instrument Details",
							"contexts": ["fdc3.instrument"]
						}
					]
				}
			}
		},
		"appProvider": {
			"endpointIds": ["http://localhost:8080/apps-fdc3-1-2.json", "http://localhost:8080/apps-fdc3-2-0.json"],
			"cacheDurationInSeconds": 10,
			"cacheDurationInMinutes": 0,
			"manifestTypes": [
				"view",
				"snapshot",
				"manifest",
				"inline-view",
				"window",
				"inline-window",
				"desktop-browser"
			]
		},
		"homeProvider": {
			"id": "custom-fdc3-workspace",
			"title": "FDC3 Workspace",
			"icon": "http://localhost:8080/common/favicon-32x32.png",
			"queryMinLength": 3,
			"queryAgainst": ["title"]
		},
		"browserProvider": {
			"windowOptions": {
				"title": "FDC3 Workspace",
				"icon": "http://localhost:8080/common/favicon-32x32.png",
				"newTabUrl": "http://localhost:8080/common/views/platform/new-tab/new-tab.html",
				"newPageUrl": "http://localhost:8080/common/views/platform/new-tab/new-tab.html"
			},
			"toolbarButtons": [
				{
					"include": true,
					"id": "home-show",
					"button": {
						"type": "Custom",
						"tooltip": "Show Home",
						"disabled": false,
						"iconUrl": "http://localhost:8080/common/icons/{theme}/{scheme}/search.svg",
						"action": {
							"id": "home-show",
							"customData": {}
						}
					}
				},
				{
					"include": true,
					"id": "color-linking",
					"button": {
						"type": "ColorLinking"
					}
				}
			]
		},
		"themeProvider": {
			"themes": [
				{
					"id": "default",
					"label": "Default",
					"logoUrl": "http://localhost:8080/favicon.ico",
					"default": "light",
					"palettes": {
						"light": {
							"brandPrimary": "#0A76D3",
							"brandSecondary": "#1E1F23",
							"backgroundPrimary": "#FAFBFE",
							"background1": "#FFFFFF",
							"background2": "#FAFBFE",
							"background3": "#F3F5F8",
							"background4": "#ECEEF1",
							"background5": "#DDDFE4",
							"background6": "#C9CBD2",
							"statusSuccess": "#35C759",
							"statusWarning": "#F48F00",
							"statusCritical": "#BE1D1F",
							"statusActive": "#0498FB",
							"inputBackground": "#ECEEF1",
							"inputColor": "#1E1F23",
							"inputPlaceholder": "#383A40",
							"inputDisabled": "#7D808A",
							"inputFocused": "#C9CBD2",
							"textDefault": "#1E1F23",
							"textHelp": "#2F3136",
							"textInactive": "#7D808A",
							"contentBackground1": "#0A76D3",
							"contentBackground2": "#000000",
							"contentBackground3": "#000000",
							"contentBackground4": "#000000",
							"contentBackground5": "#000000"
						},
						"dark": {
							"brandPrimary": "#0A76D3",
							"brandSecondary": "#383A40",
							"backgroundPrimary": "#1E1F23",
							"background1": "#111214",
							"background2": "#1E1F23",
							"background3": "#24262B",
							"background4": "#2F3136",
							"background5": "#383A40",
							"background6": "#53565F",
							"statusSuccess": "#35C759",
							"statusWarning": "#F48F00",
							"statusCritical": "#BE1D1F",
							"statusActive": "#0498FB",
							"inputBackground": "#53565F",
							"inputColor": "#FFFFFF",
							"inputPlaceholder": "#C9CBD2",
							"inputDisabled": "#7D808A",
							"inputFocused": "#C9CBD2",
							"textDefault": "#FFFFFF",
							"textHelp": "#C9CBD2",
							"textInactive": "#7D808A",
							"contentBackground1": "#0A76D3",
							"contentBackground2": "#000000",
							"contentBackground3": "#000000",
							"contentBackground4": "#000000",
							"contentBackground5": "#000000"
						}
					}
				}
			]
		},
		"initOptionsProvider": {
			"modules": [
				{
					"enabled": true,
					"id": "interop",
					"url": "http://localhost:8080/js/modules/init-options/interop.bundle.js",
					"data": {
						"supportedActions": ["raise-intent", "share-context"]
					}
				}
			]
		},
		"loggerProvider": {
			"modules": [
				{
					"enabled": true,
					"id": "console",
					"url": "http://localhost:8080/js/modules/log/console.bundle.js"
				}
			]
		},
		"versionProvider": {
			"minimumVersion": {
				"workspace": "12.6.0"
			},
			"versionWindow": {
				"name": "versioning",
				"url": "http://localhost:8080/windows/version/version.html",
				"defaultCentered": true,
				"showTaskbarIcon": false,
				"autoShow": true,
				"minimizable": false,
				"maximizable": false,
				"defaultHeight": 481,
				"defaultWidth": 760,
				"saveWindowState": false,
				"includeInSnapshots": false
			}
		},
		"integrationProvider": {
			"icon": "http://localhost:8080/favicon.ico",
			"isManagementEnabled": false,
			"command": "integrations",
			"commandDescription": "Allows the management of integrations for this platform. You can decide whether enabled integrations should be included when a query is entered.",
			"modules": [
				{
					"id": "workspaces",
					"icon": "http://localhost:8080/favicon.ico",
					"title": "Workspaces",
					"description": "Manage workspaces",
					"enabled": true,
					"url": "http://localhost:8080/js/modules/integrations/workspaces.bundle.js",
					"data": {
						"images": {
							"workspace": "http://localhost:8080/icons/{scheme}/workspace.svg"
						}
					}
				},
				{
					"id": "pages",
					"icon": "http://localhost:8080/favicon.ico",
					"title": "Pages",
					"description": "Manage Pages",
					"enabled": true,
					"url": "http://localhost:8080/js/modules/integrations/pages.bundle.js",
					"data": {
						"images": {
							"page": "http://localhost:8080/icons/{scheme}/page.svg"
						}
					}
				}
			]
		}
	}
}<|MERGE_RESOLUTION|>--- conflicted
+++ resolved
@@ -51,11 +51,7 @@
 		"company": "OpenFin",
 		"description": "A way of showing examples of what OpenFin can do.",
 		"icon": "http://localhost:8080/favicon-32x32.png",
-<<<<<<< HEAD
 		"name": "Customize Workspace - vnext - FDC3 Workspace",
-=======
-		"name": "Customize Workspace - v12.6.0 - FDC3 Workspace",
->>>>>>> 9de03cb5
 		"target": ["desktop", "start-menu"]
 	},
 	"supportInformation": {
@@ -287,7 +283,7 @@
 		},
 		"versionProvider": {
 			"minimumVersion": {
-				"workspace": "12.6.0"
+				"workspace": "next"
 			},
 			"versionWindow": {
 				"name": "versioning",
