{
	"$schema": "./schemas/manifest.schema.json",
	"devtools_port": 9090,
	"licenseKey": "openfin-demo-license-key",
	"runtime": {
		"arguments": "--v=1 --inspect --enable-mesh --security-realm=customize-workspace-for-fdc3",
<<<<<<< HEAD
		"version": "30.110.74.11"
=======
		"version": "30.110.74.13"
>>>>>>> a710301c
	},
	"startup_app": {
		"name": "customize-workspace-for-fdc3"
	},
	"platform": {
		"name": "customize-workspace-for-fdc3",
		"uuid": "customize-workspace-for-fdc3",
		"icon": "http://localhost:8080/favicon-32x32.png",
		"autoShow": false,
		"providerUrl": "http://localhost:8080/platform/provider.html",
		"preventQuitOnLastWindowClosed": true,
		"permissions": {
			"System": {
				"openUrlWithBrowser": {
					"enabled": true,
					"protocols": ["mailto"]
				}
			}
		},
		"defaultWindowOptions": {
			"experimental": {
				"showViewsOnResize": {
					"enabled": true,
					"delayMs": 0
				}
			},
			"permissions": {
				"System": {
					"openUrlWithBrowser": {
						"enabled": true,
						"protocols": ["mailto"]
					}
				}
			}
		},
		"defaultViewOptions": {
			"fdc3InteropApi": "2.0"
		}
	},
	"snapshot": {
		"windows": []
	},
	"shortcut": {
		"company": "OpenFin",
		"description": "A way of showing examples of what OpenFin can do.",
		"icon": "http://localhost:8080/favicon-32x32.png",
		"name": "Customize Workspace - v12.6.0 - FDC3 Workspace",
		"target": ["desktop", "start-menu"]
	},
	"supportInformation": {
		"company": "OpenFin",
		"product": "Workspace Starter - FDC3 Workspace",
		"email": "support@openfin.co",
		"forwardErrorReports": true
	},
	"customSettings": {
		"bootstrap": {
			"home": true,
			"store": false,
			"dock": false,
			"notifications": false,
			"autoShow": ["home"]
		},
		"platformProvider": {
			"rootUrl": "http://localhost:8080",
			"sharing": true,
			"interop": {
				"intentResolver": {
					"url": "http://localhost:8080/common/windows/intents/instance-picker.html",
					"height": 715,
					"width": 665,
					"fdc3InteropApi": "2.0"
				},
				"intentOptions": {},
				"unregisteredApp": {
					"appId": "unregistered",
					"title": "Other",
					"description": "If you can not find an application to support your action please check the instances associated with this entry to see if it satisfies your need.",
					"icons": [
						{
							"src": "http://localhost:8080/favicon.ico"
						}
					],
					"publisher": "Multiple",
					"intents": [
						{
							"name": "StartCall",
							"displayName": "Start a Call",
							"contexts": ["fdc3.contact", "fdc3.contactList"]
						},
						{
							"name": "StartChat",
							"displayName": "Start a Chat",
							"contexts": ["fdc3.contact", "fdc3.contactList"]
						},
						{
							"name": "ViewChart",
							"displayName": "View Chart",
							"contexts": ["fdc3.instrument", "fdc3.instrumentList", "fdc3.portfolio", "fdc3.position"]
						},
						{
							"name": "ViewContact",
							"displayName": "View Contact Details",
							"contexts": ["fdc3.contact"]
						},
						{
							"name": "ViewQuote",
							"displayName": "View Quote",
							"contexts": ["fdc3.instrument"]
						},
						{
							"name": "ViewNews",
							"displayName": "View News",
							"contexts": [
								"fdc3.country",
								"fdc3.instrument",
								"fdc3.instrumentList",
								"fdc3.organization",
								"fdc3.portfolio"
							]
						},
						{
							"name": "ViewAnalysis",
							"displayName": "View Analysis",
							"contexts": ["fdc3.instrument", "fdc3.organization", "fdc3.portfolio"]
						},
						{
							"name": "ViewInstrument",
							"displayName": "View Instrument Details",
							"contexts": ["fdc3.instrument"]
						}
					]
				}
			}
		},
		"appProvider": {
			"endpointIds": ["http://localhost:8080/apps-fdc3-1-2.json", "http://localhost:8080/apps-fdc3-2-0.json"],
			"cacheDurationInSeconds": 10,
			"cacheDurationInMinutes": 0,
			"manifestTypes": [
				"view",
				"snapshot",
				"manifest",
				"inline-view",
				"window",
				"inline-window",
				"desktop-browser"
			]
		},
		"homeProvider": {
			"id": "custom-fdc3-workspace",
			"title": "FDC3 Workspace",
			"icon": "http://localhost:8080/common/favicon-32x32.png",
			"queryMinLength": 3,
			"queryAgainst": ["title"]
		},
		"browserProvider": {
			"windowOptions": {
				"title": "FDC3 Workspace",
				"icon": "http://localhost:8080/common/favicon-32x32.png",
				"newTabUrl": "http://localhost:8080/common/views/platform/new-tab/new-tab.html",
				"newPageUrl": "http://localhost:8080/common/views/platform/new-tab/new-tab.html"
			},
			"toolbarButtons": [
				{
					"include": true,
					"id": "home-show",
					"button": {
						"type": "Custom",
						"tooltip": "Show Home",
						"disabled": false,
						"iconUrl": "http://localhost:8080/common/icons/{theme}/{scheme}/search.svg",
						"action": {
							"id": "home-show",
							"customData": {}
						}
					}
				},
				{
					"include": true,
					"id": "color-linking",
					"button": {
						"type": "ColorLinking"
					}
				}
			]
		},
		"themeProvider": {
			"themes": [
				{
					"id": "default",
					"label": "Default",
					"logoUrl": "http://localhost:8080/favicon.ico",
					"default": "light",
					"palettes": {
						"light": {
							"brandPrimary": "#0A76D3",
							"brandSecondary": "#1E1F23",
							"backgroundPrimary": "#FAFBFE",
							"background1": "#FFFFFF",
							"background2": "#FAFBFE",
							"background3": "#F3F5F8",
							"background4": "#ECEEF1",
							"background5": "#DDDFE4",
							"background6": "#C9CBD2",
							"statusSuccess": "#35C759",
							"statusWarning": "#F48F00",
							"statusCritical": "#BE1D1F",
							"statusActive": "#0498FB",
							"inputBackground": "#ECEEF1",
							"inputColor": "#1E1F23",
							"inputPlaceholder": "#383A40",
							"inputDisabled": "#7D808A",
							"inputFocused": "#C9CBD2",
							"textDefault": "#1E1F23",
							"textHelp": "#2F3136",
							"textInactive": "#7D808A",
							"contentBackground1": "#0A76D3",
							"contentBackground2": "#000000",
							"contentBackground3": "#000000",
							"contentBackground4": "#000000",
							"contentBackground5": "#000000"
						},
						"dark": {
							"brandPrimary": "#0A76D3",
							"brandSecondary": "#383A40",
							"backgroundPrimary": "#1E1F23",
							"background1": "#111214",
							"background2": "#1E1F23",
							"background3": "#24262B",
							"background4": "#2F3136",
							"background5": "#383A40",
							"background6": "#53565F",
							"statusSuccess": "#35C759",
							"statusWarning": "#F48F00",
							"statusCritical": "#BE1D1F",
							"statusActive": "#0498FB",
							"inputBackground": "#53565F",
							"inputColor": "#FFFFFF",
							"inputPlaceholder": "#C9CBD2",
							"inputDisabled": "#7D808A",
							"inputFocused": "#C9CBD2",
							"textDefault": "#FFFFFF",
							"textHelp": "#C9CBD2",
							"textInactive": "#7D808A",
							"contentBackground1": "#0A76D3",
							"contentBackground2": "#000000",
							"contentBackground3": "#000000",
							"contentBackground4": "#000000",
							"contentBackground5": "#000000"
						}
					}
				}
			]
		},
		"initOptionsProvider": {
			"modules": [
				{
					"enabled": true,
					"id": "interop",
					"url": "http://localhost:8080/js/modules/init-options/interop.bundle.js",
					"data": {
						"supportedActions": ["raise-intent", "share-context"]
					}
				}
			]
		},
		"loggerProvider": {
			"modules": [
				{
					"enabled": true,
					"id": "console",
					"url": "http://localhost:8080/js/modules/log/console.bundle.js"
				}
			]
		},
		"versionProvider": {
			"minimumVersion": {
				"workspace": "12.6.0"
			},
			"versionWindow": {
				"name": "versioning",
				"url": "http://localhost:8080/windows/version/version.html",
				"defaultCentered": true,
				"showTaskbarIcon": false,
				"autoShow": true,
				"minimizable": false,
				"maximizable": false,
				"defaultHeight": 481,
				"defaultWidth": 760,
				"saveWindowState": false,
				"includeInSnapshots": false
			}
		},
		"integrationProvider": {
			"icon": "http://localhost:8080/favicon.ico",
			"isManagementEnabled": false,
			"command": "integrations",
			"commandDescription": "Allows the management of integrations for this platform. You can decide whether enabled integrations should be included when a query is entered.",
			"modules": [
				{
					"id": "workspaces",
					"icon": "http://localhost:8080/favicon.ico",
					"title": "Workspaces",
					"description": "Manage workspaces",
					"enabled": true,
					"url": "http://localhost:8080/js/modules/integrations/workspaces.bundle.js",
					"data": {
						"images": {
							"workspace": "http://localhost:8080/icons/{scheme}/workspace.svg"
						}
					}
				},
				{
					"id": "pages",
					"icon": "http://localhost:8080/favicon.ico",
					"title": "Pages",
					"description": "Manage Pages",
					"enabled": true,
					"url": "http://localhost:8080/js/modules/integrations/pages.bundle.js",
					"data": {
						"images": {
							"page": "http://localhost:8080/icons/{scheme}/page.svg"
						}
					}
				}
			]
		}
	}
}<|MERGE_RESOLUTION|>--- conflicted
+++ resolved
@@ -4,11 +4,7 @@
 	"licenseKey": "openfin-demo-license-key",
 	"runtime": {
 		"arguments": "--v=1 --inspect --enable-mesh --security-realm=customize-workspace-for-fdc3",
-<<<<<<< HEAD
-		"version": "30.110.74.11"
-=======
 		"version": "30.110.74.13"
->>>>>>> a710301c
 	},
 	"startup_app": {
 		"name": "customize-workspace-for-fdc3"
