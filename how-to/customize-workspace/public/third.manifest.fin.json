{
	"$schema": "./schemas/manifest.schema.json",
	"devtools_port": 9090,
	"licenseKey": "openfin-demo-license-key",
	"runtime": {
		"arguments": "--v=1 --inspect --enable-mesh --security-realm=customize-workspace-for-fdc3",
		"version": "30.110.74.11"
	},
	"startup_app": {
		"name": "customize-workspace-for-fdc3"
	},
	"platform": {
		"name": "customize-workspace-for-fdc3",
		"uuid": "customize-workspace-for-fdc3",
		"icon": "http://localhost:8080/favicon-32x32.png",
		"autoShow": false,
		"providerUrl": "http://localhost:8080/platform/provider.html",
		"preventQuitOnLastWindowClosed": true,
		"permissions": {
			"System": {
				"openUrlWithBrowser": {
					"enabled": true,
					"protocols": ["mailto"]
				}
			}
		},
		"defaultWindowOptions": {
			"experimental": {
				"showViewsOnResize": {
					"enabled": true,
					"delayMs": 0
				}
			},
			"permissions": {
				"System": {
					"openUrlWithBrowser": {
						"enabled": true,
						"protocols": ["mailto"]
					}
				}
			}
		},
		"defaultViewOptions": {
			"fdc3InteropApi": "2.0"
		}
	},
	"snapshot": {
		"windows": []
	},
	"shortcut": {
		"company": "OpenFin",
		"description": "A way of showing examples of what OpenFin can do.",
		"icon": "http://localhost:8080/favicon-32x32.png",
		"name": "Customize Workspace - v12.6.0 - FDC3 Workspace",
		"target": ["desktop", "start-menu"]
	},
	"supportInformation": {
		"company": "OpenFin",
		"product": "Workspace Starter - FDC3 Workspace",
		"email": "support@openfin.co",
		"forwardErrorReports": true
	},
	"customSettings": {
		"bootstrap": {
			"home": true,
			"store": false,
			"dock": false,
			"notifications": false,
			"autoShow": ["home"]
		},
		"platformProvider": {
			"rootUrl": "http://localhost:8080",
			"sharing": true,
			"interop": {
				"intentResolver": {
					"url": "http://localhost:8080/common/windows/intents/instance-picker.html",
					"height": 715,
					"width": 665,
					"fdc3InteropApi": "2.0"
				},
				"intentOptions": {},
				"unregisteredApp": {
					"appId": "unregistered",
					"title": "Other",
					"description": "If you can not find an application to support your action please check the instances associated with this entry to see if it satisfies your need.",
					"icons": [
						{
							"src": "http://localhost:8080/favicon.ico"
						}
					],
					"publisher": "Multiple",
					"intents": [
						{
							"name": "StartCall",
							"displayName": "Start a Call",
							"contexts": ["fdc3.contact", "fdc3.contactList"]
						},
						{
							"name": "StartChat",
							"displayName": "Start a Chat",
							"contexts": ["fdc3.contact", "fdc3.contactList"]
						},
						{
							"name": "ViewChart",
							"displayName": "View Chart",
							"contexts": ["fdc3.instrument", "fdc3.instrumentList", "fdc3.portfolio", "fdc3.position"]
						},
						{
							"name": "ViewContact",
							"displayName": "View Contact Details",
							"contexts": ["fdc3.contact"]
						},
						{
							"name": "ViewQuote",
							"displayName": "View Quote",
							"contexts": ["fdc3.instrument"]
						},
						{
							"name": "ViewNews",
							"displayName": "View News",
							"contexts": [
								"fdc3.country",
								"fdc3.instrument",
								"fdc3.instrumentList",
								"fdc3.organization",
								"fdc3.portfolio"
							]
						},
						{
							"name": "ViewAnalysis",
							"displayName": "View Analysis",
							"contexts": ["fdc3.instrument", "fdc3.organization", "fdc3.portfolio"]
						},
						{
							"name": "ViewInstrument",
							"displayName": "View Instrument Details",
							"contexts": ["fdc3.instrument"]
						}
					]
				}
			}
		},
		"appProvider": {
			"endpointIds": ["http://localhost:8080/apps-fdc3-1-2.json", "http://localhost:8080/apps-fdc3-2-0.json"],
			"cacheDurationInSeconds": 10,
			"cacheDurationInMinutes": 0,
			"manifestTypes": [
				"view",
				"snapshot",
				"manifest",
				"inline-view",
				"window",
				"inline-window",
				"desktop-browser"
			]
		},
		"homeProvider": {
			"id": "custom-fdc3-workspace",
			"title": "FDC3 Workspace",
			"icon": "http://localhost:8080/common/favicon-32x32.png",
			"queryMinLength": 3,
			"queryAgainst": ["title"]
		},
		"browserProvider": {
			"windowOptions": {
				"title": "FDC3 Workspace",
				"icon": "http://localhost:8080/common/favicon-32x32.png",
				"newTabUrl": "http://localhost:8080/common/views/platform/new-tab/new-tab.html",
				"newPageUrl": "http://localhost:8080/common/views/platform/new-tab/new-tab.html"
			},
			"toolbarButtons": [
				{
					"include": true,
					"id": "home-show",
					"button": {
						"type": "Custom",
						"tooltip": "Show Home",
						"disabled": false,
						"iconUrl": "http://localhost:8080/common/icons/{theme}/{scheme}/search.svg",
						"action": {
							"id": "home-show",
							"customData": {}
						}
					}
				},
				{
					"include": true,
					"id": "color-linking",
					"button": {
						"type": "ColorLinking"
					}
				}
			]
		},
		"themeProvider": {
			"themes": [
				{
					"id": "default",
					"label": "Default",
					"logoUrl": "http://localhost:8080/favicon.ico",
					"default": "light",
					"palettes": {
						"light": {
							"brandPrimary": "#0A76D3",
							"brandSecondary": "#1E1F23",
							"backgroundPrimary": "#FAFBFE",
							"background1": "#FFFFFF",
							"background2": "#FAFBFE",
							"background3": "#F3F5F8",
							"background4": "#ECEEF1",
							"background5": "#DDDFE4",
							"background6": "#C9CBD2",
							"statusSuccess": "#35C759",
							"statusWarning": "#F48F00",
							"statusCritical": "#BE1D1F",
							"statusActive": "#0498FB",
							"inputBackground": "#ECEEF1",
							"inputColor": "#1E1F23",
							"inputPlaceholder": "#383A40",
							"inputDisabled": "#7D808A",
							"inputFocused": "#C9CBD2",
							"textDefault": "#1E1F23",
							"textHelp": "#2F3136",
							"textInactive": "#7D808A",
							"contentBackground1": "#0A76D3",
							"contentBackground2": "#000000",
							"contentBackground3": "#000000",
							"contentBackground4": "#000000",
							"contentBackground5": "#000000"
						},
						"dark": {
							"brandPrimary": "#0A76D3",
							"brandSecondary": "#383A40",
							"backgroundPrimary": "#1E1F23",
							"background1": "#111214",
							"background2": "#1E1F23",
							"background3": "#24262B",
							"background4": "#2F3136",
							"background5": "#383A40",
							"background6": "#53565F",
							"statusSuccess": "#35C759",
							"statusWarning": "#F48F00",
							"statusCritical": "#BE1D1F",
							"statusActive": "#0498FB",
							"inputBackground": "#53565F",
							"inputColor": "#FFFFFF",
							"inputPlaceholder": "#C9CBD2",
							"inputDisabled": "#7D808A",
							"inputFocused": "#C9CBD2",
							"textDefault": "#FFFFFF",
							"textHelp": "#C9CBD2",
							"textInactive": "#7D808A",
							"contentBackground1": "#0A76D3",
							"contentBackground2": "#000000",
							"contentBackground3": "#000000",
							"contentBackground4": "#000000",
							"contentBackground5": "#000000"
						}
					}
				}
			]
		},
		"initOptionsProvider": {
			"modules": [
				{
					"enabled": true,
					"id": "interop",
					"url": "http://localhost:8080/js/modules/init-options/interop.bundle.js",
					"data": {
						"supportedActions": ["raise-intent", "share-context"]
					}
				}
			]
		},
		"loggerProvider": {
			"modules": [
				{
					"enabled": true,
					"id": "console",
					"url": "http://localhost:8080/js/modules/log/console.bundle.js"
				}
			]
		},
		"versionProvider": {
<<<<<<< HEAD
			"minimumVersion": {
				"workspace": "12.6.0"
=======
			"minVersion": {
				"workspace": "12.0.0"
>>>>>>> 4c8abf5b
			},
			"versionWindow": {
				"name": "versioning",
				"url": "http://localhost:8080/windows/version/version.html",
				"defaultCentered": true,
				"showTaskbarIcon": false,
				"autoShow": true,
				"minimizable": false,
				"maximizable": false,
				"defaultHeight": 481,
				"defaultWidth": 760,
				"saveWindowState": false,
				"includeInSnapshots": false
			}
		},
		"integrationProvider": {
			"icon": "http://localhost:8080/favicon.ico",
			"isManagementEnabled": false,
			"command": "integrations",
			"commandDescription": "Allows the management of integrations for this platform. You can decide whether enabled integrations should be included when a query is entered.",
			"modules": [
				{
					"id": "workspaces",
					"icon": "http://localhost:8080/favicon.ico",
					"title": "Workspaces",
					"description": "Manage workspaces",
					"enabled": true,
					"url": "http://localhost:8080/js/modules/integrations/workspaces.bundle.js",
					"data": {
						"images": {
							"workspace": "http://localhost:8080/icons/{scheme}/workspace.svg"
						}
					}
				},
				{
					"id": "pages",
					"icon": "http://localhost:8080/favicon.ico",
					"title": "Pages",
					"description": "Manage Pages",
					"enabled": true,
					"url": "http://localhost:8080/js/modules/integrations/pages.bundle.js",
					"data": {
						"images": {
							"page": "http://localhost:8080/icons/{scheme}/page.svg"
						}
					}
				}
			]
		}
	}
}<|MERGE_RESOLUTION|>--- conflicted
+++ resolved
@@ -282,13 +282,8 @@
 			]
 		},
 		"versionProvider": {
-<<<<<<< HEAD
 			"minimumVersion": {
 				"workspace": "12.6.0"
-=======
-			"minVersion": {
-				"workspace": "12.0.0"
->>>>>>> 4c8abf5b
 			},
 			"versionWindow": {
 				"name": "versioning",
