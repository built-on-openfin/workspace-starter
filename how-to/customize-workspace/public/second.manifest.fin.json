--- conflicted
+++ resolved
@@ -1,5 +1,4 @@
 {
-<<<<<<< HEAD
 	"devtools_port": 9090,
 	"licenseKey": "openfin-demo-license-key",
 	"runtime": {
@@ -494,6 +493,7 @@
 					"data": {
 						"consumerKey": "",
 						"orgUrl": "",
+						"preload": "http://localhost:8080/common/views/salesforce/preload.js",
 						"iconMap": {
 							"contact": "http://localhost:8080/common/images/salesforce/contact.svg",
 							"account": "http://localhost:8080/common/images/salesforce/account.svg",
@@ -506,513 +506,4 @@
 			]
 		}
 	}
-=======
-  "devtools_port": 9090,
-  "licenseKey": "openfin-demo-license-key",
-  "runtime": {
-    "arguments": "--v=1 --inspect --enable-mesh --security-realm=second-workspace-starter-how-to-customize-workspace",
-    "version": "26.102.70.16"
-  },
-  "startup_app": {
-    "name": "second-workspace-starter-how-to-customize-workspace"
-  },
-  "platform": {
-    "uuid": "second-workspace-starter-how-to-customize-workspace",
-    "name": "second-workspace-starter-how-to-customize-workspace",
-    "icon": "http://localhost:8080/favicon-32x32.png",
-    "autoShow": false,
-    "providerUrl": "http://localhost:8080/platform/provider.html",
-    "preventQuitOnLastWindowClosed": true,
-    "permissions": {
-      "System": {
-        "launchExternalProcess": true,
-        "enableNativeWindowIntegrationProvider": true,
-        "terminateExternalProcess": true,
-        "downloadAsset": true,
-        "openUrlWithBrowser": {
-          "enabled": true,
-          "protocols": ["mailto"]
-        }
-      }
-    },
-    "defaultWindowOptions": {
-      "permissions": {
-        "System": {
-          "openUrlWithBrowser": {
-            "enabled": true,
-            "protocols": ["mailto"]
-          }
-        }
-      }
-    }
-  },
-  "snapshot": {
-    "windows": []
-  },
-  "appAssets": [
-    {
-      "alias": "winform-interop-example",
-      "version": "2.0.0",
-      "src": "http://localhost:8080/common/assets/native-interop-example.zip",
-      "target": "OpenFin.Interop.Win.Sample.exe",
-      "forceDownload": false
-    }
-  ],
-  "customSettings": {
-    "bootstrap": {
-      "home": true,
-      "store": true,
-      "notifications": true
-    },
-    "platformProvider": {
-      "rootUrl": "http://localhost:8080",
-      "intentPicker": {
-        "url": "http://localhost:8080/common/windows/intents/picker.html",
-        "height": 400,
-        "width": 400
-      }
-    },
-    "appProvider": {
-      "appsSourceUrl": "http://localhost:8080/common/apps.json",
-      "includeCredentialOnSourceRequest": "include",
-      "cacheDurationInMinutes": 1,
-      "appAssetTag": "appasset",
-      "manifestTypes": ["view", "snapshot", "manifest", "external", "inline-view"]
-    },
-    "endpointProvider": {
-      "endpoints": [
-        {
-          "id": "share-get",
-          "type": "fetch",
-          "options": {
-            "method": "GET",
-            "url": "https://workspace.openfin.co/api/share/[id]"
-          }
-        },
-        {
-          "id": "share-save",
-          "type": "fetch",
-          "options": {
-            "method": "POST",
-            "url": "https://workspace.openfin.co/api/share"
-          }
-        }
-      ]
-    },
-    "browserProvider": {
-      "windowOptions": {
-        "title": "Second Browser Starter",
-        "icon": "http://localhost:8080/favicon-32x32.png",
-        "newTabUrl": null,
-        "newPageUrl": null
-      },
-      "toolbarButtons": [
-        {
-          "include": true,
-          "id": "change-opacity",
-          "button": {
-            "type": "Custom",
-            "tooltip": "Change Opacity",
-            "disabled": false,
-            "iconUrl": "http://localhost:8080/favicon.ico",
-            "action": {
-              "id": "change-opacity",
-              "customData": {
-                "sourceId": "change-opacity",
-                "replacementId": "restore-opacity"
-              }
-            }
-          }
-        },
-        {
-          "include": false,
-          "id": "restore-opacity",
-          "button": {
-            "type": "Custom",
-            "tooltip": "Restore Opacity",
-            "disabled": false,
-            "iconUrl": "http://localhost:8080/favicon.ico",
-            "action": {
-              "id": "restore-opacity",
-              "customData": {
-                "sourceId": "restore-opacity",
-                "replacementId": "change-opacity"
-              }
-            }
-          }
-        },
-        {
-          "include": true,
-          "themes": {
-            "Light": "http://localhost:8080/common/icons/search-dark.svg"
-          },
-          "id": "home-show",
-          "button": {
-            "type": "Custom",
-            "tooltip": "Show Home",
-            "disabled": false,
-            "iconUrl": "http://localhost:8080/common/icons/search.svg",
-            "action": {
-              "id": "home-show",
-              "customData": {}
-            }
-          }
-        },
-        {
-          "include": true,
-          "id": "notification-toggle",
-          "themes": {
-            "Light": "http://localhost:8080/common/icons/bell-dark.svg"
-          },
-          "button": {
-            "type": "Custom",
-            "tooltip": "Toggle Notification Center",
-            "disabled": false,
-            "iconUrl": "http://localhost:8080/common/icons/bell.svg",
-            "action": {
-              "id": "notification-toggle",
-              "customData": {}
-            }
-          }
-        },
-        {
-          "include": true,
-          "id": "pin-window",
-          "themes": {
-            "Light": "http://localhost:8080/common/icons/pin-dark.svg"
-          },
-          "button": {
-            "type": "Custom",
-            "tooltip": "Pin this window",
-            "disabled": false,
-            "iconUrl": "http://localhost:8080/common/icons/pin.svg",
-            "action": {
-              "id": "pin-window",
-              "customData": {
-                "sourceId": "pin-window",
-                "replacementId": "unpin-window"
-              }
-            }
-          }
-        },
-        {
-          "include": false,
-          "id": "unpin-window",
-          "themes": {
-            "Light": "http://localhost:8080/common/icons/pin-vertical-dark.svg"
-          },
-          "button": {
-            "type": "Custom",
-            "tooltip": "Unpin this window",
-            "disabled": false,
-            "iconUrl": "http://localhost:8080/common/icons/pin-vertical.svg",
-            "action": {
-              "id": "unpin-window",
-              "customData": {
-                "sourceId": "unpin-window",
-                "replacementId": "pin-window"
-              }
-            }
-          }
-        },
-        {
-          "include": true,
-          "id": "lock-unlock",
-          "button": {
-            "type": "LockUnlockPage"
-          }
-        },
-        {
-          "include": true,
-          "id": "show-hide-tabs",
-          "button": {
-            "type": "ShowHideTabs"
-          }
-        },
-        {
-          "include": true,
-          "id": "color-linking",
-          "button": {
-            "type": "ColorLinking"
-          }
-        },
-        {
-          "include": true,
-          "id": "preset-layouts",
-          "button": {
-            "type": "PresetLayouts"
-          }
-        },
-        {
-          "include": true,
-          "id": "share",
-          "themes": {
-            "Light": "http://localhost:8080/common/icons/share-dark.svg"
-          },
-          "button": {
-            "type": "Custom",
-            "tooltip": "Share",
-            "disabled": false,
-            "iconUrl": "http://localhost:8080/common/icons/share.svg",
-            "action": {
-              "id": "share",
-              "customData": {}
-            }
-          }
-        },
-        {
-          "include": true,
-          "id": "save-menu",
-          "button": {
-            "type": "SaveMenu"
-          }
-        }
-      ]
-    },
-    "themeProvider": {
-      "themes": [
-        {
-          "label": "Dark",
-          "logoUrl": "http://localhost:8080/favicon-32x32.png",
-          "palette": {
-            "brandPrimary": "#504CFF",
-            "brandSecondary": "#383A40",
-            "backgroundPrimary": "#111214",
-            "functional1": null,
-            "functional2": null,
-            "functional3": null,
-            "functional4": null,
-            "functional5": null,
-            "functional6": null,
-            "functional7": null,
-            "functional8": null,
-            "functional9": null,
-            "functional10": null,
-            "statusSuccess": null,
-            "statusWarning": null,
-            "statusCritical": null,
-            "statusActive": null,
-            "inputBackground": null,
-            "inputColor": null,
-            "inputPlaceholder": null,
-            "inputDisabled": null,
-            "inputFocused": null,
-            "textDefault": null,
-            "textHelp": null,
-            "textInactive": null,
-            "background1": null,
-            "background2": null,
-            "background3": null,
-            "background4": null,
-            "background5": null,
-            "background6": null
-          }
-        },
-        {
-          "label": "Light",
-          "logoUrl": "http://localhost:8080/favicon-32x32.png",
-          "palette": {
-            "brandPrimary": "#399BB8",
-            "brandSecondary": null,
-            "backgroundPrimary": "#111214",
-            "functional1": null,
-            "functional2": null,
-            "functional3": null,
-            "functional4": null,
-            "functional5": null,
-            "functional6": null,
-            "functional7": null,
-            "functional8": null,
-            "functional9": null,
-            "functional10": null,
-            "statusSuccess": null,
-            "statusWarning": null,
-            "statusCritical": null,
-            "statusActive": "#399BB8",
-            "inputBackground": "#ECEEF1",
-            "inputColor": "#1E1F23",
-            "inputPlaceholder": "#7D808A",
-            "inputDisabled": null,
-            "inputFocused": "#C9CBD2",
-            "textDefault": "#1E1F23",
-            "textHelp": "#111214",
-            "textInactive": null,
-            "background1": "#ECEEF1",
-            "background2": "#FAFBFE",
-            "background3": "#ECEEF1",
-            "background4": "#ECEEF1",
-            "background5": "#DDDFE4",
-            "background6": "#ffffff"
-          }
-        }
-      ]
-    },
-    "homeProvider": {
-      "id": "second-customize-workspace",
-      "title": "Second Home Starter",
-      "icon": "http://localhost:8080/favicon-32x32.png",
-      "queryMinLength": 3,
-      "queryAgainst": ["title"]
-    },
-    "storefrontProvider": {
-      "id": "second-customize-workspace",
-      "title": "Second Custom Storefront",
-      "icon": "http://localhost:8080/favicon-32x32.png",
-      "landingPage": {
-        "hero": {
-          "title": "Second Custom Hero Title",
-          "description": "This is a demonstration of the hero section that you can configure for your store and a demonstration that different stores can have different content.",
-          "cta": {
-            "title": "Second Hero Apps!",
-            "tags": ["hero"]
-          },
-          "image": {
-            "src": "http://localhost:8080/common/images/superhero-unsplash.jpg"
-          }
-        },
-        "topRow": {
-          "title": "Custom Top Row Content",
-          "items": [
-            {
-              "title": "Expero",
-              "description": "A collection of example views from Expero showing the power of interop and context sharing.",
-              "image": {
-                "src": "http://localhost:8080/common/images/coding-1-unsplash.jpg"
-              },
-              "tags": ["expero"]
-            },
-            {
-              "title": "Dev Tools",
-              "description": "A collection of developer tools that can aid with building and debugging OpenFin applications.",
-              "image": {
-                "src": "http://localhost:8080/common/images/coding-2-unsplash.jpg"
-              },
-              "tags": ["tools"]
-            },
-            {
-              "title": "Learning Resource",
-              "description": "A collection of developer documents that can aid with building and debugging OpenFin applications.",
-              "image": {
-                "src": "http://localhost:8080/common/images/coding-3-unsplash.jpg"
-              },
-              "tags": ["page"]
-            }
-          ]
-        },
-        "middleRow": {
-          "title": "A collection of simple views that show how to share context using the FDC3 or Interop APIs.",
-          "tags": ["fdc3", "interop"]
-        },
-        "bottomRow": {
-          "title": "Quick Access",
-          "items": [
-            {
-              "title": "Views",
-              "description": "A collection of views made available through our catalog.",
-              "image": {
-                "src": "http://localhost:8080/common/images/coding-4-unsplash.jpg"
-              },
-              "tags": ["view"]
-            },
-            {
-              "title": "Web Apps",
-              "description": "A collection of web apps built using OpenFin.",
-              "image": {
-                "src": "http://localhost:8080/common/images/coding-5-unsplash.jpg"
-              },
-              "tags": ["manifest"]
-            },
-            {
-              "title": "Native Apps",
-              "description": "A collection of native apps made available through our catalog.",
-              "image": {
-                "src": "http://localhost:8080/common/images/coding-6-unsplash.jpg"
-              },
-              "tags": ["native"]
-            }
-          ]
-        }
-      },
-      "navigation": [
-        {
-          "title": "Applications",
-          "items": [
-            {
-              "title": "All Apps",
-              "tags": ["view", "page", "manifest", "native"]
-            },
-            { "title": "Views", "tags": ["view"] },
-            { "title": "Pages", "tags": ["page"] },
-            {
-              "title": "Manifest",
-              "tags": ["manifest"]
-            },
-            {
-              "title": "Native",
-              "tags": ["native"]
-            }
-          ]
-        },
-        {
-          "title": "Context Sharing",
-          "items": [
-            {
-              "title": "FDC3 API",
-              "tags": ["fdc3"]
-            },
-            {
-              "title": "Interop API",
-              "tags": ["interop"]
-            }
-          ]
-        }
-      ],
-      "footer": {
-        "logo": {
-          "src": "http://localhost:8080/favicon-32x32.png",
-          "size": "32"
-        },
-        "text": "Welcome to the OpenFin Sample Footer",
-        "links": [
-          {
-            "title": "Github",
-            "url": "https://github.com/built-on-openfin/workspace-starter"
-          },
-          {
-            "title": "YouTube",
-            "url": "https://www.youtube.com/user/OpenFinTech"
-          }
-        ]
-      }
-    },
-    "notificationProvider": {
-      "id": "second-customize-workspace",
-      "title": "Second Notification Starter",
-      "icon": "http://localhost:8080/favicon-32x32.png"
-    },
-    "integrationProvider": {
-      "integrations": [
-        {
-          "id": "salesforce",
-          "icon": "http://localhost:8080/common/images/salesforce/favicon.ico",
-          "title": "Salesforce",
-          "enabled": false,
-          "moduleUrl": "http://localhost:8080/js/integrations/salesforce.bundle.js",
-          "data": {
-            "consumerKey": "",
-            "orgUrl": "",
-            "preload": "http://localhost:8080/common/views/salesforce/preload.js",
-            "iconMap": {
-              "contact": "http://localhost:8080/common/images/salesforce/contact.svg",
-              "account": "http://localhost:8080/common/images/salesforce/account.svg",
-              "chatter": "http://localhost:8080/common/images/salesforce/chatter.svg",
-              "note": "http://localhost:8080/common/images/salesforce/note.svg",
-              "task": "http://localhost:8080/common/images/salesforce/task.svg"
-            }
-          }
-        }
-      ]
-    }
-  }
->>>>>>> 5ad73bc3
 }