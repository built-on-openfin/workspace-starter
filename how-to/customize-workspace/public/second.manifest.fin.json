--- conflicted
+++ resolved
@@ -1,100 +1,97 @@
-{
-	"devtools_port": 9090,
-	"licenseKey": "openfin-demo-license-key",
-	"runtime": {
-		"arguments": "--v=1 --inspect --enable-mesh --security-realm=second-workspace-starter-how-to-customize-workspace",
-		"version": "26.102.71.5"
-	},
-	"startup_app": {
-		"name": "second-workspace-starter-how-to-customize-workspace"
-	},
-	"platform": {
-		"uuid": "second-workspace-starter-how-to-customize-workspace",
-		"name": "second-workspace-starter-how-to-customize-workspace",
-		"icon": "http://localhost:8080/favicon-32x32.png",
-		"autoShow": false,
-		"providerUrl": "http://localhost:8080/platform/provider.html",
-		"preventQuitOnLastWindowClosed": true,
-		"permissions": {
-			"System": {
-				"launchExternalProcess": true,
-				"enableNativeWindowIntegrationProvider": true,
-				"terminateExternalProcess": true,
-				"downloadAsset": true,
-				"openUrlWithBrowser": {
-					"enabled": true,
-					"protocols": ["mailto"]
-				}
-			}
-		},
-		"defaultWindowOptions": {
-			"permissions": {
-				"System": {
-					"openUrlWithBrowser": {
-						"enabled": true,
-						"protocols": ["mailto"]
-					}
-				}
-			}
-		}
-	},
-	"snapshot": {
-		"windows": []
-	},
-	"appAssets": [
-		{
-			"alias": "winform-interop-example",
-			"version": "3.0.0",
-			"src": "http://localhost:8080/common/assets/native-interop-example.zip",
-			"target": "OpenFin.Interop.Win.Sample.exe",
-			"forceDownload": false
-		}
-	],
-	"supportInformation": {
-		"company": "OpenFin",
-		"product": "Workspace Starter - Customize Workspace - Second Client",
-		"email": "support@openfin.co",
-		"forwardErrorReports": true
-	},
-	"customSettings": {
-<<<<<<< HEAD
-=======
-		"bootstrap": {
-			"home": true,
-			"store": true,
-			"notifications": true,
-			"sharing": true
-		},
->>>>>>> b76d9909
-		"authProvider": {
-			"modules": [
-				{
-					"id": "example",
-					"url": "http://localhost:8080/js/modules/auth/example.bundle.js",
-					"data": {
-						"autoLogin": false,
-						"loginUrl": "http://localhost:8080/windows/modules/auth/example-login.html",
-						"logoutUrl": "http://localhost:8080/windows/modules/auth/example-logged-out.html",
-						"authenticatedUrl": "http://localhost:8080/windows/modules/auth/example-logged-in.html",
-						"checkLoginStatusInSeconds": 1,
-						"checkSessionValidityInSeconds": -1
-					}
-				}
-			],
-			"authProviderId": "example"
-		},
-		"endpointProvider": {
-			"modules": [],
-			"endpoints": [
-				{
-					"id": "platform-settings",
-					"type": "fetch",
-					"options": {
-						"method": "GET",
-						"url": "http://localhost:8080/settings.json"
-					}
-				}
-			]
-		}
-	}
-}
+{
+	"devtools_port": 9090,
+	"licenseKey": "openfin-demo-license-key",
+	"runtime": {
+		"arguments": "--v=1 --inspect --enable-mesh --security-realm=second-workspace-starter-how-to-customize-workspace",
+		"version": "26.102.71.5"
+	},
+	"startup_app": {
+		"name": "second-workspace-starter-how-to-customize-workspace"
+	},
+	"platform": {
+		"uuid": "second-workspace-starter-how-to-customize-workspace",
+		"name": "second-workspace-starter-how-to-customize-workspace",
+		"icon": "http://localhost:8080/favicon-32x32.png",
+		"autoShow": false,
+		"providerUrl": "http://localhost:8080/platform/provider.html",
+		"preventQuitOnLastWindowClosed": true,
+		"permissions": {
+			"System": {
+				"launchExternalProcess": true,
+				"enableNativeWindowIntegrationProvider": true,
+				"terminateExternalProcess": true,
+				"downloadAsset": true,
+				"openUrlWithBrowser": {
+					"enabled": true,
+					"protocols": ["mailto"]
+				}
+			}
+		},
+		"defaultWindowOptions": {
+			"permissions": {
+				"System": {
+					"openUrlWithBrowser": {
+						"enabled": true,
+						"protocols": ["mailto"]
+					}
+				}
+			}
+		}
+	},
+	"snapshot": {
+		"windows": []
+	},
+	"appAssets": [
+		{
+			"alias": "winform-interop-example",
+			"version": "3.0.0",
+			"src": "http://localhost:8080/common/assets/native-interop-example.zip",
+			"target": "OpenFin.Interop.Win.Sample.exe",
+			"forceDownload": false
+		}
+	],
+	"supportInformation": {
+		"company": "OpenFin",
+		"product": "Workspace Starter - Customize Workspace - Second Client",
+		"email": "support@openfin.co",
+		"forwardErrorReports": true
+	},
+	"customSettings": {
+		"bootstrap": {
+			"home": true,
+			"store": true,
+			"notifications": true,
+			"sharing": true
+		},
+		"authProvider": {
+			"modules": [
+				{
+					"id": "example",
+					"url": "http://localhost:8080/js/modules/auth/example.bundle.js",
+					"data": {
+						"autoLogin": false,
+						"loginUrl": "http://localhost:8080/windows/modules/auth/example-login.html",
+						"logoutUrl": "http://localhost:8080/windows/modules/auth/example-logged-out.html",
+						"authenticatedUrl": "http://localhost:8080/windows/modules/auth/example-logged-in.html",
+						"checkLoginStatusInSeconds": 1,
+						"checkSessionValidityInSeconds": -1
+					}
+				}
+			],
+			"authProviderId": "example"
+		},
+		"endpointProvider": {
+			"modules": [],
+			"endpoints": [
+				{
+					"id": "platform-settings",
+					"type": "fetch",
+					"options": {
+						"method": "GET",
+						"url": "http://localhost:8080/settings.json"
+					}
+				}
+			]
+		}
+	}
+}