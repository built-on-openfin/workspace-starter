# Changelog

## v12.6

- BREAKING CHANGE (unless you update your manifest): Decoupled home from App logic. Home supported searching for apps plus an array of configurable integrations. If you didn't like the implementation with regards to how apps were filtered or searched and rendered then you didn't have a choice. This update means that our app support is now a module that can be configured in the integration provider (to maintain existing behavior or let you plug in your own). If you don't want app support simply don't add our app module or your own. This gives more flexibility.
- Added ability to set more settings for the Home Provider (this aligns with the settings you would specify if doing it through code).
- Added more logging in platform override when it comes to saving, deleting and fetching workspaces and pages and fixed an issue where a lifecycle event wouldn't have fired if you have had custom storage via endpoints.
- Updated workspace and page integration modules to specify the id of the module definition as the providerId to ensure they do not get out of sync (which was a danger if it was hardcoded).
- Added ability to specify defaultWindowOptions (this replaces windowOptions and offers the full workspace options. We have maintained backwards compatibility if you have windowOptions specified.), defaultPageOptions and defaultViewOptions in the browserProvider
- Added option of specifying whether you want the default Global, Page, or View Menu options included when you specify menu options in the browser provider (this is through browserProvider.menuOptions.includeDefaults)
- Added optional function launchApp to the default module helpers so that modules that need to can launch an app that is listed in the directory (this feature allows the launching of apps without enabling the passing of an app Object)
- Added new example init module that supports the launching of an app by id and enabled it in manifest.fin.json and settings.json e.g. launching call-app = fin://localhost:8080/manifest.fin.json?$$action=launch-app&$$payload=eyAiYXBwSWQiOiAiY2FsbC1hcHAiIH0= the payload is a base64 encoded string of an object that specifies appId.
- Removed appAssetTag from appProvider and added support for two more manifest types. appasset - you have defined an app asset in your manifest and the manifest part of the app definition represents the alias. inline-appasset - you put the app asset definition as the manifest instead of putting it into appAssets in your manifest (so that it can be service and user driven). Also added additional error handling and logging to external and inline-external manifest support.
- Added support for two new composite modules: pages and windows. They contain action and menu implementations. The modules have been added to the manifest and settings.json to show how they can be configured. They show up in the main browser menu and two of the window management options are referenced in the dock. The two modules provide the following actions: page-open, page-show, page-delete, window-show-all, window-hide-all, window-hide-others. The customize workspace MenuEntry type has been updated to extend the MenuItemTemplate so that icon's can be specified and sub menus can be specified for a menu entry.
<<<<<<< HEAD
- Added default window positioning strategy for browser windows, which cascades them offset from the previous one
=======
- FDC3 v2 packages no longer in beta, updated to 2.0.1
>>>>>>> 17f68f24

## v12

- Initial update to interop broker to support fdc3 2.0
- Additional intent picker that is the new default that supports instances
- Support for instanceMode in an app definition to say whether the instance picker should present a single app option or show multiple instances via instanceMode: "single" or "multi"
- Updated images for contact related samples and updated them to set page title as context comes in
- Updated call app to support fdc3 2.0 and initially return the passed context as a getResult return object.
- Updated references to tools for fdc3 2.0 help (intent and context).
- Added a bring to front function when intents are fired at a specific view/window
- Add support for indicating an app has a preference for a single instance (for views/window right now) by setting instanceMode: "single" against an app.
- A new layout helper is added to the getting started window and there is a layout entry in the common apps.json as well
- Added default support for fdc3 1.2 and 2.0 app directory structures and added examples into the public folder.
- Added intellisense to the json files for fdc3 1.2 and 2.0 apps
- dropped the fdc3 app module used for mapping as it is now built into customize-workspace
- broke out the fdc3 tools into different json files.
- Updated the broker to return results in expected format based on whether the view is set to fdc3 1.2 or 2.0
- Customize workspace supports interop api, fdc3 1.2 and fdc3 2.0 apps and directory structures.
- autostart is available as an app setting. This can be used if you need an application to start straight after the bootstrapping process. This may be a headless window (that might be needed to provide services to views), a native app that works with the platform and should be auto launched or it could be the launching of another OpenFin app that is required. If this applications need to be launched but shouldn't be visible in home, store or dock then set the app private property to true.
- autostart of apps can be disabled at the platform level by setting the autostartApps bootstrap provider setting to false.
- headlessProvider has been removed from customized. This provider allowed the setting of windows that should be launched after the bootstrapping process. It could be used by content providers to have a headless window launched but meant there were two ways of defining
  content provider related apps. This has been removed because now it can be achieved by defining an app entry (e.g. a manifest type of inline-window or window) with private and autostart set to true.
- Support for a new manifest type has been added (after feedback). We now support inline-snapshot as well as snapshot. We already have inline-view, inline-window and inline-external alongside view, window and external so inline-snapshot was the only one missing and people have found it useful and added it themselves. It is now available in customize to remove the need to add it yourself.

## v11

- Added default secondary buttons config for store

## v10

- Added support for new themes format with light and dark schemes
  - toolbar button icons should now use `{theme}` and `{scheme}` substitution in icon url instead of `themes` property
  - dock button icons can also use the `{theme}` and `{scheme}` syntax
  - added `theme-changed` life cycle event
- Added example of using setSearchQuery API for home integration
- Use Notifications now uses Show/Hide APIs instead of toggle
- Shim randomUUID so that it can be used in non secure contexts
- Added ability to restrict who can connect to your broker and the ability to specify how a payload is validated (which endpoint to use). See [how to manage connections to your platform](./docs/how-to-manage-connections-to-your-platform.md).
- Added ability to collect analytic events generated by the workspace and workspace platform through configuration. See [how to configure analytics](./docs/how-to-configure-analytics.md)
- Added example of splitting initial auth into a shell that only has required logic (in case you want access to the main provider bundle limited until authentication has been performed). The fourth manifest provides an example of this.
- Added example of extending the App definition in order to keep compatibility with Workspace components while also proving data specific to a platform implementation. App definition now has an optional private setting. When set to true the app will no longer show up in Home, Store or Dock but can still be launched via fdc3/interop.
- Add source filter to home with Apps, Pages, Workspaces and integration modules
- Added opinionated support for fdc3.open (see [How To Add Open Support To Your App](./docs/how-to-add-open-support-to-your-app.md))
- Updated example auth to give an example of how workspace can present entitled based data by letting you pick from two users and each user has a role (developer or sales) and the developer role has an apps feed that consists of developer related apps and has menu options that help developers (inspect view, window, platform etc) where as the sales role keeps the demo apps but filters out developer related menu options and apps. **npm run secondclient** will run the demo.
- Moved the create app definition action logic from the app definition module (which has been deleted) into a developer action module which also has inspect menu actions.
- Added ability to specify a minimum and/or maximum version for something your platform depends on (see [How To Add Version Support](./docs/how-to-add-versioning-support.md))
- Moved the workspaces home logic into the Workspaces integration provider
- Moved the pages home logic into the Pages integration provider
- Removed `enableWorkspaceIntegration` from `homeProvider`, enable/disable the Workspaces integration instead
- Removed `enablePageIntegration` from `homeProvider`, enable/disable the Pages integration instead
- Added Automation Testing examples
- Added option of modules receiving a getInteropClient function if they are allowed. Added pattern that a module should listen for the after bootstrap lifecycle event before trying to get an interop client. Added an example to the dev module in modules/composite/developer. There is an analytics implementation that publishes events to an interop/fdc3 channel. This is for dev purposes so you can easily listen to a stream of the events and build a UI (it complements the console analytics module we have). It is only enabled in manifest.fin.json.
- Added intent support for manifest type: inline-window and window. These can now be intent targets. Specifying the name of the window means only a single window will be launched as the intent target.
- Only lookup and use intent target if it isn't undefined, null or an empty string
- Added lifecycle events for `workspace-changed` and `page-changed` so the integrations such as workspace and pages can keep in sync with actual data

## v9.2

- Added `dev` npm script which live build and reloads code for customize-workspace sample
- Added `dispatchFocusEvents: true` to Home provider so integrations should handle `result.action.trigger === "user-action"` to activate entries

## v9.1

- Removed `GETALL` from endpoints to make it behave more like REST, instead use `GET` without an `id` which returns the whole object, not as an array, but as a keyed object
- Add initOptions lifecycle property which defaults to `after-bootstrap`, but has an alternative value of `after-auth`
- Change - headless windows initialization to be towards the end of the bootstrapper instead of before the platform is initialized (allowing windows to be launched after workspace registration is successful).
- Added - an extra check to the fdc3 1.2 mapper to check to see if tags are passed (not part of the 1.2 spec but if they exist they should be used) and if no tags are passed we then use the manifest type as a tag.

## v9

- Added - Lifecycle modules with standard hooks of `after-bootstrap`, `before-quit`
- Added - Condition modules
- Change - Menu entries use `conditions` to determine visibility
- Change - The `sharing` option has been moved from `bootstrapProvider` to `platformProvider` in `customSettings`
- Change - The `conditions.isAuthenticationEnabled` flag has changed to `conditions: ["authenticated"]`
- Added - The toolbar buttons can be enabled/disabled with conditions
- Change - Code folders have been rationalized into `framework\platform`, `framework\shapes`, `framework\workspace`
- Added - `bootstrapProvider.autoShow` now has `none` option to not launch any of the standard components, can be used if you want to hook the life-cycle event if `after-bootstrap` and show you own view
- Fixed - Menu entry incorrectly positioned elements marked as `before`
- Fixed - Modules with multiple entry points correctly handle separate configurations
- Removed - Browser page bound storage no longer has a fallback if the storage endpoint is not configured
- Fixed - Platform overrides quit behavior if called during a snapshot load
- Change - Authentication example uses RegExp match for `authenticatedUrl` instead of exact match
- Fixed - Authentication example used correct `logoutUrl` when determining if it can call logout
- Change - Example modules reference the types using a local namespace `customize-workspace` instead of relative paths
- Added - `package.json` has additional script command `generate-types` which can be used to generate a folder of TypeScript type definitions `.d.ts` files for the shapes, the types can imported when building modules instead of needing to reference the framework directly<|MERGE_RESOLUTION|>--- conflicted
+++ resolved
@@ -12,11 +12,8 @@
 - Added new example init module that supports the launching of an app by id and enabled it in manifest.fin.json and settings.json e.g. launching call-app = fin://localhost:8080/manifest.fin.json?$$action=launch-app&$$payload=eyAiYXBwSWQiOiAiY2FsbC1hcHAiIH0= the payload is a base64 encoded string of an object that specifies appId.
 - Removed appAssetTag from appProvider and added support for two more manifest types. appasset - you have defined an app asset in your manifest and the manifest part of the app definition represents the alias. inline-appasset - you put the app asset definition as the manifest instead of putting it into appAssets in your manifest (so that it can be service and user driven). Also added additional error handling and logging to external and inline-external manifest support.
 - Added support for two new composite modules: pages and windows. They contain action and menu implementations. The modules have been added to the manifest and settings.json to show how they can be configured. They show up in the main browser menu and two of the window management options are referenced in the dock. The two modules provide the following actions: page-open, page-show, page-delete, window-show-all, window-hide-all, window-hide-others. The customize workspace MenuEntry type has been updated to extend the MenuItemTemplate so that icon's can be specified and sub menus can be specified for a menu entry.
-<<<<<<< HEAD
 - Added default window positioning strategy for browser windows, which cascades them offset from the previous one
-=======
 - FDC3 v2 packages no longer in beta, updated to 2.0.1
->>>>>>> 17f68f24
 
 ## v12
 
