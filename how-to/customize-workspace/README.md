<img src="../../assets/OpenFin-Workspace-Starter.png" width="100%" alt="OpenFin Workspace Example Application -- Adding your application to OpenFin Workspace (Home, Browser & Store)" />

> **_:information_source: OpenFin Workspace:_** [OpenFin Workspace](https://www.openfin.co/workspace/) is a commercial product and this repo is for evaluation purposes (See [LICENSE.MD](LICENSE.MD)). Use of the OpenFin Container and OpenFin Workspace components is only granted pursuant to a license from OpenFin (see [manifest](public/manifest.fin.json)). Please [**contact us**](https://www.openfin.co/workspace/poc/) if you would like to request a developer evaluation key or to discuss a production license.
> OpenFin Workspace is currently **only supported on Windows** although you can run the sample on a Mac for development purposes.

# Customize Workspace

This sample is an extension of the support context and intents example. The sample covers:

<<<<<<< HEAD
- Registering with Home - with examples of using custom templates with search results.
- Registering a Store
- Customizing OpenFin Browser - Custom main menu, page right click context menu and view right click context menu. This example also shows how to determine what buttons should show in the top right of the menu header and adds a few custom buttons to demonstrate this.
- Supporting Interop/FDC3 Context messages
- Supporting Interop/FDC3 Intents
- Using a golden data source (in [apps.json](public/apps.json)) to drive the apps that show up in Home, Store and in intent resolution
- Customization through config (in the [manifest.fin.json](public/manifest.fin.json) file)
- Workspace saving has been added
- An example of implementing your own sharing function has also been added.
- An example of supporting additional search providers (we include optional support from the integrate-with-salesforce starter project).
=======
* Registering with Home - with examples of using custom templates with search results.
* Registering a Store
* Customizing OpenFin Browser - Custom main menu, page right click context menu and view right click context menu. This example also shows how to determine what buttons should show in the top right of the menu header and adds a few custom buttons to demonstrate this.
* Supporting Interop/FDC3 Context messages
* Supporting Interop/FDC3 Intents
* Using a golden data source (in [apps.json](../common/public/apps.json)) to drive the apps that show up in Home, Store and in intent resolution
* Customization through config (in the [manifest.fin.json](public/manifest.fin.json) file) 
* Workspace saving has been added
* An example of implementing your own sharing function has also been added.
* An example of supporting additional search providers (we include optional support from the integrate-with-salesforce starter project).
>>>>>>> bde8009b

This example assumes you have already [set up your development environment](https://developers.openfin.co/of-docs/docs/set-up-your-dev-environment)

---

**Running the Sample**

To run this sample you can:

<<<<<<< HEAD
- Clone this repo and follow the instructions below. This will let you customize the sample to learn more about our APIs.
- Launch the Github hosted version of this sample to interact with it by going to the following link: <a href="https://start.openfin.co/?manifest=https%3A%2F%2Fbuilt-on-openfin.github.io%2Fworkspace-starter%2Fworkspace%2Fv7.0.0%2Fcustomize-workspace%2Fmanifest.fin.json" target="_blank">Github Workspace Starter Customize Workspace Example</a>
- Launch the Second Github hosted version of this sample to see how OpenFin Workspace can support multiple workspace platforms with their own branding. This manifest takes advantage of Desktop System Preferences for Light or Dark mode by providing themes that can match that preference (it is picked up and applied on load): <a href="https://start.openfin.co/?manifest=https%3A%2F%2Fbuilt-on-openfin.github.io%2Fworkspace-starter%2Fworkspace%2Fv7.0.0%2Fcustomize-workspace%2Fsecond.manifest.fin.json" target="_blank">Github Workspace Starter Second Customize Workspace Example</a>
=======
* Clone this repo and follow the instructions below. This will let you customize the sample to learn more about our APIs.
* Launch the Github hosted version of this sample to interact with it by going to the following link: <a href="https://start.openfin.co/?manifest=https%3A%2F%2Fbuilt-on-openfin.github.io%2Fworkspace-starter%2Fworkspace%2Fv8.0.0%2Fcustomize-workspace%2Fmanifest.fin.json" target="_blank">Github Workspace Starter Customize Workspace Example</a>
* Launch the Second Github hosted version of this sample to see how OpenFin Workspace can support multiple workspace platforms with their own branding. This manifest takes advantage of Desktop System Preferences for Light or Dark mode by providing themes that can match that preference (it is picked up and applied on load): <a href="https://start.openfin.co/?manifest=https%3A%2F%2Fbuilt-on-openfin.github.io%2Fworkspace-starter%2Fworkspace%2Fv8.0.0%2Fcustomize-workspace%2Fsecond.manifest.fin.json" target="_blank">Github Workspace Starter Second Customize Workspace Example</a>
>>>>>>> bde8009b

---

## Getting Started

1. Install dependencies and build the sample. Note that these examples assume you are in the sub-directory for the example.

```bash
$ npm run setup
```

<<<<<<< HEAD
2. Build the project.

```bash
$ npm run build
```

3. Optional (if you wish to pin the version of OpenFin Workspace to version 7.0.0) - Set Windows registry key for [Desktop Owner Settings](https://developers.openfin.co/docs/desktop-owner-settings).
   This example includes a utility (`desktop-owner-settings.bat`) that adds the Windows registry key for you, pointing to a local desktop owner
=======
2. Optional (if you wish to pin the version of OpenFin Workspace to version 8.0.0 and you are on Windows) - Set Windows registry key for [Desktop Owner Settings](https://developers.openfin.co/docs/desktop-owner-settings).
   This example runs a utility [desktop-owner-settings.bat](../common/desktop-owner-settings.bat) that adds the Windows registry key for you, pointing to a local desktop owner 
>>>>>>> bde8009b
   settings file so you can test these settings. If you already have a desktop owner settings file, this script prompts to overwrite the location. Be sure to capture the existing location so you can update the key when you are done using this example.

   (**WARNING**: This script kills all open OpenFin processes. **This is not something you should do in production to close apps as force killing processes could kill an application while it's trying to save state/perform an action**).

```bash
$ npm run dos
```

3. Start the test server in a new window.

```bash
$ start npm start
```

5. Start Your Workspace Platform (this starts Workspace if it isn't already running).

```bash
$ npm run client
```

If you want to see a second workspace platform run alongside the first you can fire up a copy using the following command:

```bash
$ npm run secondclient
```

This runs the same code with slightly different settings to show a different theme: [second.manifest.fin.json](public/second.manifest.fin.json)

6. Type any character into the search box to show the default list of applications.
   The [apps](../common/public/apps.json) are displayed as described in their respective files. (OpenFin Home does not read this REST endpoint directly. It is read by the Workspace Platform app and passed to Home via our API).

7. To launch your store launch the Home UI and use / to show a list of the available commands and select Store. Storefront will be shown and your store will be listed.
   The [apps](../common/public/apps.json) are displayed as described in their respective files alongside a Storefront configuration setting defined in your [manifest](public/manifest.fin.json).

8. If you modify the project and want to rebuild.

```bash
$ npm run build
```

## How it works

The Server in this example provides two sets of content over HTTP GET.

- [A Desktop Owner Settings file](../common/public/dos.json)
- [A list of applications](../common/public/apps.json)
- Examples of View and Snapshot Manifest Types

### List of Applications

The [list of applications](../common/public/apps.json) contains a number of examples:

- Load views into OpenFin Browser
- Launch an OpenFin application using its manifest file
- Launch a native application
- Launch a page using the snapshot manifest type
- Launch through an intent: a view (single instance and multi instance) and a page (single instance and multi instance)

These applications are read and transformed in order to be sent to our API.

### Intent Support Information

This Readme contains information similar to the Support Context and Intents readme (as this is an extension). To make the addition of Intent support clearer it has been moved to it's own markdown file: [**IntentSupport.md**](IntentSupport.md).

---

**NOTE ABOUT THE APP**

This is a headless application. If you wish to debug it then you can update the [manifest file](public/manifest.fin.json) and set platform.autoShow to **true**. Otherwise you can use Process Manager (which is included in your list of apps).

---

### How this example works

You have your own [Workspace Platform](public/manifest.fin.json) that is defined through a manifest. It is headless and it starts up a [custom platform provider](public/platform/provider.html). It is launched by the following command (step 5 above):

```bash
$ npm run client
```

The custom platform provider [provider.ts](client/src/provider.ts) imports the [platform.ts](client/src/platform.ts) and initializes the platform.

The [platform.ts](client/src/platform.ts) initializes the workspace platform by using the init function from [@openfin/workspace-platform](https://www.npmjs.com/package/@openfin/workspace-platform). This function lets us specify default window options for OpenFin Browser based windows. This lets us specify the icons, title and theme for the Browser Windows. It also defines how the interop broker should work using [interopbroker.ts](client/src/interopbroker.ts).

Once initialized the bootstrapper (that was also imported) is called [bootstrapper](client/src/bootstrapper.ts).

The bootstrapper has the following responsibilities:

1. Import [settings.ts](client/src/settings.ts) to see what should be bootstrapped. (That is, should it setup Store and Home?)
2. Import [home.ts](client/src/home.ts) and ensure that a home provider is registered against home in order to provide a list of applications (if enabled).
3. Import [store.ts](client/src/store.ts) and ensure that a store provider is registered if store is enabled.
4. Import [notifications.ts](client/src/notifications.ts) and ensure that you have registered your platform against notification center if enabled.
5. Import [share.ts](client/src/share.ts) to enable custom share support.
6. Listen for when your workspace platform is about to close and deregister from home, store and notification center.

The **home provider**([home.ts](client/src/home.ts)) imports the following:

- [OpenFin's Workspace NPM Module](https://www.npmjs.com/package/@openfin/workspace) to have access to the relevant functions
- [OpenFin's Workspace Platform NPM Module](https://www.npmjs.com/package/@openfin/workspace-platform) to have access to the right types
- [settings.ts](client/src/settings.ts) to read settings (such as the id, title of the provider and where it should get the list of apps from)
- [apps.ts](client/src/apps.ts) to fetch a list of applications (the home provider maps these into CLI Search Results)
- [browser.ts](client/src/browser.ts) to fetch saved pages and display them in the Home UI and launch/delete them when the action is executed.
- [workspace.ts](client/src/workspace.ts) to fetch saved workspaces and display them in the Home UI and launch/delete them when the action is executed.
- [template.ts](client/src/template.ts) Workspace 6 supports custom templates for search results. This file exports a template for custom saved workspaces and pages.
- [share.ts](client/src/share.ts) The custom template supports custom buttons and we have a share button when it comes to saved pages and workspaces.
- [launch.ts](client/src/launch.ts) to launch the entry the user selects from OpenFin Home

The registration of a provider against home will look like the following:

```javascript
const cliProvider: CLIProvider = {
  title: settings.homeProvider.title,
  id: settings.homeProvider.id,
  icon: settings.homeProvider.icon,
  onUserInput: onUserInput,
  onResultDispatch: onSelection
};

await Home.register(cliProvider);
```

The **store provider**([store.ts](client/src/store.ts)) imports the following:

- [OpenFin's Workspace NPM Module](https://www.npmjs.com/package/@openfin/workspace) to have access to the relevant functions
- [settings.ts](client/src/settings.ts) to read settings (such as the how to configure the store)
- [apps.ts](client/src/apps.ts) to fetch a list of applications when searching and to provide a filtered set of applications for specific store sections
- [launch.ts](client/src/launch.ts) to launch the entry the user selects from OpenFin Store

The registration of a provider against store will look like the following:

```javascript
const storeProvider = {
  id: settings.storefrontProvider.id,
  title: settings.storefrontProvider.title,
  icon: settings.storefrontProvider.icon,
  getNavigation: getNavigation.bind(this),
  getLandingPage: getLandingPage.bind(this),
  getFooter: getFooter.bind(this),
  getApps,
  launchApp: launch
};

await Storefront.register(storeProvider);
```

The [settings.ts](client/src/settings.ts) file reads the customSettings section of your [manifest file](public/manifest.fin.json):

```javascript
"customSettings": {
    "bootstrap": {
      "home": true,
      "store": true,
      "notifications": true
    },
    "platformProvider": {
      "rootUrl": "http://localhost:8080",
      "intentPicker": { 
        "url": "http://localhost:8080/common/windows/intents/picker.html",
        "height": 400,
        "width": 400
      }
    },
    "appProvider": {
      "appsSourceUrl": "http://localhost:8080/common/apps.json",
      "includeCredentialOnSourceRequest": "include",
      "cacheDurationInMinutes": 1,
      "appAssetTag": "appasset",
      "manifestTypes": ["view", "snapshot", "manifest", "external", "inline-view"]
    },
    "endpointProvider": {
      "endpoints": [{
        "id":"share-get",
        "type":"fetch",
        "options": {
          "method": "GET",
          "url":"https://targeturl"
        }
      },
      {
        "id":"share-save",
        "type":"fetch",
        "options": {
          "method": "POST",
          "url":"https://targeturl"
        }
      }]
    },
    "browserProvider": {
      "windowOptions": {
        "title": "Browser Starter",
        "icon": "http://localhost:8080/favicon.ico",
        "newTabUrl": null,
        "newPageUrl": null
      },
      "toolbarButtons":[
        {
          "include": false,
          "button": {
            "type": "Custom",
            "tooltip": "Change Opacity",
            "disabled": false,
            "iconUrl": "http://localhost:8080/favicon.ico",
            "action": {
                "id": "change-opacity",
                "customData": {
                  "sourceId": "change-opacity",
                  "replacementId": "restore-opacity"
                 }
            }
          }
      },
      {
        "include": false,
        "button": {
          "type": "Custom",
          "tooltip": "Restore Opacity",
          "disabled": false,
          "iconUrl": "http://localhost:8080/favicon.ico",
          "action": {
              "id": "restore-opacity",
              "customData": {
                "sourceId": "restore-opacity",
                "replacementId": "change-opacity"
               }
          }
        }
        },
        {
          "include": true,
          "button": {
            "type": "Custom",
            "tooltip": "Pin this window",
            "disabled": false,
            "iconUrl": "http://localhost:8080/common/icons/pin.svg",
            "action": {
                "id": "pin-window",
                "customData": {
                    "sourceId": "pin-window",
                    "replacementId": "unpin-window"
                }
            }
          }
      },
      {
        "include": false,
        "button": {
          "type": "Custom",
          "tooltip": "Unpin this window",
          "disabled": false,
          "iconUrl": "http://localhost:8080/common/icons/pin-vertical.svg",
          "action": {
              "id": "unpin-window",
              "customData": {
                  "sourceId": "unpin-window",
                  "replacementId": "pin-window"
              }
          }
      }},
      { "include": true, "button": {
          "type": "ShowHideTabs"
      }},
      { "include": true, "button": {
          "type": "ColorLinking"
      }},
      { "include": true, "button": {
          "type": "PresetLayouts"
      }},
      { "include": true, "button": {
          "type": "Custom",
          "tooltip": "Share",
          "disabled": false,
          "iconUrl": "http://localhost:8080/common/icons/share.svg",
          "action": {
              "id": "share",
              "customData": {
              }
          }
      }},
      { "include": true, "button": {
          "type": "SavePage"
      }}
      ]
    },
    "themeProvider": {
        "themes":[
          {
              "label": "Starter Theme",
              "logoUrl": "http://localhost:8080/favicon.ico",
              "palette": {
                  "brandPrimary": "#504CFF",
                  "brandSecondary": "#383A40",
                  "backgroundPrimary": "#111214",
                  "functional1": null,
                  "functional2": null,
                  "functional3": null,
                  "functional4": null,
                  "functional5": null,
                  "functional6": null,
                  "functional7": null,
                  "functional8": null,
                  "functional9": null,
                  "functional10": null,
                  "statusSuccess": null,
                  "statusWarning": null,
                  "statusCritical": null,
                  "statusActive": null,
                  "inputBackground": null,
                  "inputColor": null,
                  "inputPlaceholder": null,
                  "inputDisabled": null,
                  "inputFocused": null,
                  "textDefault": null,
                  "textHelp": null,
                  "textInactive": null,
                  "background1": null,
                  "background2": null,
                  "background3": null,
                  "background4": null,
                  "background5": null,
                  "background6": null
              }
          }
      ]
    },
    "homeProvider": {
      "id": "register-with-store-home",
      "title": "Home Starter",
      "icon": "http://localhost:8080/favicon.ico",
      "queryMinLength": 3,
      "queryAgainst":["title"]
    },
    "storefrontProvider": {
      "id": "register-with-store",
      "title": "Custom Storefront",
      "icon": "http://localhost:8080/favicon.ico",
      "landingPage": {
        "hero": {
          "title": "Custom Hero Title",
          "description": "This is a demonstration of the hero section that you can configure for your store.",
          "cta": {
            "title": "Hero Apps!",
            "tags": ["hero"]
          },
          "image": {
            "src": "http://localhost:8080/common/images/superhero-unsplash.jpg"
          }
        },
        "topRow": {
          "title": "Custom Top Row Content",
          "items": [
            {
              "title": "Expero",
              "description": "A collection of example views from Expero showing the power of interop and context sharing.",
              "image": {
                "src": "http://localhost:8080/common/images/coding-1-unsplash.jpg"
              },
              "tags": ["expero"]
            },
            {
              "title": "Dev Tools",
              "description": "A collection of developer tools that can aid with building and debugging OpenFin applications.",
              "image": {
                "src": "http://localhost:8080/common/images/coding-2-unsplash.jpg"
              },
              "tags": ["tools"]
            },
            {
              "title": "Learning Resource",
              "description": "A collection of developer documents that can aid with building and debugging OpenFin applications.",
              "image": {
                "src": "http://localhost:8080/common/images/coding-3-unsplash.jpg"
              },
              "tags": ["page"]
            }
          ]
        },
        "middleRow": {
          "title": "A collection of simple views that show how to share context using the FDC3 or Interop APIs.",
          "tags": ["fdc3","interop"]
        },
        "bottomRow": {
          "title": "Quick Access",
          "items": [
            {
              "title": "Views",
              "description": "A collection of views made available through our catalog.",
              "image": {
                "src": "http://localhost:8080/common/images/coding-4-unsplash.jpg"
              },
              "tags": ["view"]
            },
            {
              "title": "Web Apps",
              "description": "A collection of web apps built using OpenFin.",
              "image": {
                "src": "http://localhost:8080/common/images/coding-5-unsplash.jpg"
              },
              "tags": ["manifest"]
            },
            {
              "title": "Native Apps",
              "description": "A collection of native apps made available through our catalog.",
              "image": {
                "src": "http://localhost:8080/common/images/coding-6-unsplash.jpg"
              },
              "tags": ["native"]
            }
          ]
        }
      },
      "navigation": [
        {
          "title": "Applications",
          "items": [
            {
              "title": "All Apps",
              "tags": ["view","page","manifest","native"]
            },
            { "title": "Views", "tags": ["view"] },
            { "title": "Pages", "tags": ["page"] },
            {
              "title": "Manifest",
              "tags": ["manifest"]
            },
            {
              "title": "Native",
              "tags": ["native"]
            }
          ]
        },
        {
          "title": "Context Sharing",
          "items": [
            {
              "title": "FDC3 API",
              "tags": ["fdc3"]
            },
            {
              "title": "Interop API",
              "tags": ["interop"]
            }
          ]
        }
      ],
      "footer": {
        "logo": { "src": "http://localhost:8080/favicon.ico", "size": "32" },
        "text": "Welcome to the OpenFin Sample Footer",
        "links": [
          {
            "title": "Github",
            "url": "https://github.com/built-on-openfin/workspace-starter"
          },
          {
            "title": "YouTube",
            "url": "https://www.youtube.com/user/OpenFinTech"
          }
        ]
      }
    },
    "notificationProvider": {
      "id": "customize-workspace",
      "title": "Notification Starter",
      "icon": "http://localhost:8080/favicon.ico"
    },
    "integrationProvider": {
      "integrations": [
        {
          "id": "salesforce",
          "icon": "http://localhost:8080/common/images/salesforce/favicon.ico",
          "title": "Salesforce",
          "enabled": false,
          "moduleUrl": "http://localhost:8080/js/integrations/salesforce.bundle.js",
          "data": {
              "consumerKey": "",
              "isSandbox": false,
              "orgUrl": "",
              "iconMap": {
                  "contact": "http://localhost:8080/common/images/salesforce/contact.svg",
                  "account": "http://localhost:8080/common/images/salesforce/account.svg",
                  "chatter": "http://localhost:8080/common/images/salesforce/chatter.svg",
                  "note": "http://localhost:8080/common/images/salesforce/note.svg",
                  "task": "http://localhost:8080/common/images/salesforce/task.svg"
              }
          }
        }
      ]
    }
  }
```

<<<<<<< HEAD
| Property                         | Description                                                                                                                                                                                                                                                                                                                                                                                                                                                         |
| -------------------------------- | ------------------------------------------------------------------------------------------------------------------------------------------------------------------------------------------------------------------------------------------------------------------------------------------------------------------------------------------------------------------------------------------------------------------------------------------------------------------- |
| **bootstrap**                    | Config related to the bootstrapping process                                                                                                                                                                                                                                                                                                                                                                                                                         |
| home                             | Should we use home and register a home provider to feed apps into Home and Browser                                                                                                                                                                                                                                                                                                                                                                                  |
| store                            | Should we use store and register a store provider to display apps                                                                                                                                                                                                                                                                                                                                                                                                   |
| notifications                    | Should we use register the workspace platform against notification center so it can have it's own dedicated section that is themed and branded.                                                                                                                                                                                                                                                                                                                     |
| **appProvider**                  | Config related to where the apps should be fetched from                                                                                                                                                                                                                                                                                                                                                                                                             |
| appsSourceUrl                    | Where should we fetch the apps from                                                                                                                                                                                                                                                                                                                                                                                                                                 |
| includeCredentialOnSourceRequest | Should we include credentials when doing the search request. Options: "omit", "same-origin", "include"                                                                                                                                                                                                                                                                                                                                                              |
| cacheDurationInMinutes           | How many minutes should we wait before refreshing the list from the server?                                                                                                                                                                                                                                                                                                                                                                                         |
| appAssetTag                      | If including app assets in your manifest, what tag in the app definition will highlight this manifestType:"external" is actually an app asset and shouldn't be run from a path? If undefined then appasset is assumed                                                                                                                                                                                                                                               |
| **endpointProvider**             | Config related to endpoints that your application might use to do requests for data                                                                                                                                                                                                                                                                                                                                                                                 |
| endpoints                        | An array of endpoint definitions                                                                                                                                                                                                                                                                                                                                                                                                                                    |
| endpoints.id                     | The id used to lookup the endpoint                                                                                                                                                                                                                                                                                                                                                                                                                                  |
| endpoints.type                   | The type of endpoint definition (used to identify the type of logic to use)                                                                                                                                                                                                                                                                                                                                                                                         |
| endpoints.options                | Options that will be read by the logic and used to perform the action                                                                                                                                                                                                                                                                                                                                                                                               |
| **browserProvider**              | Config related to OpenFin Browser                                                                                                                                                                                                                                                                                                                                                                                                                                   |
| windowOptions.title              | The title for the window that shows up in the taskbar                                                                                                                                                                                                                                                                                                                                                                                                               |
| windowOptions.icon               | The icon that should show in the taskbar and in the top left menu of the browser                                                                                                                                                                                                                                                                                                                                                                                    |
| windowOptions.newTabUrl          | Should we allow someone to add a new view to a page? What url should be loaded when they click add?                                                                                                                                                                                                                                                                                                                                                                 |
| windowOptions.newPageUrl         | Should we allow someone to add a new page? What url should be loaded when they click add?                                                                                                                                                                                                                                                                                                                                                                           |
| toolbarButtons                   | For this sample we let you add/remove buttons by adding them to this array. This works for the demo but a thing to note is that the actions referenced by the button need to be registered (see [actions.ts](client/src/actions.ts)). The object has two properties: include whether or not to include it (the first button is hidden but you can turn it on to experiment) and button which is in the toolbarbutton shape supported by the workspace-platform sdk. |
| **themeProvider**                | What themes should be passed to OpenFin Workspace (at the moment only one is supported)                                                                                                                                                                                                                                                                                                                                                                             |
| themes                           | An array of custom themes to pass to OpenFin Workspace (at the moment only the first entry is used)                                                                                                                                                                                                                                                                                                                                                                 |
| themes.label                     | A label to use to identify this theme                                                                                                                                                                                                                                                                                                                                                                                                                               |
| themes.logoUrl                   | Preferred logo for a theme                                                                                                                                                                                                                                                                                                                                                                                                                                          |
| pallete                          | A collection of settings that can be overriden (brandPrimary, brandSecondary and backgroundPrimary are mandatory if you are specifying a theme)                                                                                                                                                                                                                                                                                                                     |
| **homeProvider**                 | Config related to the home provider setup to list things in Home and the Browser Add New View                                                                                                                                                                                                                                                                                                                                                                       |
| id                               | What your provider should be called                                                                                                                                                                                                                                                                                                                                                                                                                                 |
| title                            | The title that should be shown in the Home UI to represent your provider                                                                                                                                                                                                                                                                                                                                                                                            |
| icon                             | The icon to show in the Home UI (top right section as well as an icon to switch between providers when there is more than one registered)                                                                                                                                                                                                                                                                                                                           |
| queryMinLength                   | How many characters should be typed before filtering the list?                                                                                                                                                                                                                                                                                                                                                                                                      |
| queryAgainst                     | What do you wish to run the query against when inspecting your search results. An array of entries. If not specified it will default to ["title"]. Since this example stores the app definition inside of a cli search result's data field you can add data.tags to the array so that it will see if the query matches the start of a tag e.g. ["title","data.tags"]                                                                                                |
| **storefrontProvider**           | Config settings that are used by the sample code to configure the store using the workspace APIs                                                                                                                                                                                                                                                                                                                                                                    |
| id                               | Unique ID for your store                                                                                                                                                                                                                                                                                                                                                                                                                                            |
| title                            | The name for your store that will be shown in the store selection dropdown                                                                                                                                                                                                                                                                                                                                                                                          |
| icon                             | The icon to show in the store selection dropdown                                                                                                                                                                                                                                                                                                                                                                                                                    |
| landingPage                      | The structure of the main page the user will be presented with when they visit your store                                                                                                                                                                                                                                                                                                                                                                           |
| landingPage.hero                 | Optional. Do you want a hero section on the main page.                                                                                                                                                                                                                                                                                                                                                                                                              |
| landingPage.topRow               | What do you want this row to be called and how many sections do you want (use tags to determine what apps are included in this section). Limit of 4 sections.                                                                                                                                                                                                                                                                                                       |
| landingPage.middleRow            | What do you want this row to be called and what apps do you want to show in the middle (use tags to determine what apps are included in this row). Limit of 6 apps.                                                                                                                                                                                                                                                                                                 |
| landingPage.bottomRow            | What do you want this row to be called and how many sections do you want (use tags to determine what apps are included in this section). There is a limit of 3 sections.                                                                                                                                                                                                                                                                                            |
| navigation                       | How many navigation sections do you want on the left hand menu? Limit of 2.                                                                                                                                                                                                                                                                                                                                                                                         |
| navigation[i].title              | What do you want as a title for these set of links?                                                                                                                                                                                                                                                                                                                                                                                                                 |
| navigation[i].items              | How many links do you want to show (limit of 5) and what apps do you want a link to display (use tags to select apps)                                                                                                                                                                                                                                                                                                                                               |
| footer                           | What do you want to show in the store footer                                                                                                                                                                                                                                                                                                                                                                                                                        |
| footer.logo                      | The logo to show in the footer                                                                                                                                                                                                                                                                                                                                                                                                                                      |
| footer.text                      | The text to show in the footer                                                                                                                                                                                                                                                                                                                                                                                                                                      |
| footer.links                     | What links do you want to show in the footer (opens up using the default web browser.                                                                                                                                                                                                                                                                                                                                                                               |
| **notificationProvider**         | Config settings that are used by the sample code to configure the registration against Notification Center so your theme will be picked up and applied                                                                                                                                                                                                                                                                                                              |
| id                               | Unique ID for your notification registration                                                                                                                                                                                                                                                                                                                                                                                                                        |
| title                            | The name for your workspace platform in the notification center                                                                                                                                                                                                                                                                                                                                                                                                     |
| icon                             | The icon to show in the notification center                                                                                                                                                                                                                                                                                                                                                                                                                         |
| **integrationProvider**          | Config settings that are used to define additional search providers for your workspace platform                                                                                                                                                                                                                                                                                                                                                                     |
| integrations                     | An array of integrations                                                                                                                                                                                                                                                                                                                                                                                                                                            |
| integrations.id                  | The id of your integration                                                                                                                                                                                                                                                                                                                                                                                                                                          |
| integrations.icon                | The icon to show for your integration                                                                                                                                                                                                                                                                                                                                                                                                                               |
| integrations.title               | The title for your integration entry                                                                                                                                                                                                                                                                                                                                                                                                                                |
| integrations.enabled             | Is the integration enabled                                                                                                                                                                                                                                                                                                                                                                                                                                          |
| integrations.moduleUrl           | Where should the module be loaded from                                                                                                                                                                                                                                                                                                                                                                                                                              |
| integrations.data                | Data/config that will be passed to the integration module (for this sample look at the description of the settings from the integrate-with-salesforce starter)                                                                                                                                                                                                                                                                                                      |
=======
| Property | Description |
| --- | --- |
| **bootstrap** | Config related to the bootstrapping process |
| home | Should we use home and register a home provider to feed apps into Home and Browser |
| store | Should we use store and register a store provider to display apps |
| notifications | Should we use register the workspace platform against notification center so it can have it's own dedicated section that is themed and branded. |
| **platformProvider** | Config related to the platform |
| rootUrl | Used so that root urls can be defined via manifest for different environments |
| intentPicker.url | The url that supports intent selection.  |
| intentPicker.height | The height for the intent picker. |
| intentPicker.width | The width for the intent picker. |
| **appProvider** | Config related to where the apps should be fetched from |
| appsSourceUrl | Where should we fetch the apps from |
| includeCredentialOnSourceRequest | Should we include credentials when doing the search request. Options:  "omit", "same-origin", "include"|
| cacheDurationInMinutes | How many minutes should we wait before refreshing the list from the server? |
| appAssetTag | If including app assets in your manifest, what tag in the app definition will highlight this manifestType:"external" is actually an app asset and shouldn't be run from a path? If undefined then appasset is assumed |
| manifestTypes | An array of the manifestTypes the app should support from the apps.json feed |
| **endpointProvider** | Config related to endpoints that your application might use to do requests for data |
| endpoints | An array of endpoint definitions |
| endpoints.id | The id used to lookup the endpoint |
| endpoints.type | The type of endpoint definition (used to identify the type of logic to use) |
| endpoints.options | Options that will be read by the logic and used to perform the action |
| **browserProvider** | Config related to OpenFin Browser |
| windowOptions.title | The title for the window that shows up in the taskbar |
| windowOptions.icon | The icon that should show in the taskbar and in the top left menu of the browser |
| windowOptions.newTabUrl | Should we allow someone to add a new view to a page? What url should be loaded when they click add? |
| windowOptions.newPageUrl | Should we allow someone to add a new page? What url should be loaded when they click add? |
| toolbarButtons | For this sample we let you add/remove buttons by adding them to this array. This works for the demo but a thing to note is that the actions referenced by the button need to be registered (see [actions.ts](client/src/actions.ts)). The object has two properties: include whether or not to include it (the first button is hidden but you can turn it on to experiment) and button which is in the toolbarbutton shape supported by the workspace-platform sdk.|
| **themeProvider** | What themes should be passed to OpenFin Workspace (at the moment only one is supported) |
| themes | An array of custom themes to pass to OpenFin Workspace (at the moment only the first entry is used) |
| themes.label | A label to use to identify this theme |
| themes.logoUrl | Preferred logo for a theme |
| pallete | A collection of settings that can be overriden (brandPrimary, brandSecondary and backgroundPrimary are mandatory if you are specifying a theme) |
| **homeProvider** | Config related to the home provider setup to list things in Home and the Browser Add New View |
| id | What your provider should be called |
| title | The title that should be shown in the Home UI to represent your provider |
| icon | The icon to show in the Home UI (top right section as well as an icon to switch between providers when there is more than one registered)  |
| queryMinLength | How many characters should be typed before filtering the list? |
| queryAgainst | What do you wish to run the query against when inspecting your search results. An array of entries. If not specified it will default to ["title"]. Since this example stores the app definition inside of a cli search result's data field you can add data.tags to the array so that it will see if the query matches the start of a tag e.g. ["title","data.tags"] |
| **storefrontProvider** | Config settings that are used by the sample code to configure the store using the workspace APIs |
| id | Unique ID for your store |
| title | The name for your store that will be shown in the store selection dropdown |
| icon | The icon to show in the store selection dropdown |
| landingPage | The structure of the main page the user will be presented with when they visit your store |
| landingPage.hero | Optional. Do you want a hero section on the main page. |
| landingPage.topRow | What do you want this row to be called and how many sections do you want (use tags to determine what apps are included in this section). Limit of 4 sections. |
| landingPage.middleRow | What do you want this row to be called and what apps do you want to show in the middle (use tags to determine what apps are included in this row). Limit of 6 apps. |
| landingPage.bottomRow | What do you want this row to be called and how many sections do you want (use tags to determine what apps are included in this section). There is a limit of 3 sections.  |
| navigation | How many navigation sections do you want on the left hand menu? Limit of 2. |
| navigation[i].title | What do you want as a title for these set of links? |
| navigation[i].items | How many links do you want to show (limit of 5) and what apps do you want a link to display (use tags to select apps) |
| footer | What do you want to show in the store footer |
| footer.logo | The logo to show in the footer |
| footer.text | The text to show in the footer |
| footer.links | What links do you want to show in the footer (opens up using the default web browser. |
| **notificationProvider** | Config settings that are used by the sample code to configure the registration against Notification Center so your theme will be picked up and applied |
| id | Unique ID for your notification registration |
| title | The name for your workspace platform in the notification center |
| icon | The icon to show in the notification center |
| **integrationProvider** | Config settings that are used to define additional search providers for your workspace platform |
| integrations | An array of integrations |
| integrations.id | The id of your integration |
| integrations.icon | The icon to show for your integration |
| integrations.title | The title for your integration entry |
| integrations.enabled | Is the integration enabled |
| integrations.moduleUrl | Where should the module be loaded from |
| integrations.data | Data/config that will be passed to the integration module (for this sample look at the description of the settings from the integrate-with-salesforce starter) |
>>>>>>> bde8009b

---

**NOTE ABOUT THE MANIFEST**

This is a demo application for learning and is not meant for production use. Please use this as a way of seeing how you might approach configuring your store.

The manifest for the storefront does not include an `id` for the `cta`, `items` and `navigation` sections.

This is to reduce noise in the example manifest and to prevent issues if an item or section is copied and pasted. The code has a fallback that uses the title or title plus tags to form an `id`. This works for the demo, as the manifest file is storing the configuration. If the configuration were ever fetched from a server, then it should return a unique (e.g., GUID) and idempotent ID.

This is because the `id` represents the route that the user navigates to. So, if an` id` for a navigation item was "x" and the user clicked on the link, then the store would call the `getNavigation()` or `getLandingPage()` function you defined and look for a matching `id` of "x". If you regenerate the `id` for a navigation item, e.g., it becomes "y", then the store would not be able to render your page, as there are no items with the `id` of "x".

---

These are settings you can experiment with (e.g., if you already have your own CDS for apps, you can update the URL and restart the Workspace Platform. Your server will need to support CORS).

The home provider checks the [apps.ts](client/src/apps.ts) file for a list of applications and then it reads the apps directory REST endpoint and returns it. The home provider then maps the apps to an array of SearchResult objects. The apps file checks to see if it has permission to launch external processes or download app assets and filter out entries as appropriate. It logs a warning of the apps filtered out and in a real app you could move this logic to the launch action to then notify the user they can't launch that app on this machine.

When a user selects a result in OpenFin Home, it is returned to the home provider and the home provider uses [launch.ts](client/src/launch.ts) to launch the result.

The [launch.ts](client/src/launch.ts) file imports [OpenFin's Workspace NPM Module](https://www.npmjs.com/package/@openfin/workspace) and [OpenFin's Workspace Platform NPM Module](https://www.npmjs.com/package/@openfin/workspace-platform). It checks the passed app. If the passed app is a Native Application (manifestType: "external") that requires launch external process permissions then it is up to the **Platform Workspace** to support the permission. They can pass the app to launchApp or call fin.System.launchExternalProcess if they want custom logic. If you don't have the launchExternalProcess permission apps.ts filters unsuitable apps out. For any other type of app/manifestType then the entry is passed to the launchApp function provided by the OpenFin workspace platform module.

<<<<<<< HEAD
The [store.ts](client/src/store.ts) file is driven by the config in the manifest file and takes advantage of the building blocks provided in [OpenFin's Workspace NPM Module](https://www.npmjs.com/package/@openfin/workspace) to build the OpenFin Store. It uses [apps.ts](client/src/apps.ts) to use the same source data as the home provider. This way adding a single entry in the [apps.json](public/apps.json) file (simulating your server) will populate both.
=======

The [store.ts](client/src/store.ts) file is driven by the config in the manifest file and takes advantage of the building blocks provided in [OpenFin's Workspace NPM Module](https://www.npmjs.com/package/@openfin/workspace) to build the OpenFin Store. It uses [apps.ts](client/src/apps.ts) to use the same source data as the home provider. This way adding a single entry in the [apps.json](../common/public/apps.json) file (simulating your server) will populate both.
>>>>>>> bde8009b

### A note about this example

This is an example of how to use our APIs to configure OpenFin Workspace. It's purpose is to provide an example and provide suggestions. This is not a production application and shouldn't be treated as such. Please use this as a guide and provide feedback. Thanks!

---

**FAQ**

- The store isn't launching or the store command isn't showing on the home ui?

  - It might be that the config defining the store is invalid. Open up the dev tools for the headless app and check the console log messages.
  - Ensure that the bootstrap section in the customSettings of the manifest has store set to true.

- I am not seeing what I expected?

  - To ensure you are running the right version of this example run the npm run dos command and npm run kill command before running the workspace platform using npm run client (you only need to run the dos command once and it will lock the workspace version for this sample)

- Things have moved/gone?

  - Please check the upgrade guide which covers what has changed between releases: [Migrate from a previous version guide](../migrate-from-a-previous-version)

- How do I know what the settings in the theme settings in the manifest file actually changes?

  - [Workspace Themes Overview](https://developers.openfin.co/of-docs/docs/workspace-themes-overview)

- How do I demonstrate intent support?
  - Information related to intents has been put into it's own [IntentSupport.md](IntentSupport.md) file
- How do I demonstrate context support?

<<<<<<< HEAD
  - The sample apps listed include a number examples of context sharing. They all share instruments (either using the fdc3 api or the interop api). Some examples are in the [public/views](public/views)folder. In there you will also see two examples of thirdparty content (google and trading view) that use preload scripts to listen and react to passed instruments. The view manifests for google and trading view also show how you can define a default context group for a view (they are both defaulted to be on the green context group out of the box). An example can be found here [preload-tradingview-view.json](public/views/preload-tradingview-view.json)

- Do I always need a view manifest if it just contains a url?

  - You have control of how you launch views, pages, OpenFin applications and native apps. This project has been updated to support a custom manifest type that is called "inline-view". The entry can be seen here: [public/apps.json](public/apps.json#L185). The [launch.ts](client/src/launch.ts#L196) file has been updated to check for this specific type and it calls it's own [launchView](client/src/launch.ts#L49) function instead of using the launchApp function from the workspace-platform sdk. This function checks to ensure that the passed app is either a view or an inline view. If it is an inline view it will take the manifest object from the manifest setting in an app definition. If it is a standard view then the manifest setting points to the manifest url and it will fetch it. Since this is an intent and context sample this change also required updating [interopbroker.ts](client/src/interopbroker.ts#L28). We needed to support inline views in case an inline view supports intents (the entry added into apps.json has an intent definition inside of it).

=======
   - The sample apps listed include a number examples of context sharing. They all share instruments (either using the fdc3 api or the interop api). Some examples are in the [../common/public/views](../common/public/views) folder. In there you will also see two examples of thirdparty content (google and trading view) that use preload scripts to listen and react to passed instruments. The view manifests for google and trading view also show how you can define a default context group for a view (they are both defaulted to be on the green context group out of the box). An example can be found here [preload-tradingview-view.json](../common/public/views/tradingview/preload-tradingview-view.json)
- Do I always need a view manifest if it just contains a url?

  - You have control of how you launch views, pages, OpenFin applications and native apps. This project has been updated to support a custom manifest type that is called "inline-view". The entry can be seen here: [../common/public/apps.json](../common/public/apps.json). The [launch.ts](client/src/launch.ts#L196) file has been updated to check for this specific type and it calls it's own [launchView](client/src/launch.ts#L49) function instead of using the launchApp function from the workspace-platform sdk. This function checks to ensure that the passed app is either a view or an inline view. If it is an inline view it will take the manifest object from the manifest setting in an app definition. If it is a standard view then the manifest setting points to the manifest url and it will fetch it. Since this is an intent and context sample this change also required updating [interopbroker.ts](client/src/interopbroker.ts#L28). We needed to support inline views in case an inline view supports intents (the entry added into apps.json has an intent definition inside of it).
>>>>>>> bde8009b
---

### Read more about [working with Workspace](https://developers.openfin.co/of-docs/docs/overview-of-workspace).<|MERGE_RESOLUTION|>--- conflicted
+++ resolved
@@ -7,29 +7,16 @@
 
 This sample is an extension of the support context and intents example. The sample covers:
 
-<<<<<<< HEAD
 - Registering with Home - with examples of using custom templates with search results.
 - Registering a Store
 - Customizing OpenFin Browser - Custom main menu, page right click context menu and view right click context menu. This example also shows how to determine what buttons should show in the top right of the menu header and adds a few custom buttons to demonstrate this.
 - Supporting Interop/FDC3 Context messages
 - Supporting Interop/FDC3 Intents
-- Using a golden data source (in [apps.json](public/apps.json)) to drive the apps that show up in Home, Store and in intent resolution
+- Using a golden data source (in [apps.json](../common/public/apps.json)) to drive the apps that show up in Home, Store and in intent resolution
 - Customization through config (in the [manifest.fin.json](public/manifest.fin.json) file)
 - Workspace saving has been added
 - An example of implementing your own sharing function has also been added.
 - An example of supporting additional search providers (we include optional support from the integrate-with-salesforce starter project).
-=======
-* Registering with Home - with examples of using custom templates with search results.
-* Registering a Store
-* Customizing OpenFin Browser - Custom main menu, page right click context menu and view right click context menu. This example also shows how to determine what buttons should show in the top right of the menu header and adds a few custom buttons to demonstrate this.
-* Supporting Interop/FDC3 Context messages
-* Supporting Interop/FDC3 Intents
-* Using a golden data source (in [apps.json](../common/public/apps.json)) to drive the apps that show up in Home, Store and in intent resolution
-* Customization through config (in the [manifest.fin.json](public/manifest.fin.json) file) 
-* Workspace saving has been added
-* An example of implementing your own sharing function has also been added.
-* An example of supporting additional search providers (we include optional support from the integrate-with-salesforce starter project).
->>>>>>> bde8009b
 
 This example assumes you have already [set up your development environment](https://developers.openfin.co/of-docs/docs/set-up-your-dev-environment)
 
@@ -39,15 +26,9 @@
 
 To run this sample you can:
 
-<<<<<<< HEAD
 - Clone this repo and follow the instructions below. This will let you customize the sample to learn more about our APIs.
-- Launch the Github hosted version of this sample to interact with it by going to the following link: <a href="https://start.openfin.co/?manifest=https%3A%2F%2Fbuilt-on-openfin.github.io%2Fworkspace-starter%2Fworkspace%2Fv7.0.0%2Fcustomize-workspace%2Fmanifest.fin.json" target="_blank">Github Workspace Starter Customize Workspace Example</a>
-- Launch the Second Github hosted version of this sample to see how OpenFin Workspace can support multiple workspace platforms with their own branding. This manifest takes advantage of Desktop System Preferences for Light or Dark mode by providing themes that can match that preference (it is picked up and applied on load): <a href="https://start.openfin.co/?manifest=https%3A%2F%2Fbuilt-on-openfin.github.io%2Fworkspace-starter%2Fworkspace%2Fv7.0.0%2Fcustomize-workspace%2Fsecond.manifest.fin.json" target="_blank">Github Workspace Starter Second Customize Workspace Example</a>
-=======
-* Clone this repo and follow the instructions below. This will let you customize the sample to learn more about our APIs.
-* Launch the Github hosted version of this sample to interact with it by going to the following link: <a href="https://start.openfin.co/?manifest=https%3A%2F%2Fbuilt-on-openfin.github.io%2Fworkspace-starter%2Fworkspace%2Fv8.0.0%2Fcustomize-workspace%2Fmanifest.fin.json" target="_blank">Github Workspace Starter Customize Workspace Example</a>
-* Launch the Second Github hosted version of this sample to see how OpenFin Workspace can support multiple workspace platforms with their own branding. This manifest takes advantage of Desktop System Preferences for Light or Dark mode by providing themes that can match that preference (it is picked up and applied on load): <a href="https://start.openfin.co/?manifest=https%3A%2F%2Fbuilt-on-openfin.github.io%2Fworkspace-starter%2Fworkspace%2Fv8.0.0%2Fcustomize-workspace%2Fsecond.manifest.fin.json" target="_blank">Github Workspace Starter Second Customize Workspace Example</a>
->>>>>>> bde8009b
+- Launch the Github hosted version of this sample to interact with it by going to the following link: <a href="https://start.openfin.co/?manifest=https%3A%2F%2Fbuilt-on-openfin.github.io%2Fworkspace-starter%2Fworkspace%2Fv8.0.0%2Fcustomize-workspace%2Fmanifest.fin.json" target="_blank">Github Workspace Starter Customize Workspace Example</a>
+- Launch the Second Github hosted version of this sample to see how OpenFin Workspace can support multiple workspace platforms with their own branding. This manifest takes advantage of Desktop System Preferences for Light or Dark mode by providing themes that can match that preference (it is picked up and applied on load): <a href="https://start.openfin.co/?manifest=https%3A%2F%2Fbuilt-on-openfin.github.io%2Fworkspace-starter%2Fworkspace%2Fv8.0.0%2Fcustomize-workspace%2Fsecond.manifest.fin.json" target="_blank">Github Workspace Starter Second Customize Workspace Example</a>
 
 ---
 
@@ -59,19 +40,8 @@
 $ npm run setup
 ```
 
-<<<<<<< HEAD
-2. Build the project.
-
-```bash
-$ npm run build
-```
-
-3. Optional (if you wish to pin the version of OpenFin Workspace to version 7.0.0) - Set Windows registry key for [Desktop Owner Settings](https://developers.openfin.co/docs/desktop-owner-settings).
-   This example includes a utility (`desktop-owner-settings.bat`) that adds the Windows registry key for you, pointing to a local desktop owner
-=======
 2. Optional (if you wish to pin the version of OpenFin Workspace to version 8.0.0 and you are on Windows) - Set Windows registry key for [Desktop Owner Settings](https://developers.openfin.co/docs/desktop-owner-settings).
-   This example runs a utility [desktop-owner-settings.bat](../common/desktop-owner-settings.bat) that adds the Windows registry key for you, pointing to a local desktop owner 
->>>>>>> bde8009b
+   This example runs a utility [desktop-owner-settings.bat](../common/desktop-owner-settings.bat) that adds the Windows registry key for you, pointing to a local desktop owner
    settings file so you can test these settings. If you already have a desktop owner settings file, this script prompts to overwrite the location. Be sure to capture the existing location so you can update the key when you are done using this example.
 
    (**WARNING**: This script kills all open OpenFin processes. **This is not something you should do in production to close apps as force killing processes could kill an application while it's trying to save state/perform an action**).
@@ -228,7 +198,7 @@
     },
     "platformProvider": {
       "rootUrl": "http://localhost:8080",
-      "intentPicker": { 
+      "intentPicker": {
         "url": "http://localhost:8080/common/windows/intents/picker.html",
         "height": 400,
         "width": 400
@@ -546,7 +516,6 @@
           "moduleUrl": "http://localhost:8080/js/integrations/salesforce.bundle.js",
           "data": {
               "consumerKey": "",
-              "isSandbox": false,
               "orgUrl": "",
               "iconMap": {
                   "contact": "http://localhost:8080/common/images/salesforce/contact.svg",
@@ -562,18 +531,23 @@
   }
 ```
 
-<<<<<<< HEAD
 | Property                         | Description                                                                                                                                                                                                                                                                                                                                                                                                                                                         |
 | -------------------------------- | ------------------------------------------------------------------------------------------------------------------------------------------------------------------------------------------------------------------------------------------------------------------------------------------------------------------------------------------------------------------------------------------------------------------------------------------------------------------- |
 | **bootstrap**                    | Config related to the bootstrapping process                                                                                                                                                                                                                                                                                                                                                                                                                         |
 | home                             | Should we use home and register a home provider to feed apps into Home and Browser                                                                                                                                                                                                                                                                                                                                                                                  |
 | store                            | Should we use store and register a store provider to display apps                                                                                                                                                                                                                                                                                                                                                                                                   |
 | notifications                    | Should we use register the workspace platform against notification center so it can have it's own dedicated section that is themed and branded.                                                                                                                                                                                                                                                                                                                     |
+| **platformProvider**             | Config related to the platform                                                                                                                                                                                                                                                                                                                                                                                                                                      |
+| rootUrl                          | Used so that root urls can be defined via manifest for different environments                                                                                                                                                                                                                                                                                                                                                                                       |
+| intentPicker.url                 | The url that supports intent selection.                                                                                                                                                                                                                                                                                                                                                                                                                             |
+| intentPicker.height              | The height for the intent picker.                                                                                                                                                                                                                                                                                                                                                                                                                                   |
+| intentPicker.width               | The width for the intent picker.                                                                                                                                                                                                                                                                                                                                                                                                                                    |
 | **appProvider**                  | Config related to where the apps should be fetched from                                                                                                                                                                                                                                                                                                                                                                                                             |
 | appsSourceUrl                    | Where should we fetch the apps from                                                                                                                                                                                                                                                                                                                                                                                                                                 |
 | includeCredentialOnSourceRequest | Should we include credentials when doing the search request. Options: "omit", "same-origin", "include"                                                                                                                                                                                                                                                                                                                                                              |
 | cacheDurationInMinutes           | How many minutes should we wait before refreshing the list from the server?                                                                                                                                                                                                                                                                                                                                                                                         |
 | appAssetTag                      | If including app assets in your manifest, what tag in the app definition will highlight this manifestType:"external" is actually an app asset and shouldn't be run from a path? If undefined then appasset is assumed                                                                                                                                                                                                                                               |
+| manifestTypes                    | An array of the manifestTypes the app should support from the apps.json feed                                                                                                                                                                                                                                                                                                                                                                                        |
 | **endpointProvider**             | Config related to endpoints that your application might use to do requests for data                                                                                                                                                                                                                                                                                                                                                                                 |
 | endpoints                        | An array of endpoint definitions                                                                                                                                                                                                                                                                                                                                                                                                                                    |
 | endpoints.id                     | The id used to lookup the endpoint                                                                                                                                                                                                                                                                                                                                                                                                                                  |
@@ -624,75 +598,6 @@
 | integrations.enabled             | Is the integration enabled                                                                                                                                                                                                                                                                                                                                                                                                                                          |
 | integrations.moduleUrl           | Where should the module be loaded from                                                                                                                                                                                                                                                                                                                                                                                                                              |
 | integrations.data                | Data/config that will be passed to the integration module (for this sample look at the description of the settings from the integrate-with-salesforce starter)                                                                                                                                                                                                                                                                                                      |
-=======
-| Property | Description |
-| --- | --- |
-| **bootstrap** | Config related to the bootstrapping process |
-| home | Should we use home and register a home provider to feed apps into Home and Browser |
-| store | Should we use store and register a store provider to display apps |
-| notifications | Should we use register the workspace platform against notification center so it can have it's own dedicated section that is themed and branded. |
-| **platformProvider** | Config related to the platform |
-| rootUrl | Used so that root urls can be defined via manifest for different environments |
-| intentPicker.url | The url that supports intent selection.  |
-| intentPicker.height | The height for the intent picker. |
-| intentPicker.width | The width for the intent picker. |
-| **appProvider** | Config related to where the apps should be fetched from |
-| appsSourceUrl | Where should we fetch the apps from |
-| includeCredentialOnSourceRequest | Should we include credentials when doing the search request. Options:  "omit", "same-origin", "include"|
-| cacheDurationInMinutes | How many minutes should we wait before refreshing the list from the server? |
-| appAssetTag | If including app assets in your manifest, what tag in the app definition will highlight this manifestType:"external" is actually an app asset and shouldn't be run from a path? If undefined then appasset is assumed |
-| manifestTypes | An array of the manifestTypes the app should support from the apps.json feed |
-| **endpointProvider** | Config related to endpoints that your application might use to do requests for data |
-| endpoints | An array of endpoint definitions |
-| endpoints.id | The id used to lookup the endpoint |
-| endpoints.type | The type of endpoint definition (used to identify the type of logic to use) |
-| endpoints.options | Options that will be read by the logic and used to perform the action |
-| **browserProvider** | Config related to OpenFin Browser |
-| windowOptions.title | The title for the window that shows up in the taskbar |
-| windowOptions.icon | The icon that should show in the taskbar and in the top left menu of the browser |
-| windowOptions.newTabUrl | Should we allow someone to add a new view to a page? What url should be loaded when they click add? |
-| windowOptions.newPageUrl | Should we allow someone to add a new page? What url should be loaded when they click add? |
-| toolbarButtons | For this sample we let you add/remove buttons by adding them to this array. This works for the demo but a thing to note is that the actions referenced by the button need to be registered (see [actions.ts](client/src/actions.ts)). The object has two properties: include whether or not to include it (the first button is hidden but you can turn it on to experiment) and button which is in the toolbarbutton shape supported by the workspace-platform sdk.|
-| **themeProvider** | What themes should be passed to OpenFin Workspace (at the moment only one is supported) |
-| themes | An array of custom themes to pass to OpenFin Workspace (at the moment only the first entry is used) |
-| themes.label | A label to use to identify this theme |
-| themes.logoUrl | Preferred logo for a theme |
-| pallete | A collection of settings that can be overriden (brandPrimary, brandSecondary and backgroundPrimary are mandatory if you are specifying a theme) |
-| **homeProvider** | Config related to the home provider setup to list things in Home and the Browser Add New View |
-| id | What your provider should be called |
-| title | The title that should be shown in the Home UI to represent your provider |
-| icon | The icon to show in the Home UI (top right section as well as an icon to switch between providers when there is more than one registered)  |
-| queryMinLength | How many characters should be typed before filtering the list? |
-| queryAgainst | What do you wish to run the query against when inspecting your search results. An array of entries. If not specified it will default to ["title"]. Since this example stores the app definition inside of a cli search result's data field you can add data.tags to the array so that it will see if the query matches the start of a tag e.g. ["title","data.tags"] |
-| **storefrontProvider** | Config settings that are used by the sample code to configure the store using the workspace APIs |
-| id | Unique ID for your store |
-| title | The name for your store that will be shown in the store selection dropdown |
-| icon | The icon to show in the store selection dropdown |
-| landingPage | The structure of the main page the user will be presented with when they visit your store |
-| landingPage.hero | Optional. Do you want a hero section on the main page. |
-| landingPage.topRow | What do you want this row to be called and how many sections do you want (use tags to determine what apps are included in this section). Limit of 4 sections. |
-| landingPage.middleRow | What do you want this row to be called and what apps do you want to show in the middle (use tags to determine what apps are included in this row). Limit of 6 apps. |
-| landingPage.bottomRow | What do you want this row to be called and how many sections do you want (use tags to determine what apps are included in this section). There is a limit of 3 sections.  |
-| navigation | How many navigation sections do you want on the left hand menu? Limit of 2. |
-| navigation[i].title | What do you want as a title for these set of links? |
-| navigation[i].items | How many links do you want to show (limit of 5) and what apps do you want a link to display (use tags to select apps) |
-| footer | What do you want to show in the store footer |
-| footer.logo | The logo to show in the footer |
-| footer.text | The text to show in the footer |
-| footer.links | What links do you want to show in the footer (opens up using the default web browser. |
-| **notificationProvider** | Config settings that are used by the sample code to configure the registration against Notification Center so your theme will be picked up and applied |
-| id | Unique ID for your notification registration |
-| title | The name for your workspace platform in the notification center |
-| icon | The icon to show in the notification center |
-| **integrationProvider** | Config settings that are used to define additional search providers for your workspace platform |
-| integrations | An array of integrations |
-| integrations.id | The id of your integration |
-| integrations.icon | The icon to show for your integration |
-| integrations.title | The title for your integration entry |
-| integrations.enabled | Is the integration enabled |
-| integrations.moduleUrl | Where should the module be loaded from |
-| integrations.data | Data/config that will be passed to the integration module (for this sample look at the description of the settings from the integrate-with-salesforce starter) |
->>>>>>> bde8009b
 
 ---
 
@@ -716,12 +621,7 @@
 
 The [launch.ts](client/src/launch.ts) file imports [OpenFin's Workspace NPM Module](https://www.npmjs.com/package/@openfin/workspace) and [OpenFin's Workspace Platform NPM Module](https://www.npmjs.com/package/@openfin/workspace-platform). It checks the passed app. If the passed app is a Native Application (manifestType: "external") that requires launch external process permissions then it is up to the **Platform Workspace** to support the permission. They can pass the app to launchApp or call fin.System.launchExternalProcess if they want custom logic. If you don't have the launchExternalProcess permission apps.ts filters unsuitable apps out. For any other type of app/manifestType then the entry is passed to the launchApp function provided by the OpenFin workspace platform module.
 
-<<<<<<< HEAD
-The [store.ts](client/src/store.ts) file is driven by the config in the manifest file and takes advantage of the building blocks provided in [OpenFin's Workspace NPM Module](https://www.npmjs.com/package/@openfin/workspace) to build the OpenFin Store. It uses [apps.ts](client/src/apps.ts) to use the same source data as the home provider. This way adding a single entry in the [apps.json](public/apps.json) file (simulating your server) will populate both.
-=======
-
 The [store.ts](client/src/store.ts) file is driven by the config in the manifest file and takes advantage of the building blocks provided in [OpenFin's Workspace NPM Module](https://www.npmjs.com/package/@openfin/workspace) to build the OpenFin Store. It uses [apps.ts](client/src/apps.ts) to use the same source data as the home provider. This way adding a single entry in the [apps.json](../common/public/apps.json) file (simulating your server) will populate both.
->>>>>>> bde8009b
 
 ### A note about this example
 
@@ -752,19 +652,12 @@
   - Information related to intents has been put into it's own [IntentSupport.md](IntentSupport.md) file
 - How do I demonstrate context support?
 
-<<<<<<< HEAD
-  - The sample apps listed include a number examples of context sharing. They all share instruments (either using the fdc3 api or the interop api). Some examples are in the [public/views](public/views)folder. In there you will also see two examples of thirdparty content (google and trading view) that use preload scripts to listen and react to passed instruments. The view manifests for google and trading view also show how you can define a default context group for a view (they are both defaulted to be on the green context group out of the box). An example can be found here [preload-tradingview-view.json](public/views/preload-tradingview-view.json)
+  - The sample apps listed include a number examples of context sharing. They all share instruments (either using the fdc3 api or the interop api). Some examples are in the [../common/public/views](../common/public/views) folder. In there you will also see two examples of thirdparty content (google and trading view) that use preload scripts to listen and react to passed instruments. The view manifests for google and trading view also show how you can define a default context group for a view (they are both defaulted to be on the green context group out of the box). An example can be found here [preload-tradingview-view.json](../common/public/views/tradingview/preload-tradingview-view.json)
 
 - Do I always need a view manifest if it just contains a url?
 
-  - You have control of how you launch views, pages, OpenFin applications and native apps. This project has been updated to support a custom manifest type that is called "inline-view". The entry can be seen here: [public/apps.json](public/apps.json#L185). The [launch.ts](client/src/launch.ts#L196) file has been updated to check for this specific type and it calls it's own [launchView](client/src/launch.ts#L49) function instead of using the launchApp function from the workspace-platform sdk. This function checks to ensure that the passed app is either a view or an inline view. If it is an inline view it will take the manifest object from the manifest setting in an app definition. If it is a standard view then the manifest setting points to the manifest url and it will fetch it. Since this is an intent and context sample this change also required updating [interopbroker.ts](client/src/interopbroker.ts#L28). We needed to support inline views in case an inline view supports intents (the entry added into apps.json has an intent definition inside of it).
-
-=======
-   - The sample apps listed include a number examples of context sharing. They all share instruments (either using the fdc3 api or the interop api). Some examples are in the [../common/public/views](../common/public/views) folder. In there you will also see two examples of thirdparty content (google and trading view) that use preload scripts to listen and react to passed instruments. The view manifests for google and trading view also show how you can define a default context group for a view (they are both defaulted to be on the green context group out of the box). An example can be found here [preload-tradingview-view.json](../common/public/views/tradingview/preload-tradingview-view.json)
-- Do I always need a view manifest if it just contains a url?
-
   - You have control of how you launch views, pages, OpenFin applications and native apps. This project has been updated to support a custom manifest type that is called "inline-view". The entry can be seen here: [../common/public/apps.json](../common/public/apps.json). The [launch.ts](client/src/launch.ts#L196) file has been updated to check for this specific type and it calls it's own [launchView](client/src/launch.ts#L49) function instead of using the launchApp function from the workspace-platform sdk. This function checks to ensure that the passed app is either a view or an inline view. If it is an inline view it will take the manifest object from the manifest setting in an app definition. If it is a standard view then the manifest setting points to the manifest url and it will fetch it. Since this is an intent and context sample this change also required updating [interopbroker.ts](client/src/interopbroker.ts#L28). We needed to support inline views in case an inline view supports intents (the entry added into apps.json has an intent definition inside of it).
->>>>>>> bde8009b
+
 ---
 
 ### Read more about [working with Workspace](https://developers.openfin.co/of-docs/docs/overview-of-workspace).