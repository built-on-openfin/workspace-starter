--- conflicted
+++ resolved
@@ -31,15 +31,8 @@
 	"license": "SEE LICENSE IN LICENSE.MD",
 	"dependencies": {
 		"@openfin/core": "^27.70.8",
-<<<<<<< HEAD
-		"@openfin/salesforce": "^2.1.3",
-		"@openfin/salesforce-lwc": "^1.1.1",
 		"@openfin/workspace": "next",
 		"@openfin/workspace-platform": "next",
-=======
-		"@openfin/workspace": "9.1.22",
-		"@openfin/workspace-platform": "9.1.22",
->>>>>>> 2f5fd02a
 		"csstype": "^3.0.11"
 	},
 	"devDependencies": {
