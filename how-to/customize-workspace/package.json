--- conflicted
+++ resolved
@@ -1,12 +1,7 @@
 {
 	"name": "openfin-workspace--customize-workspace",
-<<<<<<< HEAD
 	"version": "11.0.0",
-	"description": "OpenFin Workspace Example Application -- A super set of the context and intents example this one shows you how to customize workspace.",
-=======
-	"version": "10.3.0",
 	"description": "This npm package contains an opinionated implementation of a workspace platform. It shows you the type of patterns available to a workspace platform developer.",
->>>>>>> 9530a53d
 	"main": "dist/js/provider.bundle.js",
 	"types": "client/types/provider.d.ts",
 	"scripts": {
