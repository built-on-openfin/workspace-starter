{
	"name": "openfin-workspace--customize-workspace",
<<<<<<< HEAD
	"version": "11.0.0",
=======
	"version": "10.3.0",
>>>>>>> 02aab559
	"description": "OpenFin Workspace Example Application -- A super set of the context and intents example this one shows you how to customize workspace.",
	"main": "dist/js/provider.bundle.js",
	"types": "client/types/provider.d.ts",
	"scripts": {
		"dos": "npm --prefix ../common/ run dos",
		"build": "npm run build-server & npm run build-client",
		"build-server": "tsc --project ./server/express",
		"build-server-live": "tsc --project ./server/live",
<<<<<<< HEAD
		"build-client": "node scripts/webpack-parallel.mjs ./client/webpack.config.js",
=======
		"prebuild-client": "node -p \"'// Generated from package.json version at build time. Do not modify directly.\\nexport const PLATFORM_VERSION = ' + JSON.stringify(require('./package.json').version) + ';'\" > client/src/framework/platform/platform-version.ts",
		"build-client": "npm run prebuild-client && npm run build-client-parallel",
		"build-client-parallel": "node scripts/webpack-parallel.mjs ./client/webpack.config.js",
>>>>>>> 02aab559
		"build-client-serial": "webpack build --config ./client/webpack.config.js --mode=development",
		"build-client-prod": "webpack build --config ./client/webpack.config.js --mode=production",
		"dev": "concurrently -n server,client,manifest -c cyan,magenta,green \"node ./server/live/build/index.js\" \"webpack --config ./client/webpack.config.js --mode=development --watch\" \"npm --prefix ../common/ run client-watch\"",
		"start": "npm run server",
		"client": "npm --prefix ../common/ run client",
		"secondclient": "npm --prefix ../common/ run secondclient",
		"thirdclient": "npm --prefix ../common/ run thirdclient",
		"fourthclient": "npm --prefix ../common/ run fourthclient",
		"server": "node ./server/express/build/index.js",
		"kill": "npm --prefix ../common/ run kill",
		"setup": "cd ../../ && npm install && cd how-to/customize-workspace && npm run build && npm --prefix ../common/ run build",
		"setup-dev": "npm install concurrently live-server --save-dev && npm run build-server-live",
		"validate": "npm --prefix ../../ run validate",
		"generate-types": "tsc --project ./client/tsconfig.types.json && tsc --project ./client/tsconfig.types-module.json && npx rimraf ./client/types/framework",
		"generate-schema": "npx ts-json-schema-generator@1.1.2 --path client/src/framework/shapes/setting-shapes.ts --tsconfig client/tsconfig.json --no-type-check --out public/schemas/settings.schema.json",
		"package-content": "node ./scripts/package-content.mjs",
		"prepare-package": "npm run generate-types && npm run package-content --manifest=../scripts/pack.json --env=dist --host=http://localhost && cd packaged && npm pkg set name=$NAME"
	},
	"author": "john.mandia@openfin.co",
	"contributors": [
		"adam.saland@openfin.co",
		"martyn.janes@openfin.co",
		"pj.singh@openfin.co"
	],
	"license": "SEE LICENSE IN LICENSE.MD",
	"dependencies": {
		"@openfin/core": "^28.72.17",
<<<<<<< HEAD
		"@openfin/workspace": "next",
		"@openfin/workspace-platform": "next",
=======
		"@openfin/workspace": "10.3.10",
		"@openfin/workspace-platform": "10.3.10",
>>>>>>> 02aab559
		"csstype": "^3.1.1"
	},
	"devDependencies": {
		"@types/express": "^4.17.14",
		"@types/node": "^18.11.10",
		"express": "^4.18.2",
		"fast-glob": "^3.2.11",
		"ts-loader": "^9.4.2",
		"typescript": "^4.9.3",
		"webpack": "^5.75.0",
		"webpack-cli": "^5.0.0"
	}
}<|MERGE_RESOLUTION|>--- conflicted
+++ resolved
@@ -1,10 +1,6 @@
 {
 	"name": "openfin-workspace--customize-workspace",
-<<<<<<< HEAD
 	"version": "11.0.0",
-=======
-	"version": "10.3.0",
->>>>>>> 02aab559
 	"description": "OpenFin Workspace Example Application -- A super set of the context and intents example this one shows you how to customize workspace.",
 	"main": "dist/js/provider.bundle.js",
 	"types": "client/types/provider.d.ts",
@@ -13,13 +9,9 @@
 		"build": "npm run build-server & npm run build-client",
 		"build-server": "tsc --project ./server/express",
 		"build-server-live": "tsc --project ./server/live",
-<<<<<<< HEAD
-		"build-client": "node scripts/webpack-parallel.mjs ./client/webpack.config.js",
-=======
 		"prebuild-client": "node -p \"'// Generated from package.json version at build time. Do not modify directly.\\nexport const PLATFORM_VERSION = ' + JSON.stringify(require('./package.json').version) + ';'\" > client/src/framework/platform/platform-version.ts",
 		"build-client": "npm run prebuild-client && npm run build-client-parallel",
 		"build-client-parallel": "node scripts/webpack-parallel.mjs ./client/webpack.config.js",
->>>>>>> 02aab559
 		"build-client-serial": "webpack build --config ./client/webpack.config.js --mode=development",
 		"build-client-prod": "webpack build --config ./client/webpack.config.js --mode=production",
 		"dev": "concurrently -n server,client,manifest -c cyan,magenta,green \"node ./server/live/build/index.js\" \"webpack --config ./client/webpack.config.js --mode=development --watch\" \"npm --prefix ../common/ run client-watch\"",
@@ -47,13 +39,8 @@
 	"license": "SEE LICENSE IN LICENSE.MD",
 	"dependencies": {
 		"@openfin/core": "^28.72.17",
-<<<<<<< HEAD
 		"@openfin/workspace": "next",
 		"@openfin/workspace-platform": "next",
-=======
-		"@openfin/workspace": "10.3.10",
-		"@openfin/workspace-platform": "10.3.10",
->>>>>>> 02aab559
 		"csstype": "^3.1.1"
 	},
 	"devDependencies": {
