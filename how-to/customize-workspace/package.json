{
	"name": "openfin-workspace--customize-workspace",
	"version": "10.0.0",
	"description": "OpenFin Workspace Example Application -- A super set of the context and intents example this one shows you how to customize workspace.",
	"main": "index.js",
	"scripts": {
		"dos": "npm --prefix ../common/ run dos",
		"build": "npm run build-server & npm run build-client",
		"build-server": "tsc --project ./server/express",
		"build-server-live": "tsc --project ./server/live",
		"build-client": "webpack build --config ./client/webpack.config.js --mode=development",
		"build-client-prod": "webpack build --config ./client/webpack.config.js --mode=production",
		"dev": "concurrently -n server,client,manifest -c cyan,magenta,green \"node ./server/live/build/index.js\" \"webpack --config ./client/webpack.config.js --mode=development --watch\" \"npm --prefix ../common/ run client-watch\"",
		"start": "npm run server",
		"client": "npm --prefix ../common/ run client",
		"secondclient": "npm --prefix ../common/ run secondclient",
		"thirdclient": "npm --prefix ../common/ run thirdclient",
		"fourthclient": "npm --prefix ../common/ run fourthclient",
		"server": "node ./server/express/build/index.js",
		"kill": "npm --prefix ../common/ run kill",
		"setup": "cd ../../ && npm install && cd how-to/customize-workspace && npm run build && npm --prefix ../common/ run build",
		"setup-dev": "npm install concurrently live-server --save-dev && npm run build-server-live",
		"validate": "npm --prefix ../../ run validate",
<<<<<<< HEAD
		"generate-types": "tsc --project ./client/tsconfig.types.json",
		"generate-types-module": "tsc --project ./client/tsconfig.types-module.json",
		"generate-schema": "npx ts-json-schema-generator@1.1.2 --path 'client/src/framework/shapes/setting-shapes.ts' --tsconfig 'client/tsconfig.json' --no-type-check --out 'public/settings.schema.json'",
=======
		"generate-types": "tsc --project ./client/tsconfig.types.json && tsc --project ./client/tsconfig.types-module.json",
>>>>>>> 3da430a9
		"package-content": "node ./scripts/package-content.mjs",
		"prepare-package": "npm run generate-types && npm run package-content --manifest=../scripts/pack.json --env=dist --host=http://localhost && cd packaged && npm pkg set name=$NAME"
	},
	"author": "john.mandia@openfin.co",
	"contributors": [
		"adam.saland@openfin.co",
		"martyn.janes@openfin.co",
		"pj.singh@openfin.co"
	],
	"license": "SEE LICENSE IN LICENSE.MD",
	"dependencies": {
		"@openfin/core": "^28.72.17",
		"@openfin/workspace": "10.3.8",
		"@openfin/workspace-platform": "10.3.8",
		"csstype": "^3.1.1"
	},
	"devDependencies": {
		"@types/express": "^4.17.14",
		"@types/node": "^18.11.10",
		"express": "^4.18.2",
		"fast-glob": "^3.2.11",
		"ts-loader": "^9.4.2",
		"typescript": "^4.9.3",
		"webpack": "^5.75.0",
		"webpack-cli": "^5.0.0"
	}
}<|MERGE_RESOLUTION|>--- conflicted
+++ resolved
@@ -21,13 +21,7 @@
 		"setup": "cd ../../ && npm install && cd how-to/customize-workspace && npm run build && npm --prefix ../common/ run build",
 		"setup-dev": "npm install concurrently live-server --save-dev && npm run build-server-live",
 		"validate": "npm --prefix ../../ run validate",
-<<<<<<< HEAD
-		"generate-types": "tsc --project ./client/tsconfig.types.json",
-		"generate-types-module": "tsc --project ./client/tsconfig.types-module.json",
-		"generate-schema": "npx ts-json-schema-generator@1.1.2 --path 'client/src/framework/shapes/setting-shapes.ts' --tsconfig 'client/tsconfig.json' --no-type-check --out 'public/settings.schema.json'",
-=======
 		"generate-types": "tsc --project ./client/tsconfig.types.json && tsc --project ./client/tsconfig.types-module.json",
->>>>>>> 3da430a9
 		"package-content": "node ./scripts/package-content.mjs",
 		"prepare-package": "npm run generate-types && npm run package-content --manifest=../scripts/pack.json --env=dist --host=http://localhost && cd packaged && npm pkg set name=$NAME"
 	},
