--- conflicted
+++ resolved
@@ -4,16 +4,12 @@
 import { IntegrationProvider } from "./integrations-shapes";
 
 interface PlatformProvider {
-<<<<<<< HEAD
   rootUrl: string;
-=======
-    rootUrl: string,
-    intentPicker?: {
-        url: string,
-        height?: number,
-        width?: number
-    }
->>>>>>> bde8009b
+  intentPicker?: {
+    url: string;
+    height?: number;
+    width?: number;
+  };
 }
 
 // eslint-disable-next-line @typescript-eslint/no-empty-interface
@@ -48,18 +44,11 @@
 }
 
 interface AppProvider {
-<<<<<<< HEAD
   appsSourceUrl: string;
   includeCredentialOnSourceRequest?: "omit" | "same-origin" | "include";
   cacheDurationInMinutes?: number;
   appAssetTag?: string;
-=======
-    appsSourceUrl: string,
-    includeCredentialOnSourceRequest?: "omit" | "same-origin" | "include",
-    cacheDurationInMinutes?: number,
-    appAssetTag?: string,
-    manifestTypes?: string[]
->>>>>>> bde8009b
+  manifestTypes?: string[];
 }
 
 export interface StorefrontSettingsNavigationItem {
