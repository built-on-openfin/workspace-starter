--- conflicted
+++ resolved
@@ -6,17 +6,6 @@
 	ToolbarButton,
 	ViewTabMenuOptionType
 } from "@openfin/workspace-platform";
-<<<<<<< HEAD
-import { NotificationsPlatform } from "@openfin/workspace/notifications";
-import { ActionsProviderOptions } from "./actions-shapes";
-import { AuthProviderOptions } from "./auth-shapes";
-import { ConnectionProviderOptions } from "./connection-shapes";
-import { EndpointProviderOptions } from "./endpoint-shapes";
-import { InitOptionsProviderOptions } from "./init-options-shapes";
-import { IntegrationProviderOptions } from "./integrations-shapes";
-import { LoggerProviderOptions } from "./logger-shapes";
-import { ModuleList } from "./module-shapes";
-=======
 import type { NotificationsPlatform } from "@openfin/workspace/notifications";
 import type { ActionsProviderOptions } from "./actions-shapes";
 import type { AuthProviderOptions } from "./auth-shapes";
@@ -25,7 +14,7 @@
 import type { InitOptionsProviderOptions } from "./init-options-shapes";
 import type { IntegrationProviderOptions } from "./integrations-shapes";
 import type { LoggerProviderOptions } from "./logger-shapes";
->>>>>>> aa6fc34f
+import type { ModuleList } from "./module-shapes";
 
 interface PlatformProviderOptions {
 	rootUrl: string;
