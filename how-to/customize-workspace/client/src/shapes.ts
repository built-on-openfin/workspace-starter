import { StorefrontFooter, Image } from "@openfin/workspace";
import { CustomThemes, ToolbarButton } from "@openfin/workspace-platform";
import { NotificationsPlatform } from "@openfin/workspace/notifications"; 
import { IntegrationProvider } from "./integrations-shapes";


interface PlatformProvider {
    rootUrl: string,
    enableNativeWindowIntegration: boolean
}

interface NotificationProvider extends NotificationsPlatform {};

interface ToolbarButtonDefinition {
    id: string,
    include: boolean,
    button: ToolbarButton
}
interface BrowserProvider {
    toolbarButtons?: ToolbarButtonDefinition[]
    windowOptions: {
        title?:string,
        icon?:string,
        newTabUrl?: string;
        newPageUrl?: string;
    }
}
interface HomeProvider {
    id: string,
    title: string,
    icon: string,
    hidden?: boolean,
    queryMinLength?: number,
    queryAgainst?: string[],
}

interface ThemeProvider {
    themes: CustomThemes
}

interface AppProvider {
    appsSourceUrl: string,
    includeCredentialOnSourceRequest?: "omit" | "same-origin" | "include",
    cacheDurationInMinutes?: number,
    appAssetTag?: string
}

export interface StorefrontSettingsNavigationItem {
    /**
    * This should be an idempotent and unique ID (think GUID) that doesn't change for this navigation item regardless of how
    * many times it is regenerated (e.g. e.g. more items can be added or the title changed but the ID stays the same). 
    * As you navigate around the store this ID is used as a route. So if a user clicks on a link, navigates to a new page and the re-requested navigation item has 
    * a different ID then the store will not be able to find a match and it won't be able to render the navigation item.
    */
    id: string,
    title:string,
    /**
    * The Storefront API has a collection of apps for a navigation item. Tags is an example of how you can determine what apps should be included in a navigation item.
    * i.e we filter the apps list by one or more tags and assign those apps to the navigation item. 
    */
    tags:string[]
}


interface StorefrontSettingsDetailedNavigationItem extends StorefrontSettingsNavigationItem {
    description: string, 
    image: Image
}

export interface StorefrontSettingsLandingPageRow {
    title: string,
    items: StorefrontSettingsDetailedNavigationItem[]
}
interface StorefrontProvider {
    id: string,
    title: string,
    icon: string,
    landingPage: {
        hero?: {
          title: string,
          description: string,
          cta: StorefrontSettingsNavigationItem,
          image: Image
        },
        topRow: StorefrontSettingsLandingPageRow,
        middleRow: {
            title: string,
            tags: string[]
        },
        bottomRow: StorefrontSettingsLandingPageRow
    },
    navigation:  {
         /**
        * This should be an idempotent and unique ID (think GUID) that doesn't change for this navigation section regardless of how
        * many times it is regenerated (e.g. e.g. more items can be added or the title changed but the ID stays the same). 
        * As you navigate around the store this ID is used as a route. So if a user clicks on a link, navigates to a new page and the re-requested navigation section has 
        * a different ID then the store will not be able to find a match and it won't be able to render the navigation items.
        */
        id: string,
        title: string, 
        items: StorefrontSettingsNavigationItem[] 
    }[],
    footer: StorefrontFooter
}

<<<<<<< HEAD
=======
export interface IntegrationProvider {
    integrations?: Integration<unknown>[];
}

export interface Integration<T> {
    id: string;
    title: string;
    icon: string;
    enabled: boolean;
    data?: T;
}

export interface EndpointProvider {
    endpoints?: Endpoint<unknown>[]
}
export interface Endpoint<T> {
    id: string,
    type:string,
    options:T
}

>>>>>>> 3b02d893
export interface CustomSettings {
    bootstrap?: {  store: boolean, home:boolean, notifications:boolean }
    appProvider?: AppProvider,
    platformProvider?:PlatformProvider,
    browserProvider?: BrowserProvider,
    themeProvider?: ThemeProvider,
    homeProvider?: HomeProvider,
    storefrontProvider?:StorefrontProvider,
    notificationProvider?:NotificationProvider
    integrationProvider?:IntegrationProvider,
    endpointProvider?: EndpointProvider
}<|MERGE_RESOLUTION|>--- conflicted
+++ resolved
@@ -103,20 +103,6 @@
     footer: StorefrontFooter
 }
 
-<<<<<<< HEAD
-=======
-export interface IntegrationProvider {
-    integrations?: Integration<unknown>[];
-}
-
-export interface Integration<T> {
-    id: string;
-    title: string;
-    icon: string;
-    enabled: boolean;
-    data?: T;
-}
-
 export interface EndpointProvider {
     endpoints?: Endpoint<unknown>[]
 }
@@ -126,7 +112,6 @@
     options:T
 }
 
->>>>>>> 3b02d893
 export interface CustomSettings {
     bootstrap?: {  store: boolean, home:boolean, notifications:boolean }
     appProvider?: AppProvider,
