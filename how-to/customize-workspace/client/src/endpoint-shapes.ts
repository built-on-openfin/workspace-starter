--- conflicted
+++ resolved
@@ -1,25 +1,14 @@
-<<<<<<< HEAD
-import type { Logger } from "./logger-shapes";
-
-export interface EndpointProvider {
-	init: (options: unknown, logger: Logger) => Promise<void>;
-=======
 import type { GroupLoggerCreator } from "./logger-shapes";
 
 export interface EndpointProvider {
 	init: (options: unknown, groupLoggerCreator: GroupLoggerCreator) => Promise<void>;
->>>>>>> 712e4169
 	hasEndpoint(id: string): boolean;
 	action<T>(endpointId: string, request?: T): Promise<boolean>;
 	requestResponse<T, R>(endpointId: string, request?: T): Promise<R | null>;
 }
 
 export interface Endpoint {
-<<<<<<< HEAD
-	init: (options: unknown, logger: Logger) => Promise<void>;
-=======
 	init: (options: unknown, groupLoggerCreator: GroupLoggerCreator) => Promise<void>;
->>>>>>> 712e4169
 	action<T>(endpointDefinition: EndpointDefinition<unknown>, request?: T): Promise<boolean>;
 	requestResponse<T, R>(endpointDefinition: EndpointDefinition<unknown>, request?: T): Promise<R | null>;
 }
