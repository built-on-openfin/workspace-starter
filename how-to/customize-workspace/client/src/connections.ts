import { App } from "@openfin/workspace";
import {
	AppSourceConnection,
	Connection,
	ConnectionProviderOptions,
	SnapshotSourceConnection
} from "./connection-shapes";
<<<<<<< HEAD
import { logger } from "./logger-provider";
=======
import { createGroupLogger } from "./logger-provider";
>>>>>>> 712e4169
import { manifestTypes } from "./manifest-types";

const logger = createGroupLogger("Connections");

let connectionService: OpenFin.ChannelProvider;
const connectedClients: { [key: string]: Connection } = {};
const registeredActions: { [key: string]: () => Promise<void> } = {};
const appSourceTypeId = "appSource";
const snapshotSourceTypeId = "snapshotSource";
const actionsTypeId = "actions";
let initialized = false;
let connectionOptions: ConnectionProviderOptions;

function isActionSupported(identity: OpenFin.Identity, payload: { action: string }) {
	const requestingClient = connectedClients[identity.uuid];
	const actionId = payload?.action;
	const requestedAction = registerAction[actionId];
	const actionSettings = requestingClient.connectionTypes.find((entry) => entry.type === actionsTypeId);
	let supportedActions = connectionOptions.supportedActions ?? [];

	if (actionSettings?.type === actionsTypeId) {
		if (Array.isArray(actionSettings.supportedActions) && actionSettings.supportedActions.length > 0) {
			supportedActions = actionSettings.supportedActions;
		}
		if (requestedAction !== undefined && supportedActions.includes(actionId)) {
			return true;
		}
	}
	return false;
}

async function executeAction(identity: OpenFin.Identity, payload: { action: string }): Promise<boolean> {
	const actionId = payload?.action;
	if (isActionSupported(identity, payload)) {
		const requestedAction = registerAction[actionId];
<<<<<<< HEAD
		logger.info("Connections", `Executing action: ${actionId} on behalf of connection: ${identity.uuid}`);
=======
		logger.info(`Executing action: ${actionId} on behalf of connection: ${identity.uuid}`);
>>>>>>> 712e4169
		await requestedAction();
		return true;
	}

	logger.info(
<<<<<<< HEAD
		"Connections",
=======
>>>>>>> 712e4169
		`Not Executing action: ${actionId} on behalf of connection: ${identity.uuid} as the action was either not provided or not listed in the supported ${actionsTypeId} definition.`
	);
	return false;
}

async function disconnect(identity) {
	delete connectedClients[identity.uuid];
	const connectedClientIds = Object.keys(connectedClients);
	// disconnect from channel?
	if (connectedClientIds.length === 0) {
		// this logic can be updated to not disconnect or disconnect after a window of time
<<<<<<< HEAD
		logger.info("Connections", "No connections left");
=======
		logger.info("No connections left");
>>>>>>> 712e4169
	}
}

export async function init(options: ConnectionProviderOptions) {
	if (initialized) {
		return;
	}
	initialized = true;
	connectionOptions = options;
	if (connectionOptions?.connectionId !== undefined) {
		connectionService = await fin.InterApplicationBus.Channel.create(connectionOptions.connectionId);
<<<<<<< HEAD
		logger.info("Connections", "Configuring connection provider");
		connectionService.onConnection((identity, payload) => {
			// can reject a connection here by throwing an error
			logger.info("Connections", "Client connection request identity", JSON.stringify(identity));
			logger.info("Connections", "Client connection request payload", JSON.stringify(payload));
=======
		logger.info("Configuring connection provider");
		connectionService.onConnection((identity, payload) => {
			// can reject a connection here by throwing an error
			logger.info("Client connection request identity", JSON.stringify(identity));
			logger.info("Client connection request payload", JSON.stringify(payload));
>>>>>>> 712e4169

			const validatedConnection = connectionOptions.connections.find(
				(entry) => entry.identity.uuid === identity.uuid
			);
			let isValid = false;
			let errorMessage =
				"This connection has failed the validation check and cannot connect to the requested application";
			if (validatedConnection !== undefined) {
				isValid = true;
				if (validatedConnection.validatePayload) {
					logger.warn(
<<<<<<< HEAD
						"Connections",
=======
>>>>>>> 712e4169
						`This connection has specified payload validation but that check needs to be implemented. UUID: ${validatedConnection.identity.uuid}`
					);
					isValid = true;
				}
				if (isValid) {
					if (connectedClients[identity.uuid] !== undefined) {
						isValid = false;
						errorMessage = `This platform can only accept one connection from an external connection. The uuid (${identity.uuid}) is already registered.`;
					} else {
						// assign the passed identity
						validatedConnection.identity = identity;
						connectedClients[identity.uuid] = validatedConnection;
<<<<<<< HEAD
						logger.info(
							"Connections",
							`The following connection has been added to the connected list: ${identity.uuid}`
						);
=======
						logger.info(`The following connection has been added to the connected list: ${identity.uuid}`);
>>>>>>> 712e4169
					}
				}
			}

			if (!isValid) {
				logger.warn(
<<<<<<< HEAD
					"Connections",
=======
>>>>>>> 712e4169
					`The following connection has not been added to the connected list: ${identity.uuid} as it failed validation`
				);
				throw new Error(errorMessage);
			}
		});

		connectionService.onDisconnection(async (identity) => {
<<<<<<< HEAD
			logger.info("Connections", `Client disconnected uuid: ${identity.uuid}, name: ${identity.name}`);
=======
			logger.info(`Client disconnected uuid: ${identity.uuid}, name: ${identity.name}`);
>>>>>>> 712e4169
			await disconnect(identity);
		});

		connectionService.register("action", async (payload, identity) => {
<<<<<<< HEAD
			logger.info("Connections", "Action received from client", identity, payload);
=======
			logger.info("Action received from client", identity, payload);
>>>>>>> 712e4169
			const result = await executeAction(identity, payload as { action: string });
			return { result };
		});

		connectionService.register("canAction", async (payload, identity) => {
<<<<<<< HEAD
			logger.info("Connections", "Check for action permission received from client", identity, payload);
=======
			logger.info("Check for action permission received from client", identity, payload);
>>>>>>> 712e4169
			const result = isActionSupported(identity, payload as { action: string });
			return { result };
		});
	} else {
<<<<<<< HEAD
		logger.info("Connections", "This platform is not configured to support a connectionProvider");
=======
		logger.info("This platform is not configured to support a connectionProvider");
>>>>>>> 712e4169
	}
}

export function registerAction(actionName: string, action: () => Promise<void>): boolean {
	if (registeredActions[actionName] === undefined) {
<<<<<<< HEAD
		logger.info("Connections", `Adding action ${actionName} to available actions list`);
		registerAction[actionName] = action;
		return true;
	}
	logger.warn(
		"Connections",
		`Not adding action ${actionName} to available actions list as it is already registered`
	);
=======
		logger.info(`Adding action ${actionName} to available actions list`);
		registerAction[actionName] = action;
		return true;
	}
	logger.warn(`Not adding action ${actionName} to available actions list as it is already registered`);
>>>>>>> 712e4169
	return false;
}

export function clearAction(actionName: string): boolean {
	if (registeredActions[actionName] === undefined) {
<<<<<<< HEAD
		logger.warn(
			"Connections",
			`Cannot remove action ${actionName} from available actions list as it is not registered`
		);
		return false;
	}
	delete registeredActions[actionName];
	logger.info("Connections", `Action ${actionName} cleared from available actions list`);
=======
		logger.warn(`Cannot remove action ${actionName} from available actions list as it is not registered`);
		return false;
	}
	delete registeredActions[actionName];
	logger.info(`Action ${actionName} cleared from available actions list`);
>>>>>>> 712e4169
	return true;
}

export async function getConnectedAppSourceClients() {
	const connections: {
		identity: OpenFin.Identity;
		connectionData: AppSourceConnection;
	}[] = [];

	const availableConnections = Object.values(connectedClients);
	for (const connection of availableConnections) {
		const matchedConnection = connection.connectionTypes.find(
			(supportedConnectionType) => supportedConnectionType.type === appSourceTypeId
		);

		if (matchedConnection?.type === appSourceTypeId) {
			connections.push({ identity: connection.identity, connectionData: matchedConnection });
		}
	}

	return connections;
}

export async function getConnectedApps(): Promise<App[]> {
	const connectedSources = await getConnectedAppSourceClients();
	const apps: App[] = [];
	for (let i = 0; i < connectedSources.length; i++) {
		const returnedApplications: App[] = await connectionService.dispatch(
			connectedSources[i].identity,
			"getApps"
		);
		const supportedManifestTypes = connectedSources[i]?.connectionData?.manifestTypes;
		let validatedApps: App[] = [];
		if (Array.isArray(supportedManifestTypes) && supportedManifestTypes.length > 0) {
			validatedApps = returnedApplications.filter((entry) =>
				supportedManifestTypes.includes(entry.manifestType)
			);
		} else {
			validatedApps = returnedApplications;
		}
		for (let v = 0; v < validatedApps.length; v++) {
			if (validatedApps[v].manifestType === manifestTypes.connection.id) {
				// ensure that if an app from a connection is marked as connection
				// then it should only be sent to itself and not another uuid
				validatedApps[v].manifest = connectedSources[i].identity.uuid;
			}
		}
		apps.push(...validatedApps);
	}
	return apps;
}

export async function launchConnectedApp(app: App) {
	const connectedSources = await getConnectedAppSourceClients();
	const connectedSource = connectedSources.find((entry) => entry.identity.uuid === app.manifest);
	if (app.manifestType === manifestTypes.connection.id && connectedSource !== undefined) {
<<<<<<< HEAD
		logger.info(
			"Connections",
			`Launching app: ${app.appId} against connection: ${connectedSource.identity.uuid}`
		);
		await connectionService.dispatch(connectedSource.identity, "launchApp", app);
	} else {
		logger.warn(
			"Connections",
=======
		logger.info(`Launching app: ${app.appId} against connection: ${connectedSource.identity.uuid}`);
		await connectionService.dispatch(connectedSource.identity, "launchApp", app);
	} else {
		logger.warn(
>>>>>>> 712e4169
			`A request to launch app ${app.appId} was not successful. Either the manifestType is not ${manifestTypes.connection.id}:${app.manifestType} or the connection ${app.manifest} is either not registered in the connectionProvider with ${appSourceTypeId} support or hasn't connected to this platform.`
		);
	}
}

export async function getConnectedSnapshotSourceClients() {
	const connections: { identity: OpenFin.Identity; connectionData: SnapshotSourceConnection }[] = [];

	const availableConnections = Object.values(connectedClients);
	for (const connection of availableConnections) {
		const matchedConnection = connection.connectionTypes.find(
			(supportedConnectionType) => supportedConnectionType.type === snapshotSourceTypeId
		);

		if (matchedConnection?.type === snapshotSourceTypeId) {
			connections.push({ identity: connection.identity, connectionData: matchedConnection });
		}
	}

	return connections;
}<|MERGE_RESOLUTION|>--- conflicted
+++ resolved
@@ -5,11 +5,7 @@
 	ConnectionProviderOptions,
 	SnapshotSourceConnection
 } from "./connection-shapes";
-<<<<<<< HEAD
-import { logger } from "./logger-provider";
-=======
 import { createGroupLogger } from "./logger-provider";
->>>>>>> 712e4169
 import { manifestTypes } from "./manifest-types";
 
 const logger = createGroupLogger("Connections");
@@ -45,20 +41,12 @@
 	const actionId = payload?.action;
 	if (isActionSupported(identity, payload)) {
 		const requestedAction = registerAction[actionId];
-<<<<<<< HEAD
-		logger.info("Connections", `Executing action: ${actionId} on behalf of connection: ${identity.uuid}`);
-=======
 		logger.info(`Executing action: ${actionId} on behalf of connection: ${identity.uuid}`);
->>>>>>> 712e4169
 		await requestedAction();
 		return true;
 	}
 
 	logger.info(
-<<<<<<< HEAD
-		"Connections",
-=======
->>>>>>> 712e4169
 		`Not Executing action: ${actionId} on behalf of connection: ${identity.uuid} as the action was either not provided or not listed in the supported ${actionsTypeId} definition.`
 	);
 	return false;
@@ -70,11 +58,7 @@
 	// disconnect from channel?
 	if (connectedClientIds.length === 0) {
 		// this logic can be updated to not disconnect or disconnect after a window of time
-<<<<<<< HEAD
-		logger.info("Connections", "No connections left");
-=======
 		logger.info("No connections left");
->>>>>>> 712e4169
 	}
 }
 
@@ -86,19 +70,11 @@
 	connectionOptions = options;
 	if (connectionOptions?.connectionId !== undefined) {
 		connectionService = await fin.InterApplicationBus.Channel.create(connectionOptions.connectionId);
-<<<<<<< HEAD
-		logger.info("Connections", "Configuring connection provider");
-		connectionService.onConnection((identity, payload) => {
-			// can reject a connection here by throwing an error
-			logger.info("Connections", "Client connection request identity", JSON.stringify(identity));
-			logger.info("Connections", "Client connection request payload", JSON.stringify(payload));
-=======
 		logger.info("Configuring connection provider");
 		connectionService.onConnection((identity, payload) => {
 			// can reject a connection here by throwing an error
 			logger.info("Client connection request identity", JSON.stringify(identity));
 			logger.info("Client connection request payload", JSON.stringify(payload));
->>>>>>> 712e4169
 
 			const validatedConnection = connectionOptions.connections.find(
 				(entry) => entry.identity.uuid === identity.uuid
@@ -110,10 +86,6 @@
 				isValid = true;
 				if (validatedConnection.validatePayload) {
 					logger.warn(
-<<<<<<< HEAD
-						"Connections",
-=======
->>>>>>> 712e4169
 						`This connection has specified payload validation but that check needs to be implemented. UUID: ${validatedConnection.identity.uuid}`
 					);
 					isValid = true;
@@ -126,24 +98,13 @@
 						// assign the passed identity
 						validatedConnection.identity = identity;
 						connectedClients[identity.uuid] = validatedConnection;
-<<<<<<< HEAD
-						logger.info(
-							"Connections",
-							`The following connection has been added to the connected list: ${identity.uuid}`
-						);
-=======
 						logger.info(`The following connection has been added to the connected list: ${identity.uuid}`);
->>>>>>> 712e4169
 					}
 				}
 			}
 
 			if (!isValid) {
 				logger.warn(
-<<<<<<< HEAD
-					"Connections",
-=======
->>>>>>> 712e4169
 					`The following connection has not been added to the connected list: ${identity.uuid} as it failed validation`
 				);
 				throw new Error(errorMessage);
@@ -151,81 +112,43 @@
 		});
 
 		connectionService.onDisconnection(async (identity) => {
-<<<<<<< HEAD
-			logger.info("Connections", `Client disconnected uuid: ${identity.uuid}, name: ${identity.name}`);
-=======
 			logger.info(`Client disconnected uuid: ${identity.uuid}, name: ${identity.name}`);
->>>>>>> 712e4169
 			await disconnect(identity);
 		});
 
 		connectionService.register("action", async (payload, identity) => {
-<<<<<<< HEAD
-			logger.info("Connections", "Action received from client", identity, payload);
-=======
 			logger.info("Action received from client", identity, payload);
->>>>>>> 712e4169
 			const result = await executeAction(identity, payload as { action: string });
 			return { result };
 		});
 
 		connectionService.register("canAction", async (payload, identity) => {
-<<<<<<< HEAD
-			logger.info("Connections", "Check for action permission received from client", identity, payload);
-=======
 			logger.info("Check for action permission received from client", identity, payload);
->>>>>>> 712e4169
 			const result = isActionSupported(identity, payload as { action: string });
 			return { result };
 		});
 	} else {
-<<<<<<< HEAD
-		logger.info("Connections", "This platform is not configured to support a connectionProvider");
-=======
 		logger.info("This platform is not configured to support a connectionProvider");
->>>>>>> 712e4169
 	}
 }
 
 export function registerAction(actionName: string, action: () => Promise<void>): boolean {
 	if (registeredActions[actionName] === undefined) {
-<<<<<<< HEAD
-		logger.info("Connections", `Adding action ${actionName} to available actions list`);
-		registerAction[actionName] = action;
-		return true;
-	}
-	logger.warn(
-		"Connections",
-		`Not adding action ${actionName} to available actions list as it is already registered`
-	);
-=======
 		logger.info(`Adding action ${actionName} to available actions list`);
 		registerAction[actionName] = action;
 		return true;
 	}
 	logger.warn(`Not adding action ${actionName} to available actions list as it is already registered`);
->>>>>>> 712e4169
 	return false;
 }
 
 export function clearAction(actionName: string): boolean {
 	if (registeredActions[actionName] === undefined) {
-<<<<<<< HEAD
-		logger.warn(
-			"Connections",
-			`Cannot remove action ${actionName} from available actions list as it is not registered`
-		);
-		return false;
-	}
-	delete registeredActions[actionName];
-	logger.info("Connections", `Action ${actionName} cleared from available actions list`);
-=======
 		logger.warn(`Cannot remove action ${actionName} from available actions list as it is not registered`);
 		return false;
 	}
 	delete registeredActions[actionName];
 	logger.info(`Action ${actionName} cleared from available actions list`);
->>>>>>> 712e4169
 	return true;
 }
 
@@ -282,21 +205,10 @@
 	const connectedSources = await getConnectedAppSourceClients();
 	const connectedSource = connectedSources.find((entry) => entry.identity.uuid === app.manifest);
 	if (app.manifestType === manifestTypes.connection.id && connectedSource !== undefined) {
-<<<<<<< HEAD
-		logger.info(
-			"Connections",
-			`Launching app: ${app.appId} against connection: ${connectedSource.identity.uuid}`
-		);
-		await connectionService.dispatch(connectedSource.identity, "launchApp", app);
-	} else {
-		logger.warn(
-			"Connections",
-=======
 		logger.info(`Launching app: ${app.appId} against connection: ${connectedSource.identity.uuid}`);
 		await connectionService.dispatch(connectedSource.identity, "launchApp", app);
 	} else {
 		logger.warn(
->>>>>>> 712e4169
 			`A request to launch app ${app.appId} was not successful. Either the manifestType is not ${manifestTypes.connection.id}:${app.manifestType} or the connection ${app.manifest} is either not registered in the connectionProvider with ${appSourceTypeId} support or hasn't connected to this platform.`
 		);
 	}
