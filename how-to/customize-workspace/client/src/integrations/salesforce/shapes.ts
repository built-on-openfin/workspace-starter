--- conflicted
+++ resolved
@@ -228,7 +228,6 @@
  * Model for the integration settings.
  */
 export interface SalesforceSettings {
-<<<<<<< HEAD
 	/**
 	 * Consumer key for accessing SalesForce.
 	 */
@@ -243,25 +242,9 @@
 	iconMap: {
 		[id: string]: string;
 	};
-=======
-  /**
-   * Consumer key for accessing SalesForce.
-   */
-  consumerKey: string;
-  /**
-   * The org access url.
-   */
-  orgUrl: string;
-  /**
-   * Map of the icon urls.
-   */
-  iconMap: {
-    [id: string]: string;
-  };
-
-  /**
-   * Preload script required by salesforce to make the fin api available.
-   */
-  preload: string;
->>>>>>> 5ad73bc3
+
+	/**
+	 * Preload script required by salesforce to make the fin api available.
+	 */
+	preload: string;
 }