import {
  connect,
  ConnectionError,
  enableLogging,
  type SalesforceConnection,
  type SalesforceRestApiSearchResponse
} from "@openfin/salesforce";
import {
  CLIFilterOptionType,
  CLITemplate,
  type CLIDispatchedSearchResult,
  type CLIFilter,
  type CLISearchListenerResponse,
  type CLISearchResultContact,
  type CLISearchResultList,
  type CLISearchResultPlain,
  type CLISearchResultSimpleText,
  type HomeSearchResponse,
  type HomeSearchResult
} from "@openfin/workspace";
import type { Integration, IntegrationManager, IntegrationModule } from "../../integrations-shapes";
import type {
  SalesforceAccount,
  SalesforceBatchRequest,
  SalesforceBatchRequestItem,
  SalesforceBatchResponse,
  SalesforceContact,
  SalesforceContentNote,
  SalesforceFeedElementPage,
  SalesforceFeedItem,
  SalesforceResultData,
  SalesforceSettings,
  SalesforceTask
} from "./shapes";

/**
 * Implement the integration provider for SalesForce.
 */
export class SalesForceIntegrationProvider implements IntegrationModule<SalesforceSettings> {
  /**
   * Provider id.
   * @internal
   */
  private static readonly _PROVIDER_ID = "salesforce";

  /**
   * The key to use for a SalesForce result.
   * @internal
   */
  private static readonly _BROWSE_SEARCH_RESULT_KEY = "browse-salesforce";

  /**
   * The id for the SaleForce filters.
   * @internal
   */
  private static readonly _OBJECTS_FILTER_ID = "salesforce-objects";

  /**
   * The id of the not connected result.
   * @internal
   */
  private static readonly _NOT_CONNECTED_SEARCH_RESULT_KEY = "salesforce-not-connected-result";

  /**
   * The integration manager.
   * @internal
   */
  private _integrationManager: IntegrationManager | undefined;

  /**
   * The connection to SalesForce.
   * @internal
   */
  private _salesForceConnection: SalesforceConnection | undefined;

  /**
   * The module is being registered.
   * @param integrationManager The manager for the integration.
   * @param integration The integration details.
   * @returns Nothing.
   */
  public async register(
    integrationManager: IntegrationManager,
    integration: Integration<SalesforceSettings>
  ): Promise<void> {
    this._integrationManager = integrationManager;
    console.log("Registering SalesForce");
    try {
      await this.openConnection(integration);
    } catch (err) {
      console.error("Error connecting to SalesForce", err);
    }
  }

  /**
   * The module is being deregistered.
   * @param integration The integration details.
   * @returns Nothing.
   */
  public async deregister(integration: Integration<SalesforceSettings>): Promise<void> {
    await this.closeConnection();
  }

  /**
   * Get a list of the static application entries.
   * @param integration The integration details.
   * @returns The list of application entries.
   */
  public async getAppSearchEntries(integration: Integration<SalesforceSettings>): Promise<HomeSearchResult[]> {
    const results: HomeSearchResult[] = [];
    if (integration?.data?.orgUrl) {
      results.push({
        actions: [{ name: "Browse", hotkey: "enter" }],
        data: {
          providerId: SalesForceIntegrationProvider._PROVIDER_ID,
          pageUrl: integration?.data?.orgUrl,
          tags: [SalesForceIntegrationProvider._PROVIDER_ID]
        } as SalesforceResultData,
        icon: integration.icon,
        key: SalesForceIntegrationProvider._BROWSE_SEARCH_RESULT_KEY,
        template: CLITemplate.Plain,
        templateContent: undefined,
        title: "Browse Salesforce"
      } as CLISearchResultPlain);

      if (!this._salesForceConnection) {
        results.push(this.getReconnectSearchResult(integration));
      }
    }

    return results;
  }

  /**
   * An entry has been selected.
   * @param integration The integration details.
   * @param result The dispatched result.
   * @param lastResponse The last response.
   * @returns True if the item was handled.
   */
  public async itemSelection(
    integration: Integration<SalesforceSettings>,
    result: CLIDispatchedSearchResult,
    lastResponse: CLISearchListenerResponse
  ): Promise<boolean> {
    // if the user clicked the reconnect result, reconnect to salesforce and re-run query
    if (result.key === SalesForceIntegrationProvider._NOT_CONNECTED_SEARCH_RESULT_KEY) {
      await this.openConnection(integration);

      if (result.data?.query) {
        const results = await this.getSearchResults(
          integration,
          result.data?.query as string,
          result.data?.filters as CLIFilter[],
          lastResponse
        );
        if (lastResponse) {
          lastResponse.revoke(SalesForceIntegrationProvider._NOT_CONNECTED_SEARCH_RESULT_KEY);
          lastResponse.respond(results.results);
        }
      }
      return true;
    }

    // otherwise open the result page url in browser
    const data = result.data as SalesforceResultData;
    if (
      data !== undefined &&
      this._integrationManager &&
      this._integrationManager.rootUrl &&
      this._integrationManager.launchView
    ) {
      const preload = `${this._integrationManager.rootUrl}/views/salesforce/preload.js`;
      const viewOptions = {
        url: data.pageUrl,
        fdc3InteropApi: "1.2",
        interop: {
          currentContextGroup: "green"
        },
        customData: { buttonLabel: "Process Participant" },
        preloadScripts: [{ url: preload }],
        target: { name: "", url: "", uuid: "" }
      };
      await this._integrationManager.launchView(viewOptions);
      return true;
    }
    return false;
  }

  /**
   * Get a list of search results based on the query and filters.
   * @param integration The integration details.
   * @param query The query to search for.
   * @param filters The filters to apply.
   * @param lastResponse The last search response used for updating existing results.
   * @returns The list of results and new filters.
   */
  public async getSearchResults(
    integration: Integration<SalesforceSettings>,
    query: string,
    filters: CLIFilter[],
    lastResponse: CLISearchListenerResponse
  ): Promise<HomeSearchResponse> {
    if (this._salesForceConnection) {
      let searchResults: (
        | SalesforceAccount
        | SalesforceContact
        | SalesforceTask
        | SalesforceContentNote
        | SalesforceFeedItem
      )[];

      let selectedObjects: string[] = [];
      if (Array.isArray(filters) && filters.length > 0) {
        const objectsFilter = filters.find((x) => x.id === SalesForceIntegrationProvider._OBJECTS_FILTER_ID);
        if (objectsFilter) {
          selectedObjects = (Array.isArray(objectsFilter.options) ? objectsFilter.options : [objectsFilter.options])
            .filter((x) => Boolean(x.isSelected))
            .map((x) => (x.value === "Note" ? "ContentNote" : x.value));
        }
      }

      try {
        searchResults = await this.getApiSearchResults(query, selectedObjects);

        const results = searchResults.map((searchResult) => {
          if ("Website" in searchResult) {
            return {
              actions: [{ name: "View", hotkey: "enter" }],
              label: searchResult.attributes.type,
              key: searchResult.Id,
              title: searchResult.Name,
              icon: integration?.data?.iconMap.account,
              data: {
                providerId: SalesForceIntegrationProvider._PROVIDER_ID,
                pageUrl: this.getObjectUrl(searchResult.Id, integration.data?.orgUrl),
                tags: [SalesForceIntegrationProvider._PROVIDER_ID]
              },
              template: CLITemplate.Contact,
              templateContent: {
                name: searchResult.Name,
                title: searchResult.Industry,
                details: [
                  [
                    ["Phone", searchResult.Phone],
                    ["Type", searchResult.Type],
                    ["Website", searchResult.Website]
                  ]
                ]
              }
            } as CLISearchResultContact;
          } else if ("Email" in searchResult) {
            return {
              actions: [{ name: "View", hotkey: "enter" }],
              label: searchResult.attributes.type,
              key: searchResult.Id,
              title: searchResult.Name,
              icon: integration?.data?.iconMap.contact,
              data: {
                providerId: SalesForceIntegrationProvider._PROVIDER_ID,
                pageUrl: this.getObjectUrl(searchResult.Id, integration.data?.orgUrl),
                tags: [SalesForceIntegrationProvider._PROVIDER_ID]
              },
              template: CLITemplate.Contact,
              templateContent: {
                name: searchResult.Name,
                title: searchResult.Title,
                useInitials: true,
                details: [
                  [
                    ["Department", searchResult.Department],
                    ["Email", searchResult.Email],
                    ["Work #", searchResult.Phone]
                  ]
                ]
              }
            } as CLISearchResultContact;
          } else if ("Description" in searchResult) {
            return {
              actions: [{ name: "View", hotkey: "enter" }],
              label: searchResult.attributes.type,
              key: searchResult.Id,
              title: searchResult.Subject,
              icon: integration?.data?.iconMap.task,
              data: {
                providerId: SalesForceIntegrationProvider._PROVIDER_ID,
                pageUrl: this.getObjectUrl(searchResult.Id, integration.data?.orgUrl),
                tags: [SalesForceIntegrationProvider._PROVIDER_ID]
              },
              template: "List",
              templateContent: [
                ["Subject", searchResult.Subject],
                ["Comments", searchResult.Description]
              ]
            } as CLISearchResultList;
          } else if ("TextPreview" in searchResult) {
            return {
              actions: [{ name: "View", hotkey: "enter" }],
              label: "Note",
              key: searchResult.Id,
              title: searchResult.Title,
              icon: integration?.data?.iconMap.note,
              data: {
                providerId: SalesForceIntegrationProvider._PROVIDER_ID,
                pageUrl: this.getObjectUrl(searchResult.Id, integration.data?.orgUrl),
                tags: [SalesForceIntegrationProvider._PROVIDER_ID]
              },
              template: "List",
              templateContent: [
                ["Title", searchResult.Title],
                ["Content", searchResult?.TextPreview]
              ]
            } as CLISearchResultList;
          } else if (
            "actor" in searchResult &&
            (searchResult.type === "TextPost" || searchResult.type === "ContentPost")
          ) {
            return {
              actions: [{ name: "View", hotkey: "enter" }],
              label: "Chatter",
              key: searchResult.id,
              title: searchResult.actor?.displayName,
              icon: integration?.data?.iconMap.chatter,
              data: {
                providerId: SalesForceIntegrationProvider._PROVIDER_ID,
                pageUrl: this.getObjectUrl(searchResult.id, integration.data?.orgUrl),
                tags: [SalesForceIntegrationProvider._PROVIDER_ID]
              } as SalesforceResultData,
              template: CLITemplate.Contact,
              templateContent: {
                name: searchResult.actor?.displayName,
                useInitials: true,
                details: [
                  [
                    ["Header", searchResult?.header?.text],
                    ["Note", searchResult?.body?.text]
                  ]
                ]
              }
            } as CLISearchResultContact;
          }
          // in this case we are only searching for accounts, contacts, tasks, content notes and chatter
        });

        const filteredResults = results.filter(Boolean) as CLISearchResultContact[];
        // eslint-disable-next-line no-confusing-arrow
        const objects = searchResults.map((result) => ("attributes" in result ? result.attributes.type : "Chatter"));

        return {
          results: filteredResults,
          context: {
            filters: this.getSearchFilters(objects.map((c) => (c === "ContentNote" ? "Note" : c)))
          }
        };
      } catch (err) {
        await this.closeConnection();
        if (err instanceof ConnectionError) {
          return {
            results: [this.getReconnectSearchResult(integration, query, filters)]
          };
        }
        console.error("Error retrieving SalesForce search results", err);
      }
    }

    return {
      results: []
    };
  }

  /**
   * Open the connection to SaleForce.
   * @param integration The integration details.
   * @internal
   */
  private async openConnection(integration: Integration<SalesforceSettings>): Promise<void> {
    if (integration?.data?.orgUrl && !this._salesForceConnection) {
      enableLogging();
      this._salesForceConnection = await connect(
        integration?.data.orgUrl,
        integration?.data.consumerKey,
        integration?.data.isSandbox
      );
    }
  }

  /**
   * Close the connection to SalesForce.
   * @internal
   */
  private async closeConnection(): Promise<void> {
    if (this._salesForceConnection) {
      try {
        await this._salesForceConnection.disconnect();
      } catch (err) {
        console.error("Error disconnecting SalesForce", err);
      } finally {
        this._salesForceConnection = undefined;
      }
    }
<<<<<<< HEAD
  }

  /**
   * Create the object url from the if and origin.
   * @param objectId The object id.
   * @param salesforceOrgOrigin The origin url.
   * @returns Then object url.
   * @internal
   */
  private getObjectUrl(objectId: string, salesforceOrgOrigin?: string): string {
    if (!salesforceOrgOrigin) {
      return "";
    }
    return `${salesforceOrgOrigin}/${objectId}`;
  }

  /**
   * Get results from the API using a query.
   * @param query The query to call the API with.
   * @param selectedObjects The selected filters.
   * @returns The search result objects from the API.
   * @internal
   */
  private async getApiSearchResults(
    query: string,
    selectedObjects?: string[]
  ): Promise<(SalesforceContact | SalesforceAccount | SalesforceTask | SalesforceContentNote | SalesforceFeedItem)[]> {
    const accountFieldSpec = "Account(Id, Industry, Name, Phone, Type, Website)";
    const contactFieldSpec = "Contact(Department, Email, Id, Name, Phone, Title)";
    const taskFieldSpec = "Task(Id, Subject, Description)";
    const contentNoteFieldSpec = "ContentNote(Id, Title, Content, TextPreview)";
    const fieldSpecMap = new Map<string, string>([
      ["Account", accountFieldSpec],
      ["Contact", contactFieldSpec],
      ["Task", taskFieldSpec],
      ["ContentNote", contentNoteFieldSpec]
    ]);
    const fieldSpec = [...fieldSpecMap]
      .filter((x) => {
        if (Array.isArray(selectedObjects) && selectedObjects.length > 0) {
          return selectedObjects.includes(x[0]);
        }
        return true;
      })
      .map((x) => x[1])
      .join(", ");
=======

    /**
     * Get results from the API using a query.
     * @param query The query to call the API with.
     * @param selectedObjects The selected filters.
     * @returns The search result objects from the API.
     * @internal
     */
    private async getApiSearchResults(
        query: string,
        selectedObjects?: string[]
    ): Promise<
        (SalesforceContact | SalesforceAccount | SalesforceTask | SalesforceContentNote | SalesforceFeedItem)[]
    > {
        const accountFieldSpec = "Account(Id, Industry, Name, Phone, Type, Website)";
        const contactFieldSpec = "Contact(Department, Email, Id, Name, Phone, Title)";
        const taskFieldSpec = "Task(Id, Subject, Description)";
        const contentNoteFieldSpec = "ContentNote(Id, Title, Content, TextPreview)";
        const fieldSpecMap = new Map<string, string>([
            ["Account", accountFieldSpec],
            ["Contact", contactFieldSpec],
            ["Task", taskFieldSpec],
            ["ContentNote", contentNoteFieldSpec]
        ]);
        const fieldSpecs = [...fieldSpecMap]
            .filter(x => {
                if (Array.isArray(selectedObjects) && selectedObjects.length > 0) {
                    return selectedObjects.includes(x[0]);
                }
                return true;
            })
            .map(x => x[1]);

        const batch: SalesforceBatchRequestItem[] = fieldSpecs.map(fieldSpec => {
            const salesforceSearchQuery = `FIND {${this.escapeQuery(query)}} IN ALL FIELDS RETURNING ${fieldSpec} LIMIT 10`;
    
            return {
                method: "GET",
                url: `/services/data/vXX.X/search?q=${encodeURIComponent(salesforceSearchQuery)}`,
            }
        });
>>>>>>> d70f39f0

    const batch: SalesforceBatchRequestItem[] = [];

<<<<<<< HEAD
    if (fieldSpec.length > 0) {
      const salesforceSearchQuery = `FIND {${this.escapeQuery(query)}} IN ALL FIELDS RETURNING ${fieldSpec} LIMIT 25`;
=======
        const batchedResults = await this.getBatchedResults<
            | SalesforceRestApiSearchResponse<
                  SalesforceAccount | SalesforceContact | SalesforceTask | SalesforceContentNote
              >
            | SalesforceFeedElementPage
        >(batch);

        let results: (
            | SalesforceAccount
            | SalesforceContact
            | SalesforceTask
            | SalesforceContentNote
            | SalesforceFeedItem
        )[] = [];

        if (batchedResults.length > 0) {
            let idx = 0;
            for (; idx < fieldSpecs.length; idx++) {
                const searchResponse = batchedResults[idx] as SalesforceRestApiSearchResponse<SalesforceAccount | SalesforceContact | SalesforceTask | SalesforceContentNote>;
                if (searchResponse?.searchRecords?.length) {
                    results = results.concat(searchResponse.searchRecords);
                }
            }

            if (includeChatter) {
                const chatterResponse = batchedResults[idx++] as SalesforceFeedElementPage;
                if (chatterResponse?.elements?.length) {
                    results = results.concat(chatterResponse.elements);
                }
            }
        }
>>>>>>> d70f39f0

      batch.push({
        method: "GET",
        url: `/services/data/vXX.X/search?q=${encodeURIComponent(salesforceSearchQuery)}`
      });
    }

    const includeChatter = !selectedObjects?.length || selectedObjects.includes("Chatter");
    if (includeChatter) {
      batch.push({
        method: "GET",
        url: `/services/data/vXX.X/chatter/feed-elements?q=${query}&pageSize=25&sort=LastModifiedDateDesc`
      });
    }

    const batchedResults = await this.getBatchedResults<
      | SalesforceRestApiSearchResponse<SalesforceAccount | SalesforceContact | SalesforceTask | SalesforceContentNote>
      | SalesforceFeedElementPage
    >(batch);

    let results: (
      | SalesforceAccount
      | SalesforceContact
      | SalesforceTask
      | SalesforceContentNote
      | SalesforceFeedItem
    )[] = [];

    if (batchedResults.length > 0) {
      let idx = 0;
      if (fieldSpec.length > 0) {
        const searchResponse = batchedResults[idx++] as SalesforceRestApiSearchResponse<
          SalesforceAccount | SalesforceContact | SalesforceTask | SalesforceContentNote
        >;
        if (searchResponse.searchRecords) {
          results = results.concat(searchResponse.searchRecords);
        }
      }

      if (includeChatter) {
        const chatterResponse = batchedResults[idx++] as SalesforceFeedElementPage;
        if (chatterResponse.elements) {
          results = results.concat(chatterResponse.elements);
        }
      }
    }

    return results;
  }

  /**
   * Get batched results from SalesForce api.
   * @param batchRequests The batch requests to send.
   * @returns The results from the batch request.
   * @internal
   */
  private async getBatchedResults<T>(batchRequests: SalesforceBatchRequestItem[]): Promise<T[]> {
    if (batchRequests.length === 0 || !this._salesForceConnection) {
      return [];
    }
    const batch: SalesforceBatchRequest = { batchRequests, haltOnError: false };

    const response = await this._salesForceConnection.executeApiRequest<SalesforceBatchResponse>(
      "/services/data/vXX.X/composite/batch/",
      "POST",
      batch,
      { "Content-Type": "application/json" }
    );

    return response.data?.results.map((r) => r.result as T) ?? [];
  }

  /**
   * Escape any characters needed in SalesForce API calls.
   * @param query The query to escape.
   * @returns The escaped query.
   * @internal
   */
  private escapeQuery(query: string): string {
    // There are some reserved characters for queries so we need to escape them
    // https://developer.salesforce.com/docs/atlas.en-us.soql_sosl.meta/soql_sosl/sforce_api_calls_sosl_find.htm
    return query.replace(/[!"&'()*+:?[\\\]^{|}~-]/gm, "\\$&");
  }

  /**
   * Get the search result to display when SalesForce needs to reconnect.
   * @param integration The integration details.
   * @param query The query that needs to reconnect.
   * @param filters The filter for the reconnect.
   * @returns The search result entry.
   * @internal
   */
  private getReconnectSearchResult(
    integration: Integration<SalesforceSettings>,
    query?: string,
    filters?: CLIFilter[]
  ) {
    return {
      actions: [{ name: "Reconnect", hotkey: "enter" }],
      key: SalesForceIntegrationProvider._NOT_CONNECTED_SEARCH_RESULT_KEY,
      icon: integration?.icon,
      title: "Reconnect to Salesforce",
      data: {
        providerId: SalesForceIntegrationProvider._PROVIDER_ID,
        query,
        filters
      }
    } as CLISearchResultSimpleText;
  }

  /**
   * Get the search filters based on the results.
   * @param objects The object types to create the filters from.
   * @returns The filters.
   * @internal
   */
  private getSearchFilters(objects: string[]): CLIFilter[] {
    if (Array.isArray(objects) && objects.length > 0) {
      const filters: CLIFilter[] = [];
      const uniqueObjects = [...new Set(objects.sort())];
      const objectFilter: CLIFilter = {
        id: SalesForceIntegrationProvider._OBJECTS_FILTER_ID,
        title: "Objects",
        type: CLIFilterOptionType.MultiSelect,
        options: []
      };

      for (const object of uniqueObjects) {
        if (Array.isArray(objectFilter.options)) {
          objectFilter.options.push({
            value: object,
            isSelected: false
          });
        }
      }

      filters.push(objectFilter);
      return filters;
    }
    return [];
  }
}<|MERGE_RESOLUTION|>--- conflicted
+++ resolved
@@ -398,7 +398,6 @@
         this._salesForceConnection = undefined;
       }
     }
-<<<<<<< HEAD
   }
 
   /**
@@ -436,103 +435,23 @@
       ["Task", taskFieldSpec],
       ["ContentNote", contentNoteFieldSpec]
     ]);
-    const fieldSpec = [...fieldSpecMap]
+    const fieldSpecs = [...fieldSpecMap]
       .filter((x) => {
         if (Array.isArray(selectedObjects) && selectedObjects.length > 0) {
           return selectedObjects.includes(x[0]);
         }
         return true;
       })
-      .map((x) => x[1])
-      .join(", ");
-=======
-
-    /**
-     * Get results from the API using a query.
-     * @param query The query to call the API with.
-     * @param selectedObjects The selected filters.
-     * @returns The search result objects from the API.
-     * @internal
-     */
-    private async getApiSearchResults(
-        query: string,
-        selectedObjects?: string[]
-    ): Promise<
-        (SalesforceContact | SalesforceAccount | SalesforceTask | SalesforceContentNote | SalesforceFeedItem)[]
-    > {
-        const accountFieldSpec = "Account(Id, Industry, Name, Phone, Type, Website)";
-        const contactFieldSpec = "Contact(Department, Email, Id, Name, Phone, Title)";
-        const taskFieldSpec = "Task(Id, Subject, Description)";
-        const contentNoteFieldSpec = "ContentNote(Id, Title, Content, TextPreview)";
-        const fieldSpecMap = new Map<string, string>([
-            ["Account", accountFieldSpec],
-            ["Contact", contactFieldSpec],
-            ["Task", taskFieldSpec],
-            ["ContentNote", contentNoteFieldSpec]
-        ]);
-        const fieldSpecs = [...fieldSpecMap]
-            .filter(x => {
-                if (Array.isArray(selectedObjects) && selectedObjects.length > 0) {
-                    return selectedObjects.includes(x[0]);
-                }
-                return true;
-            })
-            .map(x => x[1]);
-
-        const batch: SalesforceBatchRequestItem[] = fieldSpecs.map(fieldSpec => {
-            const salesforceSearchQuery = `FIND {${this.escapeQuery(query)}} IN ALL FIELDS RETURNING ${fieldSpec} LIMIT 10`;
-    
-            return {
-                method: "GET",
-                url: `/services/data/vXX.X/search?q=${encodeURIComponent(salesforceSearchQuery)}`,
-            }
-        });
->>>>>>> d70f39f0
-
-    const batch: SalesforceBatchRequestItem[] = [];
-
-<<<<<<< HEAD
-    if (fieldSpec.length > 0) {
-      const salesforceSearchQuery = `FIND {${this.escapeQuery(query)}} IN ALL FIELDS RETURNING ${fieldSpec} LIMIT 25`;
-=======
-        const batchedResults = await this.getBatchedResults<
-            | SalesforceRestApiSearchResponse<
-                  SalesforceAccount | SalesforceContact | SalesforceTask | SalesforceContentNote
-              >
-            | SalesforceFeedElementPage
-        >(batch);
-
-        let results: (
-            | SalesforceAccount
-            | SalesforceContact
-            | SalesforceTask
-            | SalesforceContentNote
-            | SalesforceFeedItem
-        )[] = [];
-
-        if (batchedResults.length > 0) {
-            let idx = 0;
-            for (; idx < fieldSpecs.length; idx++) {
-                const searchResponse = batchedResults[idx] as SalesforceRestApiSearchResponse<SalesforceAccount | SalesforceContact | SalesforceTask | SalesforceContentNote>;
-                if (searchResponse?.searchRecords?.length) {
-                    results = results.concat(searchResponse.searchRecords);
-                }
-            }
-
-            if (includeChatter) {
-                const chatterResponse = batchedResults[idx++] as SalesforceFeedElementPage;
-                if (chatterResponse?.elements?.length) {
-                    results = results.concat(chatterResponse.elements);
-                }
-            }
-        }
->>>>>>> d70f39f0
-
-      batch.push({
+      .map((x) => x[1]);
+
+    const batch: SalesforceBatchRequestItem[] = fieldSpecs.map((fieldSpec) => {
+      const salesforceSearchQuery = `FIND {${this.escapeQuery(query)}} IN ALL FIELDS RETURNING ${fieldSpec} LIMIT 10`;
+
+      return {
         method: "GET",
         url: `/services/data/vXX.X/search?q=${encodeURIComponent(salesforceSearchQuery)}`
-      });
-    }
+      };
+    });
 
     const includeChatter = !selectedObjects?.length || selectedObjects.includes("Chatter");
     if (includeChatter) {
@@ -557,18 +476,18 @@
 
     if (batchedResults.length > 0) {
       let idx = 0;
-      if (fieldSpec.length > 0) {
-        const searchResponse = batchedResults[idx++] as SalesforceRestApiSearchResponse<
+      for (; idx < fieldSpecs.length; idx++) {
+        const searchResponse = batchedResults[idx] as SalesforceRestApiSearchResponse<
           SalesforceAccount | SalesforceContact | SalesforceTask | SalesforceContentNote
         >;
-        if (searchResponse.searchRecords) {
+        if (searchResponse?.searchRecords?.length) {
           results = results.concat(searchResponse.searchRecords);
         }
       }
 
       if (includeChatter) {
         const chatterResponse = batchedResults[idx++] as SalesforceFeedElementPage;
-        if (chatterResponse.elements) {
+        if (chatterResponse?.elements?.length) {
           results = results.concat(chatterResponse.elements);
         }
       }
