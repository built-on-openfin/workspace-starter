import {
	connect,
	ConnectionError,
	enableLogging,
	type SalesforceConnection,
	type SalesforceRestApiSearchResponse
} from "@openfin/salesforce";
import {
	CLIFilterOptionType,
	CLITemplate,
	type CLIDispatchedSearchResult,
	type CLIFilter,
	type CLISearchListenerResponse,
	type CLISearchResultContact,
	type CLISearchResultList,
	type CLISearchResultPlain,
	type CLISearchResultSimpleText,
	type HomeSearchResponse,
	type HomeSearchResult
} from "@openfin/workspace";
import type { Integration, IntegrationManager, IntegrationModule } from "../../integrations-shapes";
import type {
	SalesforceAccount,
	SalesforceBatchRequest,
	SalesforceBatchRequestItem,
	SalesforceBatchResponse,
	SalesforceContact,
	SalesforceContentNote,
	SalesforceFeedElementPage,
	SalesforceFeedItem,
	SalesforceResultData,
	SalesforceSettings,
	SalesforceTask
} from "./shapes";

/**
 * Implement the integration provider for SalesForce.
 */
export class SalesForceIntegrationProvider implements IntegrationModule<SalesforceSettings> {
<<<<<<< HEAD
	/**
	 * Provider id.
	 * @internal
	 */
	private static readonly _PROVIDER_ID = "salesforce";

	/**
	 * The key to use for a SalesForce result.
	 * @internal
	 */
	private static readonly _BROWSE_SEARCH_RESULT_KEY = "browse-salesforce";

	/**
	 * The id for the SaleForce filters.
	 * @internal
	 */
	private static readonly _OBJECTS_FILTER_ID = "salesforce-objects";

	/**
	 * The id of the not connected result.
	 * @internal
	 */
	private static readonly _NOT_CONNECTED_SEARCH_RESULT_KEY = "salesforce-not-connected-result";

	/**
	 * The integration manager.
	 * @internal
	 */
	private _integrationManager: IntegrationManager | undefined;

	/**
	 * The connection to SalesForce.
	 * @internal
	 */
	private _salesForceConnection: SalesforceConnection | undefined;

	/**
	 * The module is being registered.
	 * @param integrationManager The manager for the integration.
	 * @param integration The integration details.
	 * @returns Nothing.
	 */
	public async register(
		integrationManager: IntegrationManager,
		integration: Integration<SalesforceSettings>
	): Promise<void> {
		this._integrationManager = integrationManager;
		console.log("Registering SalesForce");
		try {
			await this.openConnection(integration);
		} catch (err) {
			console.error("Error connecting to SalesForce", err);
		}
	}

	/**
	 * The module is being deregistered.
	 * @param integration The integration details.
	 * @returns Nothing.
	 */
	public async deregister(integration: Integration<SalesforceSettings>): Promise<void> {
		await this.closeConnection();
	}

	/**
	 * Get a list of the static application entries.
	 * @param integration The integration details.
	 * @returns The list of application entries.
	 */
	public async getAppSearchEntries(
		integration: Integration<SalesforceSettings>
	): Promise<HomeSearchResult[]> {
		const results: HomeSearchResult[] = [];
		if (integration?.data?.orgUrl) {
			results.push({
				actions: [{ name: "Browse", hotkey: "enter" }],
				data: {
					providerId: SalesForceIntegrationProvider._PROVIDER_ID,
					pageUrl: integration?.data?.orgUrl,
					tags: [SalesForceIntegrationProvider._PROVIDER_ID]
				} as SalesforceResultData,
				icon: integration.icon,
				key: SalesForceIntegrationProvider._BROWSE_SEARCH_RESULT_KEY,
				template: CLITemplate.Plain,
				templateContent: undefined,
				title: "Browse Salesforce"
			} as CLISearchResultPlain);

			if (!this._salesForceConnection) {
				results.push(this.getReconnectSearchResult(integration));
			}
		}

		return results;
	}

	/**
	 * An entry has been selected.
	 * @param integration The integration details.
	 * @param result The dispatched result.
	 * @param lastResponse The last response.
	 * @returns True if the item was handled.
	 */
	public async itemSelection(
		integration: Integration<SalesforceSettings>,
		result: CLIDispatchedSearchResult,
		lastResponse: CLISearchListenerResponse
	): Promise<boolean> {
		// if the user clicked the reconnect result, reconnect to salesforce and re-run query
		if (result.key === SalesForceIntegrationProvider._NOT_CONNECTED_SEARCH_RESULT_KEY) {
			await this.openConnection(integration);

			if (result.data?.query) {
				const results = await this.getSearchResults(
					integration,
					result.data?.query as string,
					result.data?.filters as CLIFilter[],
					lastResponse
				);
				if (lastResponse) {
					lastResponse.revoke(SalesForceIntegrationProvider._NOT_CONNECTED_SEARCH_RESULT_KEY);
					lastResponse.respond(results.results);
				}
			}
			return true;
		}

		// otherwise open the result page url in browser
		const data = result.data as SalesforceResultData;
		if (
			data !== undefined &&
			this._integrationManager &&
			this._integrationManager.rootUrl &&
			this._integrationManager.launchView
		) {
			const preload = `${this._integrationManager.rootUrl}/views/salesforce/preload.js`;
			const viewOptions = {
				url: data.pageUrl,
				fdc3InteropApi: "1.2",
				interop: {
					currentContextGroup: "green"
				},
				customData: { buttonLabel: "Process Participant" },
				preloadScripts: [{ url: preload }],
				target: { name: "", url: "", uuid: "" }
			};
			await this._integrationManager.launchView(viewOptions);
			return true;
		}
		return false;
	}

	/**
	 * Get a list of search results based on the query and filters.
	 * @param integration The integration details.
	 * @param query The query to search for.
	 * @param filters The filters to apply.
	 * @param lastResponse The last search response used for updating existing results.
	 * @returns The list of results and new filters.
	 */
	public async getSearchResults(
		integration: Integration<SalesforceSettings>,
		query: string,
		filters: CLIFilter[],
		lastResponse: CLISearchListenerResponse
	): Promise<HomeSearchResponse> {
		if (this._salesForceConnection) {
			let searchResults: (
				| SalesforceAccount
				| SalesforceContact
				| SalesforceTask
				| SalesforceContentNote
				| SalesforceFeedItem
			)[];

			let selectedObjects: string[] = [];
			if (Array.isArray(filters) && filters.length > 0) {
				const objectsFilter = filters.find((x) => x.id === SalesForceIntegrationProvider._OBJECTS_FILTER_ID);
				if (objectsFilter) {
					selectedObjects = (
						Array.isArray(objectsFilter.options) ? objectsFilter.options : [objectsFilter.options]
					)
						.filter((x) => Boolean(x.isSelected))
						.map((x) => (x.value === "Note" ? "ContentNote" : x.value));
				}
			}

			try {
				searchResults = await this.getApiSearchResults(query, selectedObjects);

				const results = searchResults.map((searchResult) => {
					if ("Website" in searchResult) {
						return {
							actions: [{ name: "View", hotkey: "enter" }],
							label: searchResult.attributes.type,
							key: searchResult.Id,
							title: searchResult.Name,
							icon: integration?.data?.iconMap.account,
							data: {
								providerId: SalesForceIntegrationProvider._PROVIDER_ID,
								pageUrl: this.getObjectUrl(searchResult.Id, integration.data?.orgUrl),
								tags: [SalesForceIntegrationProvider._PROVIDER_ID]
							},
							template: CLITemplate.Contact,
							templateContent: {
								name: searchResult.Name,
								title: searchResult.Industry,
								details: [
									[
										["Phone", searchResult.Phone],
										["Type", searchResult.Type],
										["Website", searchResult.Website]
									]
								]
							}
						} as CLISearchResultContact;
					} else if ("Email" in searchResult) {
						return {
							actions: [{ name: "View", hotkey: "enter" }],
							label: searchResult.attributes.type,
							key: searchResult.Id,
							title: searchResult.Name,
							icon: integration?.data?.iconMap.contact,
							data: {
								providerId: SalesForceIntegrationProvider._PROVIDER_ID,
								pageUrl: this.getObjectUrl(searchResult.Id, integration.data?.orgUrl),
								tags: [SalesForceIntegrationProvider._PROVIDER_ID]
							},
							template: CLITemplate.Contact,
							templateContent: {
								name: searchResult.Name,
								title: searchResult.Title,
								useInitials: true,
								details: [
									[
										["Department", searchResult.Department],
										["Email", searchResult.Email],
										["Work #", searchResult.Phone]
									]
								]
							}
						} as CLISearchResultContact;
					} else if ("Description" in searchResult) {
						return {
							actions: [{ name: "View", hotkey: "enter" }],
							label: searchResult.attributes.type,
							key: searchResult.Id,
							title: searchResult.Subject,
							icon: integration?.data?.iconMap.task,
							data: {
								providerId: SalesForceIntegrationProvider._PROVIDER_ID,
								pageUrl: this.getObjectUrl(searchResult.Id, integration.data?.orgUrl),
								tags: [SalesForceIntegrationProvider._PROVIDER_ID]
							},
							template: "List",
							templateContent: [
								["Subject", searchResult.Subject],
								["Comments", searchResult.Description]
							]
						} as CLISearchResultList;
					} else if ("TextPreview" in searchResult) {
						return {
							actions: [{ name: "View", hotkey: "enter" }],
							label: "Note",
							key: searchResult.Id,
							title: searchResult.Title,
							icon: integration?.data?.iconMap.note,
							data: {
								providerId: SalesForceIntegrationProvider._PROVIDER_ID,
								pageUrl: this.getObjectUrl(searchResult.Id, integration.data?.orgUrl),
								tags: [SalesForceIntegrationProvider._PROVIDER_ID]
							},
							template: "List",
							templateContent: [
								["Title", searchResult.Title],
								["Content", searchResult?.TextPreview]
							]
						} as CLISearchResultList;
					} else if (
						"actor" in searchResult &&
						(searchResult.type === "TextPost" || searchResult.type === "ContentPost")
					) {
						return {
							actions: [{ name: "View", hotkey: "enter" }],
							label: "Chatter",
							key: searchResult.id,
							title: searchResult.actor?.displayName,
							icon: integration?.data?.iconMap.chatter,
							data: {
								providerId: SalesForceIntegrationProvider._PROVIDER_ID,
								pageUrl: this.getObjectUrl(searchResult.id, integration.data?.orgUrl),
								tags: [SalesForceIntegrationProvider._PROVIDER_ID]
							} as SalesforceResultData,
							template: CLITemplate.Contact,
							templateContent: {
								name: searchResult.actor?.displayName,
								useInitials: true,
								details: [
									[
										["Header", searchResult?.header?.text],
										["Note", searchResult?.body?.text]
									]
								]
							}
						} as CLISearchResultContact;
					}
					// in this case we are only searching for accounts, contacts, tasks, content notes and chatter
				});

				const filteredResults = results.filter(Boolean) as CLISearchResultContact[];
				// eslint-disable-next-line no-confusing-arrow
				const objects = searchResults.map((result) =>
					"attributes" in result ? result.attributes.type : "Chatter"
				);

				return {
					results: filteredResults,
					context: {
						filters: this.getSearchFilters(objects.map((c) => (c === "ContentNote" ? "Note" : c)))
					}
				};
			} catch (err) {
				await this.closeConnection();
				if (err instanceof ConnectionError) {
					return {
						results: [this.getReconnectSearchResult(integration, query, filters)]
					};
				}
				console.error("Error retrieving SalesForce search results", err);
			}
		}

		return {
			results: []
		};
	}

	/**
	 * Open the connection to SaleForce.
	 * @param integration The integration details.
	 * @internal
	 */
	private async openConnection(integration: Integration<SalesforceSettings>): Promise<void> {
		if (integration?.data?.orgUrl && !this._salesForceConnection) {
			enableLogging();
			this._salesForceConnection = await connect(integration?.data.orgUrl, integration?.data.consumerKey);
		}
	}

	/**
	 * Close the connection to SalesForce.
	 * @internal
	 */
	private async closeConnection(): Promise<void> {
		if (this._salesForceConnection) {
			try {
				await this._salesForceConnection.disconnect();
			} catch (err) {
				console.error("Error disconnecting SalesForce", err);
			} finally {
				this._salesForceConnection = undefined;
			}
		}
	}

	/**
	 * Create the object url from the if and origin.
	 * @param objectId The object id.
	 * @param salesforceOrgOrigin The origin url.
	 * @returns Then object url.
	 * @internal
	 */
	private getObjectUrl(objectId: string, salesforceOrgOrigin?: string): string {
		if (!salesforceOrgOrigin) {
			return "";
		}
		return `${salesforceOrgOrigin}/${objectId}`;
	}

	/**
	 * Get results from the API using a query.
	 * @param query The query to call the API with.
	 * @param selectedObjects The selected filters.
	 * @returns The search result objects from the API.
	 * @internal
	 */
	private async getApiSearchResults(
		query: string,
		selectedObjects?: string[]
	): Promise<
		(SalesforceContact | SalesforceAccount | SalesforceTask | SalesforceContentNote | SalesforceFeedItem)[]
	> {
		const accountFieldSpec = "Account(Id, Industry, Name, Phone, Type, Website)";
		const contactFieldSpec = "Contact(Department, Email, Id, Name, Phone, Title)";
		const taskFieldSpec = "Task(Id, Subject, Description)";
		const contentNoteFieldSpec = "ContentNote(Id, Title, Content, TextPreview)";
		const fieldSpecMap = new Map<string, string>([
			["Account", accountFieldSpec],
			["Contact", contactFieldSpec],
			["Task", taskFieldSpec],
			["ContentNote", contentNoteFieldSpec]
		]);
		const fieldSpecs = [...fieldSpecMap]
			.filter((x) => {
				if (Array.isArray(selectedObjects) && selectedObjects.length > 0) {
					return selectedObjects.includes(x[0]);
				}
				return true;
			})
			.map((x) => x[1]);

		const batch: SalesforceBatchRequestItem[] = fieldSpecs.map((fieldSpec) => {
			const salesforceSearchQuery = `FIND {${this.escapeQuery(
				query
			)}} IN ALL FIELDS RETURNING ${fieldSpec} LIMIT 10`;

			return {
				method: "GET",
				url: `/services/data/vXX.X/search?q=${encodeURIComponent(salesforceSearchQuery)}`
			};
		});

		const includeChatter = !selectedObjects?.length || selectedObjects.includes("Chatter");
		if (includeChatter) {
			batch.push({
				method: "GET",
				url: `/services/data/vXX.X/chatter/feed-elements?q=${query}&pageSize=25&sort=LastModifiedDateDesc`
			});
		}

		const batchedResults = await this.getBatchedResults<
			| SalesforceRestApiSearchResponse<
					SalesforceAccount | SalesforceContact | SalesforceTask | SalesforceContentNote
			  >
			| SalesforceFeedElementPage
		>(batch);

		let results: (
			| SalesforceAccount
			| SalesforceContact
			| SalesforceTask
			| SalesforceContentNote
			| SalesforceFeedItem
		)[] = [];

		if (batchedResults.length > 0) {
			let idx = 0;
			for (; idx < fieldSpecs.length; idx++) {
				const searchResponse = batchedResults[idx] as SalesforceRestApiSearchResponse<
					SalesforceAccount | SalesforceContact | SalesforceTask | SalesforceContentNote
				>;
				if (searchResponse?.searchRecords?.length) {
					results = results.concat(searchResponse.searchRecords);
				}
			}

			if (includeChatter) {
				const chatterResponse = batchedResults[idx++] as SalesforceFeedElementPage;
				if (chatterResponse?.elements?.length) {
					results = results.concat(chatterResponse.elements);
				}
			}
		}

		return results;
	}

	/**
	 * Get batched results from SalesForce api.
	 * @param batchRequests The batch requests to send.
	 * @returns The results from the batch request.
	 * @internal
	 */
	private async getBatchedResults<T>(batchRequests: SalesforceBatchRequestItem[]): Promise<T[]> {
		if (batchRequests.length === 0 || !this._salesForceConnection) {
			return [];
		}
		const batch: SalesforceBatchRequest = { batchRequests, haltOnError: false };

		const response = await this._salesForceConnection.executeApiRequest<SalesforceBatchResponse>(
			"/services/data/vXX.X/composite/batch/",
			"POST",
			batch,
			{ "Content-Type": "application/json" }
		);

		return response.data?.results.map((r) => r.result as T) ?? [];
	}

	/**
	 * Escape any characters needed in SalesForce API calls.
	 * @param query The query to escape.
	 * @returns The escaped query.
	 * @internal
	 */
	private escapeQuery(query: string): string {
		// There are some reserved characters for queries so we need to escape them
		// https://developer.salesforce.com/docs/atlas.en-us.soql_sosl.meta/soql_sosl/sforce_api_calls_sosl_find.htm
		return query.replace(/[!"&'()*+:?[\\\]^{|}~-]/gm, "\\$&");
	}

	/**
	 * Get the search result to display when SalesForce needs to reconnect.
	 * @param integration The integration details.
	 * @param query The query that needs to reconnect.
	 * @param filters The filter for the reconnect.
	 * @returns The search result entry.
	 * @internal
	 */
	private getReconnectSearchResult(
		integration: Integration<SalesforceSettings>,
		query?: string,
		filters?: CLIFilter[]
	) {
		return {
			actions: [{ name: "Reconnect", hotkey: "enter" }],
			key: SalesForceIntegrationProvider._NOT_CONNECTED_SEARCH_RESULT_KEY,
			icon: integration?.icon,
			title: "Reconnect to Salesforce",
			data: {
				providerId: SalesForceIntegrationProvider._PROVIDER_ID,
				query,
				filters
			}
		} as CLISearchResultSimpleText;
	}

	/**
	 * Get the search filters based on the results.
	 * @param objects The object types to create the filters from.
	 * @returns The filters.
	 * @internal
	 */
	private getSearchFilters(objects: string[]): CLIFilter[] {
		if (Array.isArray(objects) && objects.length > 0) {
			const filters: CLIFilter[] = [];
			const uniqueObjects = [...new Set(objects.sort())];
			const objectFilter: CLIFilter = {
				id: SalesForceIntegrationProvider._OBJECTS_FILTER_ID,
				title: "Objects",
				type: CLIFilterOptionType.MultiSelect,
				options: []
			};

			for (const object of uniqueObjects) {
				if (Array.isArray(objectFilter.options)) {
					objectFilter.options.push({
						value: object,
						isSelected: false
					});
				}
			}

			filters.push(objectFilter);
			return filters;
		}
		return [];
	}
=======
  /**
   * Provider id.
   * @internal
   */
  private static readonly _PROVIDER_ID = "salesforce";

  /**
   * The key to use for a SalesForce result.
   * @internal
   */
  private static readonly _BROWSE_SEARCH_RESULT_KEY = "browse-salesforce";

  /**
   * The id for the SaleForce filters.
   * @internal
   */
  private static readonly _OBJECTS_FILTER_ID = "salesforce-objects";

  /**
   * The id of the not connected result.
   * @internal
   */
  private static readonly _NOT_CONNECTED_SEARCH_RESULT_KEY = "salesforce-not-connected-result";

  /**
   * The integration manager.
   * @internal
   */
  private _integrationManager: IntegrationManager | undefined;

  /**
   * The connection to SalesForce.
   * @internal
   */
  private _salesForceConnection: SalesforceConnection | undefined;

  /**
   * The module is being registered.
   * @param integrationManager The manager for the integration.
   * @param integration The integration details.
   * @returns Nothing.
   */
  public async register(
    integrationManager: IntegrationManager,
    integration: Integration<SalesforceSettings>
  ): Promise<void> {
    this._integrationManager = integrationManager;
    console.log("Registering SalesForce");
    try {
      await this.openConnection(integration);
    } catch (err) {
      console.error("Error connecting to SalesForce", err);
    }
  }

  /**
   * The module is being deregistered.
   * @param integration The integration details.
   * @returns Nothing.
   */
  public async deregister(integration: Integration<SalesforceSettings>): Promise<void> {
    await this.closeConnection();
  }

  /**
   * Get a list of the static application entries.
   * @param integration The integration details.
   * @returns The list of application entries.
   */
  public async getAppSearchEntries(integration: Integration<SalesforceSettings>): Promise<HomeSearchResult[]> {
    const results: HomeSearchResult[] = [];
    if (integration?.data?.orgUrl) {
      results.push({
        actions: [{ name: "Browse", hotkey: "enter" }],
        data: {
          providerId: SalesForceIntegrationProvider._PROVIDER_ID,
          pageUrl: integration?.data?.orgUrl,
          tags: [SalesForceIntegrationProvider._PROVIDER_ID]
        } as SalesforceResultData,
        icon: integration.icon,
        key: SalesForceIntegrationProvider._BROWSE_SEARCH_RESULT_KEY,
        template: CLITemplate.Plain,
        templateContent: undefined,
        title: "Browse Salesforce"
      } as CLISearchResultPlain);

      if (!this._salesForceConnection) {
        results.push(this.getReconnectSearchResult(integration));
      }
    }

    return results;
  }

  /**
   * An entry has been selected.
   * @param integration The integration details.
   * @param result The dispatched result.
   * @param lastResponse The last response.
   * @returns True if the item was handled.
   */
  public async itemSelection(
    integration: Integration<SalesforceSettings>,
    result: CLIDispatchedSearchResult,
    lastResponse: CLISearchListenerResponse
  ): Promise<boolean> {
    // if the user clicked the reconnect result, reconnect to salesforce and re-run query
    if (result.key === SalesForceIntegrationProvider._NOT_CONNECTED_SEARCH_RESULT_KEY) {
      await this.openConnection(integration);

      if (result.data?.query) {
        const results = await this.getSearchResults(
          integration,
          result.data?.query as string,
          result.data?.filters as CLIFilter[],
          lastResponse
        );
        if (lastResponse) {
          lastResponse.revoke(SalesForceIntegrationProvider._NOT_CONNECTED_SEARCH_RESULT_KEY);
          lastResponse.respond(results.results);
        }
      }
      return true;
    }

    // otherwise open the result page url in browser
    const data = result.data as SalesforceResultData;
    if (
      data !== undefined &&
      this._integrationManager &&
      this._integrationManager.launchView
    ) {
      const preload = integration?.data?.preload;
      const viewOptions = {
        url: data.pageUrl,
        fdc3InteropApi: "1.2",
        interop: {
          currentContextGroup: "green"
        },
        customData: { buttonLabel: "Process Participant" },
        preloadScripts: [{ url: preload }],
        target: { name: "", url: "", uuid: "" }
      };
      await this._integrationManager.launchView(viewOptions);
      return true;
    }
    return false;
  }

  /**
   * Get a list of search results based on the query and filters.
   * @param integration The integration details.
   * @param query The query to search for.
   * @param filters The filters to apply.
   * @param lastResponse The last search response used for updating existing results.
   * @returns The list of results and new filters.
   */
  public async getSearchResults(
    integration: Integration<SalesforceSettings>,
    query: string,
    filters: CLIFilter[],
    lastResponse: CLISearchListenerResponse
  ): Promise<HomeSearchResponse> {
    if (this._salesForceConnection) {
      let searchResults: (
        | SalesforceAccount
        | SalesforceContact
        | SalesforceTask
        | SalesforceContentNote
        | SalesforceFeedItem
      )[];

      let selectedObjects: string[] = [];
      if (Array.isArray(filters) && filters.length > 0) {
        const objectsFilter = filters.find((x) => x.id === SalesForceIntegrationProvider._OBJECTS_FILTER_ID);
        if (objectsFilter) {
          selectedObjects = (Array.isArray(objectsFilter.options) ? objectsFilter.options : [objectsFilter.options])
            .filter((x) => Boolean(x.isSelected))
            .map((x) => (x.value === "Note" ? "ContentNote" : x.value));
        }
      }

      try {
        searchResults = await this.getApiSearchResults(query, selectedObjects);

        const results = searchResults.map((searchResult) => {
          if ("Website" in searchResult) {
            return {
              actions: [{ name: "View", hotkey: "enter" }],
              label: searchResult.attributes.type,
              key: searchResult.Id,
              title: searchResult.Name,
              icon: integration?.data?.iconMap.account,
              data: {
                providerId: SalesForceIntegrationProvider._PROVIDER_ID,
                pageUrl: this.getObjectUrl(searchResult.Id, integration.data?.orgUrl),
                tags: [SalesForceIntegrationProvider._PROVIDER_ID]
              },
              template: CLITemplate.Contact,
              templateContent: {
                name: searchResult.Name,
                title: searchResult.Industry,
                details: [
                  [
                    ["Phone", searchResult.Phone],
                    ["Type", searchResult.Type],
                    ["Website", searchResult.Website]
                  ]
                ]
              }
            } as CLISearchResultContact;
          } else if ("Email" in searchResult) {
            return {
              actions: [{ name: "View", hotkey: "enter" }],
              label: searchResult.attributes.type,
              key: searchResult.Id,
              title: searchResult.Name,
              icon: integration?.data?.iconMap.contact,
              data: {
                providerId: SalesForceIntegrationProvider._PROVIDER_ID,
                pageUrl: this.getObjectUrl(searchResult.Id, integration.data?.orgUrl),
                tags: [SalesForceIntegrationProvider._PROVIDER_ID]
              },
              template: CLITemplate.Contact,
              templateContent: {
                name: searchResult.Name,
                title: searchResult.Title,
                useInitials: true,
                details: [
                  [
                    ["Department", searchResult.Department],
                    ["Email", searchResult.Email],
                    ["Work #", searchResult.Phone]
                  ]
                ]
              }
            } as CLISearchResultContact;
          } else if ("Description" in searchResult) {
            return {
              actions: [{ name: "View", hotkey: "enter" }],
              label: searchResult.attributes.type,
              key: searchResult.Id,
              title: searchResult.Subject,
              icon: integration?.data?.iconMap.task,
              data: {
                providerId: SalesForceIntegrationProvider._PROVIDER_ID,
                pageUrl: this.getObjectUrl(searchResult.Id, integration.data?.orgUrl),
                tags: [SalesForceIntegrationProvider._PROVIDER_ID]
              },
              template: "List",
              templateContent: [
                ["Subject", searchResult.Subject],
                ["Comments", searchResult.Description]
              ]
            } as CLISearchResultList;
          } else if ("TextPreview" in searchResult) {
            return {
              actions: [{ name: "View", hotkey: "enter" }],
              label: "Note",
              key: searchResult.Id,
              title: searchResult.Title,
              icon: integration?.data?.iconMap.note,
              data: {
                providerId: SalesForceIntegrationProvider._PROVIDER_ID,
                pageUrl: this.getObjectUrl(searchResult.Id, integration.data?.orgUrl),
                tags: [SalesForceIntegrationProvider._PROVIDER_ID]
              },
              template: "List",
              templateContent: [
                ["Title", searchResult.Title],
                ["Content", searchResult?.TextPreview]
              ]
            } as CLISearchResultList;
          } else if (
            "actor" in searchResult &&
            (searchResult.type === "TextPost" || searchResult.type === "ContentPost")
          ) {
            return {
              actions: [{ name: "View", hotkey: "enter" }],
              label: "Chatter",
              key: searchResult.id,
              title: searchResult.actor?.displayName,
              icon: integration?.data?.iconMap.chatter,
              data: {
                providerId: SalesForceIntegrationProvider._PROVIDER_ID,
                pageUrl: this.getObjectUrl(searchResult.id, integration.data?.orgUrl),
                tags: [SalesForceIntegrationProvider._PROVIDER_ID]
              } as SalesforceResultData,
              template: CLITemplate.Contact,
              templateContent: {
                name: searchResult.actor?.displayName,
                useInitials: true,
                details: [
                  [
                    ["Header", searchResult?.header?.text],
                    ["Note", searchResult?.body?.text]
                  ]
                ]
              }
            } as CLISearchResultContact;
          }
          // in this case we are only searching for accounts, contacts, tasks, content notes and chatter
        });

        const filteredResults = results.filter(Boolean) as CLISearchResultContact[];
        // eslint-disable-next-line no-confusing-arrow
        const objects = searchResults.map((result) => ("attributes" in result ? result.attributes.type : "Chatter"));

        return {
          results: filteredResults,
          context: {
            filters: this.getSearchFilters(objects.map((c) => (c === "ContentNote" ? "Note" : c)))
          }
        };
      } catch (err) {
        await this.closeConnection();
        if (err instanceof ConnectionError) {
          return {
            results: [this.getReconnectSearchResult(integration, query, filters)]
          };
        }
        console.error("Error retrieving SalesForce search results", err);
      }
    }

    return {
      results: []
    };
  }

  /**
   * Open the connection to SaleForce.
   * @param integration The integration details.
   * @internal
   */
  private async openConnection(integration: Integration<SalesforceSettings>): Promise<void> {
    if (integration?.data?.orgUrl && !this._salesForceConnection) {
      enableLogging();
      this._salesForceConnection = await connect(integration?.data.orgUrl, integration?.data.consumerKey);
    }
  }

  /**
   * Close the connection to SalesForce.
   * @internal
   */
  private async closeConnection(): Promise<void> {
    if (this._salesForceConnection) {
      try {
        await this._salesForceConnection.disconnect();
      } catch (err) {
        console.error("Error disconnecting SalesForce", err);
      } finally {
        this._salesForceConnection = undefined;
      }
    }
  }

  /**
   * Create the object url from the if and origin.
   * @param objectId The object id.
   * @param salesforceOrgOrigin The origin url.
   * @returns Then object url.
   * @internal
   */
  private getObjectUrl(objectId: string, salesforceOrgOrigin?: string): string {
    if (!salesforceOrgOrigin) {
      return "";
    }
    return `${salesforceOrgOrigin}/${objectId}`;
  }

  /**
   * Get results from the API using a query.
   * @param query The query to call the API with.
   * @param selectedObjects The selected filters.
   * @returns The search result objects from the API.
   * @internal
   */
  private async getApiSearchResults(
    query: string,
    selectedObjects?: string[]
  ): Promise<(SalesforceContact | SalesforceAccount | SalesforceTask | SalesforceContentNote | SalesforceFeedItem)[]> {
    const accountFieldSpec = "Account(Id, Industry, Name, Phone, Type, Website)";
    const contactFieldSpec = "Contact(Department, Email, Id, Name, Phone, Title)";
    const taskFieldSpec = "Task(Id, Subject, Description)";
    const contentNoteFieldSpec = "ContentNote(Id, Title, Content, TextPreview)";
    const fieldSpecMap = new Map<string, string>([
      ["Account", accountFieldSpec],
      ["Contact", contactFieldSpec],
      ["Task", taskFieldSpec],
      ["ContentNote", contentNoteFieldSpec]
    ]);
    const fieldSpecs = [...fieldSpecMap]
      .filter((x) => {
        if (Array.isArray(selectedObjects) && selectedObjects.length > 0) {
          return selectedObjects.includes(x[0]);
        }
        return true;
      })
      .map((x) => x[1]);

    const batch: SalesforceBatchRequestItem[] = fieldSpecs.map((fieldSpec) => {
      const salesforceSearchQuery = `FIND {${this.escapeQuery(query)}} IN ALL FIELDS RETURNING ${fieldSpec} LIMIT 10`;

      return {
        method: "GET",
        url: `/services/data/vXX.X/search?q=${encodeURIComponent(salesforceSearchQuery)}`
      };
    });

    const includeChatter = !selectedObjects?.length || selectedObjects.includes("Chatter");
    if (includeChatter) {
      batch.push({
        method: "GET",
        url: `/services/data/vXX.X/chatter/feed-elements?q=${query}&pageSize=25&sort=LastModifiedDateDesc`
      });
    }

    const batchedResults = await this.getBatchedResults<
      | SalesforceRestApiSearchResponse<SalesforceAccount | SalesforceContact | SalesforceTask | SalesforceContentNote>
      | SalesforceFeedElementPage
    >(batch);

    let results: (
      | SalesforceAccount
      | SalesforceContact
      | SalesforceTask
      | SalesforceContentNote
      | SalesforceFeedItem
    )[] = [];

    if (batchedResults.length > 0) {
      let idx = 0;
      for (; idx < fieldSpecs.length; idx++) {
        const searchResponse = batchedResults[idx] as SalesforceRestApiSearchResponse<
          SalesforceAccount | SalesforceContact | SalesforceTask | SalesforceContentNote
        >;
        if (searchResponse?.searchRecords?.length) {
          results = results.concat(searchResponse.searchRecords);
        }
      }

      if (includeChatter) {
        const chatterResponse = batchedResults[idx++] as SalesforceFeedElementPage;
        if (chatterResponse?.elements?.length) {
          results = results.concat(chatterResponse.elements);
        }
      }
    }

    return results;
  }

  /**
   * Get batched results from SalesForce api.
   * @param batchRequests The batch requests to send.
   * @returns The results from the batch request.
   * @internal
   */
  private async getBatchedResults<T>(batchRequests: SalesforceBatchRequestItem[]): Promise<T[]> {
    if (batchRequests.length === 0 || !this._salesForceConnection) {
      return [];
    }
    const batch: SalesforceBatchRequest = { batchRequests, haltOnError: false };

    const response = await this._salesForceConnection.executeApiRequest<SalesforceBatchResponse>(
      "/services/data/vXX.X/composite/batch/",
      "POST",
      batch,
      { "Content-Type": "application/json" }
    );

    return response.data?.results.map((r) => r.result as T) ?? [];
  }

  /**
   * Escape any characters needed in SalesForce API calls.
   * @param query The query to escape.
   * @returns The escaped query.
   * @internal
   */
  private escapeQuery(query: string): string {
    // There are some reserved characters for queries so we need to escape them
    // https://developer.salesforce.com/docs/atlas.en-us.soql_sosl.meta/soql_sosl/sforce_api_calls_sosl_find.htm
    return query.replace(/[!"&'()*+:?[\\\]^{|}~-]/gm, "\\$&");
  }

  /**
   * Get the search result to display when SalesForce needs to reconnect.
   * @param integration The integration details.
   * @param query The query that needs to reconnect.
   * @param filters The filter for the reconnect.
   * @returns The search result entry.
   * @internal
   */
  private getReconnectSearchResult(
    integration: Integration<SalesforceSettings>,
    query?: string,
    filters?: CLIFilter[]
  ) {
    return {
      actions: [{ name: "Reconnect", hotkey: "enter" }],
      key: SalesForceIntegrationProvider._NOT_CONNECTED_SEARCH_RESULT_KEY,
      icon: integration?.icon,
      title: "Reconnect to Salesforce",
      data: {
        providerId: SalesForceIntegrationProvider._PROVIDER_ID,
        query,
        filters
      }
    } as CLISearchResultSimpleText;
  }

  /**
   * Get the search filters based on the results.
   * @param objects The object types to create the filters from.
   * @returns The filters.
   * @internal
   */
  private getSearchFilters(objects: string[]): CLIFilter[] {
    if (Array.isArray(objects) && objects.length > 0) {
      const filters: CLIFilter[] = [];
      const uniqueObjects = [...new Set(objects.sort())];
      const objectFilter: CLIFilter = {
        id: SalesForceIntegrationProvider._OBJECTS_FILTER_ID,
        title: "Objects",
        type: CLIFilterOptionType.MultiSelect,
        options: []
      };

      for (const object of uniqueObjects) {
        if (Array.isArray(objectFilter.options)) {
          objectFilter.options.push({
            value: object,
            isSelected: false
          });
        }
      }

      filters.push(objectFilter);
      return filters;
    }
    return [];
  }
>>>>>>> 5ad73bc3
}<|MERGE_RESOLUTION|>--- conflicted
+++ resolved
@@ -37,7 +37,6 @@
  * Implement the integration provider for SalesForce.
  */
 export class SalesForceIntegrationProvider implements IntegrationModule<SalesforceSettings> {
-<<<<<<< HEAD
 	/**
 	 * Provider id.
 	 * @internal
@@ -167,13 +166,8 @@
 
 		// otherwise open the result page url in browser
 		const data = result.data as SalesforceResultData;
-		if (
-			data !== undefined &&
-			this._integrationManager &&
-			this._integrationManager.rootUrl &&
-			this._integrationManager.launchView
-		) {
-			const preload = `${this._integrationManager.rootUrl}/views/salesforce/preload.js`;
+		if (data !== undefined && this._integrationManager && this._integrationManager.launchView) {
+			const preload = integration?.data?.preload;
 			const viewOptions = {
 				url: data.pageUrl,
 				fdc3InteropApi: "1.2",
@@ -596,551 +590,4 @@
 		}
 		return [];
 	}
-=======
-  /**
-   * Provider id.
-   * @internal
-   */
-  private static readonly _PROVIDER_ID = "salesforce";
-
-  /**
-   * The key to use for a SalesForce result.
-   * @internal
-   */
-  private static readonly _BROWSE_SEARCH_RESULT_KEY = "browse-salesforce";
-
-  /**
-   * The id for the SaleForce filters.
-   * @internal
-   */
-  private static readonly _OBJECTS_FILTER_ID = "salesforce-objects";
-
-  /**
-   * The id of the not connected result.
-   * @internal
-   */
-  private static readonly _NOT_CONNECTED_SEARCH_RESULT_KEY = "salesforce-not-connected-result";
-
-  /**
-   * The integration manager.
-   * @internal
-   */
-  private _integrationManager: IntegrationManager | undefined;
-
-  /**
-   * The connection to SalesForce.
-   * @internal
-   */
-  private _salesForceConnection: SalesforceConnection | undefined;
-
-  /**
-   * The module is being registered.
-   * @param integrationManager The manager for the integration.
-   * @param integration The integration details.
-   * @returns Nothing.
-   */
-  public async register(
-    integrationManager: IntegrationManager,
-    integration: Integration<SalesforceSettings>
-  ): Promise<void> {
-    this._integrationManager = integrationManager;
-    console.log("Registering SalesForce");
-    try {
-      await this.openConnection(integration);
-    } catch (err) {
-      console.error("Error connecting to SalesForce", err);
-    }
-  }
-
-  /**
-   * The module is being deregistered.
-   * @param integration The integration details.
-   * @returns Nothing.
-   */
-  public async deregister(integration: Integration<SalesforceSettings>): Promise<void> {
-    await this.closeConnection();
-  }
-
-  /**
-   * Get a list of the static application entries.
-   * @param integration The integration details.
-   * @returns The list of application entries.
-   */
-  public async getAppSearchEntries(integration: Integration<SalesforceSettings>): Promise<HomeSearchResult[]> {
-    const results: HomeSearchResult[] = [];
-    if (integration?.data?.orgUrl) {
-      results.push({
-        actions: [{ name: "Browse", hotkey: "enter" }],
-        data: {
-          providerId: SalesForceIntegrationProvider._PROVIDER_ID,
-          pageUrl: integration?.data?.orgUrl,
-          tags: [SalesForceIntegrationProvider._PROVIDER_ID]
-        } as SalesforceResultData,
-        icon: integration.icon,
-        key: SalesForceIntegrationProvider._BROWSE_SEARCH_RESULT_KEY,
-        template: CLITemplate.Plain,
-        templateContent: undefined,
-        title: "Browse Salesforce"
-      } as CLISearchResultPlain);
-
-      if (!this._salesForceConnection) {
-        results.push(this.getReconnectSearchResult(integration));
-      }
-    }
-
-    return results;
-  }
-
-  /**
-   * An entry has been selected.
-   * @param integration The integration details.
-   * @param result The dispatched result.
-   * @param lastResponse The last response.
-   * @returns True if the item was handled.
-   */
-  public async itemSelection(
-    integration: Integration<SalesforceSettings>,
-    result: CLIDispatchedSearchResult,
-    lastResponse: CLISearchListenerResponse
-  ): Promise<boolean> {
-    // if the user clicked the reconnect result, reconnect to salesforce and re-run query
-    if (result.key === SalesForceIntegrationProvider._NOT_CONNECTED_SEARCH_RESULT_KEY) {
-      await this.openConnection(integration);
-
-      if (result.data?.query) {
-        const results = await this.getSearchResults(
-          integration,
-          result.data?.query as string,
-          result.data?.filters as CLIFilter[],
-          lastResponse
-        );
-        if (lastResponse) {
-          lastResponse.revoke(SalesForceIntegrationProvider._NOT_CONNECTED_SEARCH_RESULT_KEY);
-          lastResponse.respond(results.results);
-        }
-      }
-      return true;
-    }
-
-    // otherwise open the result page url in browser
-    const data = result.data as SalesforceResultData;
-    if (
-      data !== undefined &&
-      this._integrationManager &&
-      this._integrationManager.launchView
-    ) {
-      const preload = integration?.data?.preload;
-      const viewOptions = {
-        url: data.pageUrl,
-        fdc3InteropApi: "1.2",
-        interop: {
-          currentContextGroup: "green"
-        },
-        customData: { buttonLabel: "Process Participant" },
-        preloadScripts: [{ url: preload }],
-        target: { name: "", url: "", uuid: "" }
-      };
-      await this._integrationManager.launchView(viewOptions);
-      return true;
-    }
-    return false;
-  }
-
-  /**
-   * Get a list of search results based on the query and filters.
-   * @param integration The integration details.
-   * @param query The query to search for.
-   * @param filters The filters to apply.
-   * @param lastResponse The last search response used for updating existing results.
-   * @returns The list of results and new filters.
-   */
-  public async getSearchResults(
-    integration: Integration<SalesforceSettings>,
-    query: string,
-    filters: CLIFilter[],
-    lastResponse: CLISearchListenerResponse
-  ): Promise<HomeSearchResponse> {
-    if (this._salesForceConnection) {
-      let searchResults: (
-        | SalesforceAccount
-        | SalesforceContact
-        | SalesforceTask
-        | SalesforceContentNote
-        | SalesforceFeedItem
-      )[];
-
-      let selectedObjects: string[] = [];
-      if (Array.isArray(filters) && filters.length > 0) {
-        const objectsFilter = filters.find((x) => x.id === SalesForceIntegrationProvider._OBJECTS_FILTER_ID);
-        if (objectsFilter) {
-          selectedObjects = (Array.isArray(objectsFilter.options) ? objectsFilter.options : [objectsFilter.options])
-            .filter((x) => Boolean(x.isSelected))
-            .map((x) => (x.value === "Note" ? "ContentNote" : x.value));
-        }
-      }
-
-      try {
-        searchResults = await this.getApiSearchResults(query, selectedObjects);
-
-        const results = searchResults.map((searchResult) => {
-          if ("Website" in searchResult) {
-            return {
-              actions: [{ name: "View", hotkey: "enter" }],
-              label: searchResult.attributes.type,
-              key: searchResult.Id,
-              title: searchResult.Name,
-              icon: integration?.data?.iconMap.account,
-              data: {
-                providerId: SalesForceIntegrationProvider._PROVIDER_ID,
-                pageUrl: this.getObjectUrl(searchResult.Id, integration.data?.orgUrl),
-                tags: [SalesForceIntegrationProvider._PROVIDER_ID]
-              },
-              template: CLITemplate.Contact,
-              templateContent: {
-                name: searchResult.Name,
-                title: searchResult.Industry,
-                details: [
-                  [
-                    ["Phone", searchResult.Phone],
-                    ["Type", searchResult.Type],
-                    ["Website", searchResult.Website]
-                  ]
-                ]
-              }
-            } as CLISearchResultContact;
-          } else if ("Email" in searchResult) {
-            return {
-              actions: [{ name: "View", hotkey: "enter" }],
-              label: searchResult.attributes.type,
-              key: searchResult.Id,
-              title: searchResult.Name,
-              icon: integration?.data?.iconMap.contact,
-              data: {
-                providerId: SalesForceIntegrationProvider._PROVIDER_ID,
-                pageUrl: this.getObjectUrl(searchResult.Id, integration.data?.orgUrl),
-                tags: [SalesForceIntegrationProvider._PROVIDER_ID]
-              },
-              template: CLITemplate.Contact,
-              templateContent: {
-                name: searchResult.Name,
-                title: searchResult.Title,
-                useInitials: true,
-                details: [
-                  [
-                    ["Department", searchResult.Department],
-                    ["Email", searchResult.Email],
-                    ["Work #", searchResult.Phone]
-                  ]
-                ]
-              }
-            } as CLISearchResultContact;
-          } else if ("Description" in searchResult) {
-            return {
-              actions: [{ name: "View", hotkey: "enter" }],
-              label: searchResult.attributes.type,
-              key: searchResult.Id,
-              title: searchResult.Subject,
-              icon: integration?.data?.iconMap.task,
-              data: {
-                providerId: SalesForceIntegrationProvider._PROVIDER_ID,
-                pageUrl: this.getObjectUrl(searchResult.Id, integration.data?.orgUrl),
-                tags: [SalesForceIntegrationProvider._PROVIDER_ID]
-              },
-              template: "List",
-              templateContent: [
-                ["Subject", searchResult.Subject],
-                ["Comments", searchResult.Description]
-              ]
-            } as CLISearchResultList;
-          } else if ("TextPreview" in searchResult) {
-            return {
-              actions: [{ name: "View", hotkey: "enter" }],
-              label: "Note",
-              key: searchResult.Id,
-              title: searchResult.Title,
-              icon: integration?.data?.iconMap.note,
-              data: {
-                providerId: SalesForceIntegrationProvider._PROVIDER_ID,
-                pageUrl: this.getObjectUrl(searchResult.Id, integration.data?.orgUrl),
-                tags: [SalesForceIntegrationProvider._PROVIDER_ID]
-              },
-              template: "List",
-              templateContent: [
-                ["Title", searchResult.Title],
-                ["Content", searchResult?.TextPreview]
-              ]
-            } as CLISearchResultList;
-          } else if (
-            "actor" in searchResult &&
-            (searchResult.type === "TextPost" || searchResult.type === "ContentPost")
-          ) {
-            return {
-              actions: [{ name: "View", hotkey: "enter" }],
-              label: "Chatter",
-              key: searchResult.id,
-              title: searchResult.actor?.displayName,
-              icon: integration?.data?.iconMap.chatter,
-              data: {
-                providerId: SalesForceIntegrationProvider._PROVIDER_ID,
-                pageUrl: this.getObjectUrl(searchResult.id, integration.data?.orgUrl),
-                tags: [SalesForceIntegrationProvider._PROVIDER_ID]
-              } as SalesforceResultData,
-              template: CLITemplate.Contact,
-              templateContent: {
-                name: searchResult.actor?.displayName,
-                useInitials: true,
-                details: [
-                  [
-                    ["Header", searchResult?.header?.text],
-                    ["Note", searchResult?.body?.text]
-                  ]
-                ]
-              }
-            } as CLISearchResultContact;
-          }
-          // in this case we are only searching for accounts, contacts, tasks, content notes and chatter
-        });
-
-        const filteredResults = results.filter(Boolean) as CLISearchResultContact[];
-        // eslint-disable-next-line no-confusing-arrow
-        const objects = searchResults.map((result) => ("attributes" in result ? result.attributes.type : "Chatter"));
-
-        return {
-          results: filteredResults,
-          context: {
-            filters: this.getSearchFilters(objects.map((c) => (c === "ContentNote" ? "Note" : c)))
-          }
-        };
-      } catch (err) {
-        await this.closeConnection();
-        if (err instanceof ConnectionError) {
-          return {
-            results: [this.getReconnectSearchResult(integration, query, filters)]
-          };
-        }
-        console.error("Error retrieving SalesForce search results", err);
-      }
-    }
-
-    return {
-      results: []
-    };
-  }
-
-  /**
-   * Open the connection to SaleForce.
-   * @param integration The integration details.
-   * @internal
-   */
-  private async openConnection(integration: Integration<SalesforceSettings>): Promise<void> {
-    if (integration?.data?.orgUrl && !this._salesForceConnection) {
-      enableLogging();
-      this._salesForceConnection = await connect(integration?.data.orgUrl, integration?.data.consumerKey);
-    }
-  }
-
-  /**
-   * Close the connection to SalesForce.
-   * @internal
-   */
-  private async closeConnection(): Promise<void> {
-    if (this._salesForceConnection) {
-      try {
-        await this._salesForceConnection.disconnect();
-      } catch (err) {
-        console.error("Error disconnecting SalesForce", err);
-      } finally {
-        this._salesForceConnection = undefined;
-      }
-    }
-  }
-
-  /**
-   * Create the object url from the if and origin.
-   * @param objectId The object id.
-   * @param salesforceOrgOrigin The origin url.
-   * @returns Then object url.
-   * @internal
-   */
-  private getObjectUrl(objectId: string, salesforceOrgOrigin?: string): string {
-    if (!salesforceOrgOrigin) {
-      return "";
-    }
-    return `${salesforceOrgOrigin}/${objectId}`;
-  }
-
-  /**
-   * Get results from the API using a query.
-   * @param query The query to call the API with.
-   * @param selectedObjects The selected filters.
-   * @returns The search result objects from the API.
-   * @internal
-   */
-  private async getApiSearchResults(
-    query: string,
-    selectedObjects?: string[]
-  ): Promise<(SalesforceContact | SalesforceAccount | SalesforceTask | SalesforceContentNote | SalesforceFeedItem)[]> {
-    const accountFieldSpec = "Account(Id, Industry, Name, Phone, Type, Website)";
-    const contactFieldSpec = "Contact(Department, Email, Id, Name, Phone, Title)";
-    const taskFieldSpec = "Task(Id, Subject, Description)";
-    const contentNoteFieldSpec = "ContentNote(Id, Title, Content, TextPreview)";
-    const fieldSpecMap = new Map<string, string>([
-      ["Account", accountFieldSpec],
-      ["Contact", contactFieldSpec],
-      ["Task", taskFieldSpec],
-      ["ContentNote", contentNoteFieldSpec]
-    ]);
-    const fieldSpecs = [...fieldSpecMap]
-      .filter((x) => {
-        if (Array.isArray(selectedObjects) && selectedObjects.length > 0) {
-          return selectedObjects.includes(x[0]);
-        }
-        return true;
-      })
-      .map((x) => x[1]);
-
-    const batch: SalesforceBatchRequestItem[] = fieldSpecs.map((fieldSpec) => {
-      const salesforceSearchQuery = `FIND {${this.escapeQuery(query)}} IN ALL FIELDS RETURNING ${fieldSpec} LIMIT 10`;
-
-      return {
-        method: "GET",
-        url: `/services/data/vXX.X/search?q=${encodeURIComponent(salesforceSearchQuery)}`
-      };
-    });
-
-    const includeChatter = !selectedObjects?.length || selectedObjects.includes("Chatter");
-    if (includeChatter) {
-      batch.push({
-        method: "GET",
-        url: `/services/data/vXX.X/chatter/feed-elements?q=${query}&pageSize=25&sort=LastModifiedDateDesc`
-      });
-    }
-
-    const batchedResults = await this.getBatchedResults<
-      | SalesforceRestApiSearchResponse<SalesforceAccount | SalesforceContact | SalesforceTask | SalesforceContentNote>
-      | SalesforceFeedElementPage
-    >(batch);
-
-    let results: (
-      | SalesforceAccount
-      | SalesforceContact
-      | SalesforceTask
-      | SalesforceContentNote
-      | SalesforceFeedItem
-    )[] = [];
-
-    if (batchedResults.length > 0) {
-      let idx = 0;
-      for (; idx < fieldSpecs.length; idx++) {
-        const searchResponse = batchedResults[idx] as SalesforceRestApiSearchResponse<
-          SalesforceAccount | SalesforceContact | SalesforceTask | SalesforceContentNote
-        >;
-        if (searchResponse?.searchRecords?.length) {
-          results = results.concat(searchResponse.searchRecords);
-        }
-      }
-
-      if (includeChatter) {
-        const chatterResponse = batchedResults[idx++] as SalesforceFeedElementPage;
-        if (chatterResponse?.elements?.length) {
-          results = results.concat(chatterResponse.elements);
-        }
-      }
-    }
-
-    return results;
-  }
-
-  /**
-   * Get batched results from SalesForce api.
-   * @param batchRequests The batch requests to send.
-   * @returns The results from the batch request.
-   * @internal
-   */
-  private async getBatchedResults<T>(batchRequests: SalesforceBatchRequestItem[]): Promise<T[]> {
-    if (batchRequests.length === 0 || !this._salesForceConnection) {
-      return [];
-    }
-    const batch: SalesforceBatchRequest = { batchRequests, haltOnError: false };
-
-    const response = await this._salesForceConnection.executeApiRequest<SalesforceBatchResponse>(
-      "/services/data/vXX.X/composite/batch/",
-      "POST",
-      batch,
-      { "Content-Type": "application/json" }
-    );
-
-    return response.data?.results.map((r) => r.result as T) ?? [];
-  }
-
-  /**
-   * Escape any characters needed in SalesForce API calls.
-   * @param query The query to escape.
-   * @returns The escaped query.
-   * @internal
-   */
-  private escapeQuery(query: string): string {
-    // There are some reserved characters for queries so we need to escape them
-    // https://developer.salesforce.com/docs/atlas.en-us.soql_sosl.meta/soql_sosl/sforce_api_calls_sosl_find.htm
-    return query.replace(/[!"&'()*+:?[\\\]^{|}~-]/gm, "\\$&");
-  }
-
-  /**
-   * Get the search result to display when SalesForce needs to reconnect.
-   * @param integration The integration details.
-   * @param query The query that needs to reconnect.
-   * @param filters The filter for the reconnect.
-   * @returns The search result entry.
-   * @internal
-   */
-  private getReconnectSearchResult(
-    integration: Integration<SalesforceSettings>,
-    query?: string,
-    filters?: CLIFilter[]
-  ) {
-    return {
-      actions: [{ name: "Reconnect", hotkey: "enter" }],
-      key: SalesForceIntegrationProvider._NOT_CONNECTED_SEARCH_RESULT_KEY,
-      icon: integration?.icon,
-      title: "Reconnect to Salesforce",
-      data: {
-        providerId: SalesForceIntegrationProvider._PROVIDER_ID,
-        query,
-        filters
-      }
-    } as CLISearchResultSimpleText;
-  }
-
-  /**
-   * Get the search filters based on the results.
-   * @param objects The object types to create the filters from.
-   * @returns The filters.
-   * @internal
-   */
-  private getSearchFilters(objects: string[]): CLIFilter[] {
-    if (Array.isArray(objects) && objects.length > 0) {
-      const filters: CLIFilter[] = [];
-      const uniqueObjects = [...new Set(objects.sort())];
-      const objectFilter: CLIFilter = {
-        id: SalesForceIntegrationProvider._OBJECTS_FILTER_ID,
-        title: "Objects",
-        type: CLIFilterOptionType.MultiSelect,
-        options: []
-      };
-
-      for (const object of uniqueObjects) {
-        if (Array.isArray(objectFilter.options)) {
-          objectFilter.options.push({
-            value: object,
-            isSelected: false
-          });
-        }
-      }
-
-      filters.push(objectFilter);
-      return filters;
-    }
-    return [];
-  }
->>>>>>> 5ad73bc3
 }