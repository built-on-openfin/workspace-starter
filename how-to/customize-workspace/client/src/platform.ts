--- conflicted
+++ resolved
@@ -11,11 +11,7 @@
 import * as connectionProvider from "./connections";
 import * as endpointProvider from "./endpoint";
 import { interopOverride } from "./interopbroker";
-<<<<<<< HEAD
-import { logger } from "./logger-provider";
-=======
 import { createGroupLogger, loggerProvider } from "./logger-provider";
->>>>>>> 712e4169
 import { overrideCallback } from "./platform-override";
 import { getSettings, isValid as isSettingsValid } from "./settings";
 import { CustomSettings } from "./shapes";
@@ -27,77 +23,45 @@
 
 async function onLogOutOrCancel() {
 	if (platformInitialized) {
-<<<<<<< HEAD
-		logger.info("Platform", "Calling quit on platform");
-		const plat = getCurrentSync();
-		await plat.quit();
-	} else {
-		logger.info("Platform", "Platform not yet initialized. Closing provider window");
-=======
 		logger.info("Calling quit on platform");
 		const plat = getCurrentSync();
 		await plat.quit();
 	} else {
 		logger.info("Platform not yet initialized. Closing provider window");
->>>>>>> 712e4169
 		const platformWindow = fin.Window.wrapSync(fin.me.identity);
 		await platformWindow.close(true);
 	}
 }
 
 async function manageAuthFlow() {
-<<<<<<< HEAD
-	logger.info("Platform", "Authentication required. Requesting login");
-=======
 	logger.info("Authentication required. Requesting login");
->>>>>>> 712e4169
 	const userLoggedIn = await authProvider.login();
 	if (!userLoggedIn) {
 		// user cancelled the login process.
 		// or exceeded tries.
 		// stop the platform from starting.
 		logger.warn(
-<<<<<<< HEAD
-			"Platform",
-=======
->>>>>>> 712e4169
 			"User process was cancelled. At this point you should close the application so that the user can relaunch and try again. We are closing the platform"
 		);
 		await onLogOutOrCancel();
 	}
-<<<<<<< HEAD
-	logger.info("Platform", "Logged in");
-}
-
-async function setupPlatform(settings: CustomSettings) {
-	logger.info("Platform", "Initializing Core Services");
-=======
 	logger.info("Logged in");
 }
 
 async function setupPlatform(settings: CustomSettings) {
 	logger.info("Initializing Core Services");
->>>>>>> 712e4169
 	await endpointProvider.init(settings?.endpointProvider);
 	await connectionProvider.init(settings?.connectionProvider);
 	await appProvider.init(settings?.appProvider, endpointProvider);
 
-<<<<<<< HEAD
-	logger.info("Platform", "Initializing platform");
-=======
 	logger.info("Initializing platform");
->>>>>>> 712e4169
 	const browser: BrowserInitConfig = {};
 
 	if (settings.browserProvider !== undefined) {
 		browser.defaultWindowOptions = await getDefaultWindowOptions();
 	}
 
-<<<<<<< HEAD
-	logger.info("Platform", "Specifying following browser options", browser);
-=======
 	logger.info("Specifying following browser options", browser);
->>>>>>> 712e4169
 
 	const customActions = await getActions(settings?.actionsProvider);
 	const theme = await getThemes();
@@ -116,41 +80,24 @@
 export async function init() {
 	if (!(await isSettingsValid())) {
 		logger.error(
-<<<<<<< HEAD
-			"Platform",
-=======
->>>>>>> 712e4169
 			"The application cannot startup as the source of the setting used to bootstrap this application is not from a valid host. Please update the the list or this logic if required"
 		);
 		return;
 	}
 	const settings = await getSettings();
 
-<<<<<<< HEAD
-	await logger.initialize(settings?.loggerProvider);
-
-	logger.info("Platform", "Initializing Auth Check");
-	await authProvider.init(settings.authProvider, logger);
-=======
 	await loggerProvider.initialize(settings?.loggerProvider);
 
 	logger.info("Initializing Auth Check");
 	await authProvider.init(settings.authProvider);
->>>>>>> 712e4169
 	// in a real application you would feed in your own logger.
 	if (isAuthenticationEnabled()) {
 		const authenticationRequired = await authProvider.isAuthenticationRequired();
 		if (authenticationRequired) {
 			const loggedInSubscription = authProvider.subscribe("logged-in", async () => {
-<<<<<<< HEAD
-				logger.info("Platform", "Platform logged in. Setting up platform");
-				await setupPlatform(settings);
-				logger.info("Platform", "Unsubscribing from logged in events as platform has been initialized");
-=======
 				logger.info("Platform logged in. Setting up platform");
 				await setupPlatform(settings);
 				logger.info("Unsubscribing from logged in events as platform has been initialized");
->>>>>>> 712e4169
 				authProvider.unsubscribe(loggedInSubscription);
 			});
 			await manageAuthFlow();
