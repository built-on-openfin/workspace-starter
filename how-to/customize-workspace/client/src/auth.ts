--- conflicted
+++ resolved
@@ -1,30 +1,20 @@
 import { AuthModule, AuthProvider, AuthProviderOptions } from "./auth-shapes";
-<<<<<<< HEAD
-import { Logger } from "./logger-shapes";
-=======
 import { createGroupLogger } from "./logger-provider";
 
 const logger = createGroupLogger("Auth");
->>>>>>> 712e4169
 
 let authProvider: AuthProvider;
 let authOptions: AuthProviderOptions;
 let authEnabled = false;
-let logger: Logger;
 
 export function isAuthenticationEnabled() {
 	return authEnabled;
 }
 
-export async function init(options: AuthProviderOptions, log: Logger) {
+export async function init(options: AuthProviderOptions) {
 	authOptions = options;
-	logger = log;
 	if (authOptions === undefined || authOptions === null) {
 		logger.info(
-<<<<<<< HEAD
-			"Auth",
-=======
->>>>>>> 712e4169
 			"Unable to initialize authentication without settings. If this platform requires auth please ensure you have set the authProvider settings"
 		);
 		return;
@@ -39,49 +29,26 @@
 		) {
 			const moduleDefinition = authOptions.modules.find((entry) => entry.id === authOptions.authProviderId);
 			if (moduleDefinition === undefined) {
-<<<<<<< HEAD
-				logger.warn("Auth", `Specified Auth Module Id: ${authOptions.authProviderId} is not available`);
-=======
 				logger.warn(`Specified Auth Module Id: ${authOptions.authProviderId} is not available`);
->>>>>>> 712e4169
 				return;
 			}
 
 			try {
 				const mod: AuthModule = await import(/* webpackIgnore: true */ moduleDefinition.url);
 				authProvider = mod.authProvider;
-<<<<<<< HEAD
-				await authProvider.init(moduleDefinition.data, logger);
-				authEnabled = true;
-				logger.info("Auth", "Auth provider module initialized");
-			} catch (err) {
-				logger.error(
-					"Auth",
-=======
 				await authProvider.init(moduleDefinition.data, createGroupLogger);
 				authEnabled = true;
 				logger.info("Auth provider module initialized");
 			} catch (err) {
 				logger.error(
->>>>>>> 712e4169
 					`Error loading module ${options.authProviderId} with url ${moduleDefinition.url}: ${err.message}`
 				);
 			}
 		} else {
-<<<<<<< HEAD
-			logger.error(
-				"Auth",
-				"You must provide an authProvider id and a matching module to the auth init function"
-			);
-		}
-	} else {
-		logger.warn("Auth", "The auth provider has already been initialized");
-=======
 			logger.error("You must provide an authProvider id and a matching module to the auth init function");
 		}
 	} else {
 		logger.warn("The auth provider has already been initialized");
->>>>>>> 712e4169
 	}
 }
 
@@ -90,11 +57,7 @@
 	callback: () => Promise<void>
 ): string {
 	if (authProvider === undefined) {
-<<<<<<< HEAD
-		logger.warn("Auth", "Please initialize auth before trying to use subscribe");
-=======
 		logger.warn("Please initialize auth before trying to use subscribe");
->>>>>>> 712e4169
 		return null;
 	}
 	return authProvider.subscribe(to, callback);
@@ -102,11 +65,7 @@
 
 export function unsubscribe(from: string) {
 	if (authProvider === undefined) {
-<<<<<<< HEAD
-		logger.warn("Auth", "Please initialize auth before trying to use unsubscribe");
-=======
 		logger.warn("Please initialize auth before trying to use unsubscribe");
->>>>>>> 712e4169
 		return null;
 	}
 	return authProvider.unsubscribe(from);
@@ -114,67 +73,38 @@
 
 export async function login(): Promise<boolean> {
 	if (authProvider === undefined) {
-<<<<<<< HEAD
-		logger.warn("Auth", "Please initialize auth before trying to use login");
-		return false;
-	}
-	logger.info("Auth", "Log in requested");
-=======
 		logger.warn("Please initialize auth before trying to use login");
 		return false;
 	}
 	logger.info("Log in requested");
->>>>>>> 712e4169
 	return authProvider.login();
 }
 
 export async function logout(): Promise<boolean> {
 	if (authProvider === undefined) {
-<<<<<<< HEAD
-		logger.warn("Auth", "Please initialize auth before trying to use logout");
-		return false;
-	}
-	logger.info("Auth", "Log out requested");
-=======
 		logger.warn("Please initialize auth before trying to use logout");
 		return false;
 	}
 	logger.info("Log out requested");
->>>>>>> 712e4169
 	return authProvider.logout();
 }
 
 export async function isAuthenticationRequired(): Promise<boolean> {
 	if (authProvider === undefined) {
 		logger.info(
-<<<<<<< HEAD
-			"Auth",
-=======
->>>>>>> 712e4169
 			"Auth may not be required for this app. If it is please initialize auth before trying to use isAuthenticationRequired"
 		);
 		return false;
 	}
-<<<<<<< HEAD
-	logger.info("Auth", "isAuthenticationRequired requested");
-=======
 	logger.info("isAuthenticationRequired requested");
->>>>>>> 712e4169
 	return authProvider.isAuthenticationRequired();
 }
 
 export async function getUserInfo<T>(): Promise<T> {
 	if (authProvider === undefined) {
-<<<<<<< HEAD
-		logger.warn("Auth", "Please initialize auth before trying to use getUserInfo");
-		return null;
-	}
-	logger.info("Auth", "getUserInfo requested");
-=======
 		logger.warn("Please initialize auth before trying to use getUserInfo");
 		return null;
 	}
 	logger.info("getUserInfo requested");
->>>>>>> 712e4169
 	return getUserInfo<T>();
 }