import { CustomThemes } from "@openfin/workspace-platform";
import { CustomPaletteSet, CustomThemeOptions } from "@openfin/workspace-platform/common/src/api/theming";
<<<<<<< HEAD
import { logger } from "./logger-provider";
=======
import { createGroupLogger } from "./logger-provider";
>>>>>>> 712e4169
import { getSettings } from "./settings";

const logger = createGroupLogger("Themes");

const DEFAULT_PALETTES = {
	light: {
		brandPrimary: "#504CFF",
		brandSecondary: "#1E1F23",
		backgroundPrimary: "#FAFBFE",
		background1: "#FFFFFF",
		background2: "#FAFBFE",
		background3: "#F3F5F8",
		background4: "#ECEEF1",
		background5: "#DDDFE4",
		background6: "#C9CBD2",
		statusSuccess: "#35C759",
		statusWarning: "#F48F00",
		statusCritical: "#BE1D1F",
		statusActive: "#0498FB",
		inputBackground: "#ECEEF1",
		inputColor: "#1E1F23",
		inputPlaceholder: "#383A40",
		inputDisabled: "#7D808A",
		inputFocused: "#C9CBD2",
		textDefault: "#1E1F23",
		textHelp: "#2F3136",
		textInactive: "#7D808A"
	},
	dark: {
		brandPrimary: "#504CFF",
		brandSecondary: "#383A40",
		backgroundPrimary: "#1E1F23",
		background1: "#111214",
		background2: "#1E1F23",
		background3: "#24262B",
		background4: "#2F3136",
		background5: "#383A40",
		background6: "#53565F",
		statusSuccess: "#35C759",
		statusWarning: "#F48F00",
		statusCritical: "#BE1D1F",
		statusActive: "#0498FB",
		inputBackground: "#53565F",
		inputColor: "#FFFFFF",
		inputPlaceholder: "#C9CBD2",
		inputDisabled: "#7D808A",
		inputFocused: "#C9CBD2",
		textDefault: "#FFFFFF",
		textHelp: "#C9CBD2",
		textInactive: "#7D808A"
	}
};

let validatedThemes: CustomThemes;

function getSystemPreferredColorScheme(): "light" | "dark" {
	if (window.matchMedia?.("(prefers-color-scheme: dark)").matches) {
		return "dark";
	}
	return "light";
}

export async function getCurrentTheme(): Promise<CustomThemeOptions> {
	const themes = await getThemes();
	if (themes.length === 0) {
		return {
			label: "default",
			palette: DEFAULT_PALETTES.dark
		};
	}
	return themes[0];
}

export async function getThemes(): Promise<CustomThemes> {
	if (!validatedThemes) {
		const settings = await getSettings();
		validatedThemes = validateThemes(settings?.themeProvider?.themes);
	}
	return validatedThemes.slice();
}

export function validateThemes(themes: CustomThemes): CustomThemes {
	const customThemes: CustomThemes = [];

	if (Array.isArray(themes)) {
		const preferredColorScheme = getSystemPreferredColorScheme();

		for (let i = 0; i < themes.length; i++) {
			const themeToValidate = themes[i];
			const palette = validatePalette(themeToValidate.palette, themeToValidate.label);
			if (palette !== null) {
				themeToValidate.palette = palette;
			} else {
				// don't pass an empty object as there are no theme properties
				themeToValidate.palette = undefined;
			}
			if (themeToValidate.label.toLowerCase() === preferredColorScheme) {
				logger.info(
<<<<<<< HEAD
					"Themes",
=======
>>>>>>> 712e4169
					`Found a theme that matches system color scheme preferences and making it the default theme: ${preferredColorScheme}`
				);
				customThemes.unshift(themeToValidate);
			} else {
				customThemes.push(themeToValidate);
			}
		}
	}

	return customThemes;
}

function validatePalette(
	themePalette: CustomPaletteSet | undefined,
	themeLabel: string
): CustomPaletteSet | null {
	if (!themePalette) {
		return null;
	}

	const keys = Object.keys(themePalette);
	if (keys.length === 0) {
		return null;
	}

	const palette: CustomPaletteSet = {
		...DEFAULT_PALETTES.dark
	};

	for (const key of keys) {
		if (
			themePalette[key] !== undefined &&
			themePalette[key] !== null &&
			themePalette[key].trim().length > 0
		) {
			palette[key] = themePalette[key];
		}
	}

	const brandPrimaryKey = "brandPrimary";
	const brandSecondaryKey = "brandSecondary";
	const backgroundPrimaryKey = "backgroundPrimary";

	if (!themePalette[brandPrimaryKey]) {
		logger.warn(
<<<<<<< HEAD
			"Themes",
=======
>>>>>>> 712e4169
			`Theme: ${themeLabel} : ${brandPrimaryKey} not specified (it is required if specifying other theme palette settings). Providing default of: ${DEFAULT_PALETTES.dark.brandPrimary}`
		);
	}

	if (!themePalette[brandSecondaryKey]) {
		logger.warn(
<<<<<<< HEAD
			"Themes",
=======
>>>>>>> 712e4169
			`Theme: ${themeLabel} : ${brandSecondaryKey} not specified (it is required if specifying other theme palette settings). Providing default of: ${DEFAULT_PALETTES.dark.brandSecondary}`
		);
	}

	if (!themePalette[backgroundPrimaryKey]) {
		logger.warn(
<<<<<<< HEAD
			"Themes",
=======
>>>>>>> 712e4169
			`Theme: ${themeLabel} : ${backgroundPrimaryKey} not specified (it is required if specifying other theme palette settings). Providing default of: ${DEFAULT_PALETTES.dark.brandPrimary}`
		);
	}

	return palette;
}<|MERGE_RESOLUTION|>--- conflicted
+++ resolved
@@ -1,10 +1,6 @@
 import { CustomThemes } from "@openfin/workspace-platform";
 import { CustomPaletteSet, CustomThemeOptions } from "@openfin/workspace-platform/common/src/api/theming";
-<<<<<<< HEAD
-import { logger } from "./logger-provider";
-=======
 import { createGroupLogger } from "./logger-provider";
->>>>>>> 712e4169
 import { getSettings } from "./settings";
 
 const logger = createGroupLogger("Themes");
@@ -103,10 +99,6 @@
 			}
 			if (themeToValidate.label.toLowerCase() === preferredColorScheme) {
 				logger.info(
-<<<<<<< HEAD
-					"Themes",
-=======
->>>>>>> 712e4169
 					`Found a theme that matches system color scheme preferences and making it the default theme: ${preferredColorScheme}`
 				);
 				customThemes.unshift(themeToValidate);
@@ -152,30 +144,18 @@
 
 	if (!themePalette[brandPrimaryKey]) {
 		logger.warn(
-<<<<<<< HEAD
-			"Themes",
-=======
->>>>>>> 712e4169
 			`Theme: ${themeLabel} : ${brandPrimaryKey} not specified (it is required if specifying other theme palette settings). Providing default of: ${DEFAULT_PALETTES.dark.brandPrimary}`
 		);
 	}
 
 	if (!themePalette[brandSecondaryKey]) {
 		logger.warn(
-<<<<<<< HEAD
-			"Themes",
-=======
->>>>>>> 712e4169
 			`Theme: ${themeLabel} : ${brandSecondaryKey} not specified (it is required if specifying other theme palette settings). Providing default of: ${DEFAULT_PALETTES.dark.brandSecondary}`
 		);
 	}
 
 	if (!themePalette[backgroundPrimaryKey]) {
 		logger.warn(
-<<<<<<< HEAD
-			"Themes",
-=======
->>>>>>> 712e4169
 			`Theme: ${themeLabel} : ${backgroundPrimaryKey} not specified (it is required if specifying other theme palette settings). Providing default of: ${DEFAULT_PALETTES.dark.brandPrimary}`
 		);
 	}
