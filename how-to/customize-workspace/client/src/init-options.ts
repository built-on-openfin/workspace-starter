import { getCurrentSync } from "@openfin/workspace-platform";
import {
	InitOptionsHandler,
	InitOptionsModule,
	InitOptionsProviderOptions,
	UserAppConfigArgs
} from "./init-options-shapes";
<<<<<<< HEAD
import { logger } from "./logger-provider";
=======
import { createGroupLogger } from "./logger-provider";

const logger = createGroupLogger("InitOptions");

>>>>>>> 712e4169
const actionListeners: Map<
	string,
	Map<string, <T>(requestedAction: string, payload?: T) => Promise<void>>
> = new Map();
const actionListenerMap: { [key: string]: string } = {};
const listeners: Map<string, Map<string, (initOptions: UserAppConfigArgs) => Promise<void>>> = new Map();
const listenerMap: { [key: string]: string } = {};
let initialized = false;
const actionParamName = "action";
const actionPayloadParamName = "payload";
const modules: { [key: string]: InitOptionsHandler } = {};

async function loadInitOptionsModule<T>(id: string, url: string, data: T): Promise<boolean> {
	try {
		if (modules[id] === undefined) {
			const mod: InitOptionsModule = await import(/* webpackIgnore: true */ url);
			const actionHandler = mod.handler;
			if (actionHandler.init !== undefined) {
<<<<<<< HEAD
				await actionHandler.init(data, logger);
=======
				await actionHandler.init(data, createGroupLogger);
>>>>>>> 712e4169
			}
			modules[id] = actionHandler;
		}
		return true;
	} catch (err) {
<<<<<<< HEAD
		logger.error("InitOptions", `Error loading module ${id} with url ${url}`, err);
=======
		logger.error(`Error loading module ${id} with url ${url}`, err);
>>>>>>> 712e4169
		return false;
	}
}

function extractPayloadFromParams<T>(initOptions?: UserAppConfigArgs): T | undefined {
	try {
		if (typeof initOptions?.payload === "string") {
			const plainJson = atob(initOptions?.payload);
			const payload = JSON.parse(plainJson) as T;
<<<<<<< HEAD
			logger.info("InitOptions", "Extracted payload", payload);
			return payload;
		}
	} catch (err) {
		logger.error("InitOptions", "Error decoding payload, it should be Base64 encoded", initOptions, err);
=======
			logger.info("Extracted payload", payload);
			return payload;
		}
	} catch (err) {
		logger.error("Error decoding payload, it should be Base64 encoded", initOptions, err);
>>>>>>> 712e4169
	}
}

async function notifyActionListeners(initOptions: UserAppConfigArgs) {
	const action = initOptions[actionParamName];
	const payload =
		initOptions[actionPayloadParamName] !== undefined ? extractPayloadFromParams(initOptions) : undefined;
	const availableListeners = actionListeners.get(action);
	if (availableListeners !== undefined && availableListeners !== null) {
		const subscriberIds = Array.from(availableListeners.keys());

		for (let i = 0; i < subscriberIds.length; i++) {
			const subscriberId = subscriberIds[i];
<<<<<<< HEAD
			logger.info(
				"InitOptions",
				`Notifying subscriber with subscription Id: ${subscriberId} of action: ${action}`
			);
=======
			logger.info(`Notifying subscriber with subscription Id: ${subscriberId} of action: ${action}`);
>>>>>>> 712e4169
			try {
				await availableListeners.get(subscriberId)(action, payload);
			} catch (error) {
				logger.error(
<<<<<<< HEAD
					"InitOptions",
=======
>>>>>>> 712e4169
					`Error executing action: ${action} against registered listener: ${subscriberId}.`,
					error
				);
			}
		}
	}
}

async function notifyListeners(initOptions: UserAppConfigArgs) {
	const customParamIds = Array.from(listeners.keys());
	let listenerId: string;
	for (let i = 0; i < customParamIds.length; i++) {
		if (initOptions[customParamIds[i]] !== undefined) {
			listenerId = customParamIds[i];
			break;
		}
	}
	if (listenerId !== undefined) {
		logger.info(
<<<<<<< HEAD
			"InitOptions",
=======
>>>>>>> 712e4169
			`Init param has been passed and it has a matching listener (${listenerId}). Passing on init options to listeners`
		);
		const availableListeners = listeners.get(listenerId);
		if (availableListeners !== undefined && availableListeners !== null) {
			const subscriberIds = Array.from(availableListeners.keys());

			for (let l = 0; l < subscriberIds.length; l++) {
				const subscriberId = subscriberIds[l];
<<<<<<< HEAD
				logger.info(
					"InitOptions",
					`Notifying subscriber with subscription Id: ${subscriberId} of request: ${listenerId}`
				);
=======
				logger.info(`Notifying subscriber with subscription Id: ${subscriberId} of request: ${listenerId}`);
>>>>>>> 712e4169
				try {
					await availableListeners.get(subscriberId)(initOptions);
				} catch (error) {
					logger.error(
<<<<<<< HEAD
						"InitOptions",
=======
>>>>>>> 712e4169
						`Error executing handler for parameter: ${listenerId} against registered listener: ${subscriberId}.`,
						error
					);
				}
			}
		}
	}
}

async function queryOnLaunch(userAppConfigArgs?: UserAppConfigArgs) {
	if (userAppConfigArgs !== undefined) {
<<<<<<< HEAD
		logger.info("InitOptions", "Received during startup", userAppConfigArgs);
=======
		logger.info("Received during startup", userAppConfigArgs);
>>>>>>> 712e4169
		if (userAppConfigArgs[actionParamName] !== undefined) {
			await notifyActionListeners(userAppConfigArgs);
		} else {
			await notifyListeners(userAppConfigArgs);
		}
	}
}

async function queryWhileRunning(event: { userAppConfigArgs?: UserAppConfigArgs }) {
	if (event?.userAppConfigArgs !== undefined) {
<<<<<<< HEAD
		logger.info("InitOptions", "Received while platform is running", event.userAppConfigArgs);
=======
		logger.info("Received while platform is running", event.userAppConfigArgs);
>>>>>>> 712e4169
		if (event.userAppConfigArgs[actionParamName] !== undefined) {
			await notifyActionListeners(event.userAppConfigArgs);
		} else {
			await notifyListeners(event.userAppConfigArgs);
		}
	}
}

export async function init(options?: InitOptionsProviderOptions) {
	if (initialized) {
		return;
	}
	initialized = true;
	if (Array.isArray(options?.modules)) {
		for (let i = 0; i < options.modules.length; i++) {
			const module = options.modules[i];
			if (Array.isArray(module?.supportedActions) && module.supportedActions.length > 0) {
				const isModuleLoaded = await loadInitOptionsModule(module.id, module.url, module.data);
				if (isModuleLoaded) {
					for (let a = 0; a < module.supportedActions.length; a++) {
						const supportedAction = module.supportedActions[a];
						registerActionListener(supportedAction, async (requestedAction: string, payload?: unknown) => {
							const actionHandler = modules[module.id];
							if (actionHandler !== undefined) {
<<<<<<< HEAD
								logger.info("InitOptions", `Action: ${requestedAction} being handled by module ${module.id}`);
								await actionHandler.action(requestedAction, payload);
							} else {
								logger.warn(
									"InitOptions",
=======
								logger.info(`Action: ${requestedAction} being handled by module ${module.id}`);
								await actionHandler.action(requestedAction, payload);
							} else {
								logger.warn(
>>>>>>> 712e4169
									`Unable to retrieve module with id: ${module.id} to execute action: ${requestedAction}`
								);
							}
						});
					}
				}
			}
		}
	}
	const app = fin.Application.getCurrentSync();
	const appInfo = await app.getInfo();
	const customInitOptions = appInfo.initialOptions as OpenFin.ApplicationCreationOptions & {
		userAppConfigArgs?: UserAppConfigArgs;
	};

	await queryOnLaunch(customInitOptions?.userAppConfigArgs);

	const platform = getCurrentSync();
	await platform.Application.addListener("run-requested", queryWhileRunning);
}

export function registerActionListener(
	action: string,
	actionHandler: <T>(requestedAction: string, payload?: T) => Promise<void>
): string {
	const key = crypto.randomUUID();
	if (!actionListeners.has(action)) {
		actionListeners.set(action, new Map());
	}
	const handlers = actionListeners.get(action);
	handlers.set(key, actionHandler);
	actionListeners.set(action, handlers);
	actionListenerMap[key] = action;
	return key;
}

export function registerListener(
	paramName: string,
	handler: (initOptions: UserAppConfigArgs) => Promise<void>
): string {
	if (paramName === actionParamName) {
<<<<<<< HEAD
		logger.warn("InitOptions", "Please use registerActionListener if you wish to listen for an action");
=======
		logger.warn("Please use registerActionListener if you wish to listen for an action");
>>>>>>> 712e4169
		return null;
	}
	const key = crypto.randomUUID();
	if (!listeners.has(paramName)) {
		listeners.set(paramName, new Map());
	}
	const handlers = listeners.get(paramName);
	handlers.set(key, handler);
	listeners.set(paramName, handlers);
	listenerMap[key] = paramName;
	return key;
}

export function removeListener(id: string): boolean {
	let removed = false;
	if (listenerMap[id] !== undefined) {
		const paramName = listenerMap[id];
		const listener = listeners.get(paramName);
		delete listenerMap[id];
		if (listener?.has(id)) {
			listener.delete(id);
			removed = true;
		}
	}
	return removed;
}

export function removeActionListener(id: string): boolean {
	let removed = false;
	if (actionListenerMap[id] !== undefined) {
		const action = actionListenerMap[id];
		const actionListener = actionListeners.get(action);
		delete actionListenerMap[id];
		if (actionListener?.has(id)) {
			actionListener.delete(id);
			removed = true;
		}
	}
	return removed;
}<|MERGE_RESOLUTION|>--- conflicted
+++ resolved
@@ -5,14 +5,10 @@
 	InitOptionsProviderOptions,
 	UserAppConfigArgs
 } from "./init-options-shapes";
-<<<<<<< HEAD
-import { logger } from "./logger-provider";
-=======
 import { createGroupLogger } from "./logger-provider";
 
 const logger = createGroupLogger("InitOptions");
 
->>>>>>> 712e4169
 const actionListeners: Map<
 	string,
 	Map<string, <T>(requestedAction: string, payload?: T) => Promise<void>>
@@ -31,21 +27,13 @@
 			const mod: InitOptionsModule = await import(/* webpackIgnore: true */ url);
 			const actionHandler = mod.handler;
 			if (actionHandler.init !== undefined) {
-<<<<<<< HEAD
-				await actionHandler.init(data, logger);
-=======
 				await actionHandler.init(data, createGroupLogger);
->>>>>>> 712e4169
 			}
 			modules[id] = actionHandler;
 		}
 		return true;
 	} catch (err) {
-<<<<<<< HEAD
-		logger.error("InitOptions", `Error loading module ${id} with url ${url}`, err);
-=======
 		logger.error(`Error loading module ${id} with url ${url}`, err);
->>>>>>> 712e4169
 		return false;
 	}
 }
@@ -55,19 +43,11 @@
 		if (typeof initOptions?.payload === "string") {
 			const plainJson = atob(initOptions?.payload);
 			const payload = JSON.parse(plainJson) as T;
-<<<<<<< HEAD
-			logger.info("InitOptions", "Extracted payload", payload);
-			return payload;
-		}
-	} catch (err) {
-		logger.error("InitOptions", "Error decoding payload, it should be Base64 encoded", initOptions, err);
-=======
 			logger.info("Extracted payload", payload);
 			return payload;
 		}
 	} catch (err) {
 		logger.error("Error decoding payload, it should be Base64 encoded", initOptions, err);
->>>>>>> 712e4169
 	}
 }
 
@@ -81,22 +61,11 @@
 
 		for (let i = 0; i < subscriberIds.length; i++) {
 			const subscriberId = subscriberIds[i];
-<<<<<<< HEAD
-			logger.info(
-				"InitOptions",
-				`Notifying subscriber with subscription Id: ${subscriberId} of action: ${action}`
-			);
-=======
 			logger.info(`Notifying subscriber with subscription Id: ${subscriberId} of action: ${action}`);
->>>>>>> 712e4169
 			try {
 				await availableListeners.get(subscriberId)(action, payload);
 			} catch (error) {
 				logger.error(
-<<<<<<< HEAD
-					"InitOptions",
-=======
->>>>>>> 712e4169
 					`Error executing action: ${action} against registered listener: ${subscriberId}.`,
 					error
 				);
@@ -116,10 +85,6 @@
 	}
 	if (listenerId !== undefined) {
 		logger.info(
-<<<<<<< HEAD
-			"InitOptions",
-=======
->>>>>>> 712e4169
 			`Init param has been passed and it has a matching listener (${listenerId}). Passing on init options to listeners`
 		);
 		const availableListeners = listeners.get(listenerId);
@@ -128,22 +93,11 @@
 
 			for (let l = 0; l < subscriberIds.length; l++) {
 				const subscriberId = subscriberIds[l];
-<<<<<<< HEAD
-				logger.info(
-					"InitOptions",
-					`Notifying subscriber with subscription Id: ${subscriberId} of request: ${listenerId}`
-				);
-=======
 				logger.info(`Notifying subscriber with subscription Id: ${subscriberId} of request: ${listenerId}`);
->>>>>>> 712e4169
 				try {
 					await availableListeners.get(subscriberId)(initOptions);
 				} catch (error) {
 					logger.error(
-<<<<<<< HEAD
-						"InitOptions",
-=======
->>>>>>> 712e4169
 						`Error executing handler for parameter: ${listenerId} against registered listener: ${subscriberId}.`,
 						error
 					);
@@ -155,11 +109,7 @@
 
 async function queryOnLaunch(userAppConfigArgs?: UserAppConfigArgs) {
 	if (userAppConfigArgs !== undefined) {
-<<<<<<< HEAD
-		logger.info("InitOptions", "Received during startup", userAppConfigArgs);
-=======
 		logger.info("Received during startup", userAppConfigArgs);
->>>>>>> 712e4169
 		if (userAppConfigArgs[actionParamName] !== undefined) {
 			await notifyActionListeners(userAppConfigArgs);
 		} else {
@@ -170,11 +120,7 @@
 
 async function queryWhileRunning(event: { userAppConfigArgs?: UserAppConfigArgs }) {
 	if (event?.userAppConfigArgs !== undefined) {
-<<<<<<< HEAD
-		logger.info("InitOptions", "Received while platform is running", event.userAppConfigArgs);
-=======
 		logger.info("Received while platform is running", event.userAppConfigArgs);
->>>>>>> 712e4169
 		if (event.userAppConfigArgs[actionParamName] !== undefined) {
 			await notifyActionListeners(event.userAppConfigArgs);
 		} else {
@@ -199,18 +145,10 @@
 						registerActionListener(supportedAction, async (requestedAction: string, payload?: unknown) => {
 							const actionHandler = modules[module.id];
 							if (actionHandler !== undefined) {
-<<<<<<< HEAD
-								logger.info("InitOptions", `Action: ${requestedAction} being handled by module ${module.id}`);
-								await actionHandler.action(requestedAction, payload);
-							} else {
-								logger.warn(
-									"InitOptions",
-=======
 								logger.info(`Action: ${requestedAction} being handled by module ${module.id}`);
 								await actionHandler.action(requestedAction, payload);
 							} else {
 								logger.warn(
->>>>>>> 712e4169
 									`Unable to retrieve module with id: ${module.id} to execute action: ${requestedAction}`
 								);
 							}
@@ -252,11 +190,7 @@
 	handler: (initOptions: UserAppConfigArgs) => Promise<void>
 ): string {
 	if (paramName === actionParamName) {
-<<<<<<< HEAD
-		logger.warn("InitOptions", "Please use registerActionListener if you wish to listen for an action");
-=======
 		logger.warn("Please use registerActionListener if you wish to listen for an action");
->>>>>>> 712e4169
 		return null;
 	}
 	const key = crypto.randomUUID();
