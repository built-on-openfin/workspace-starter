import {
	GlobalContextMenuItemTemplate,
	GlobalContextMenuOptionType,
	PageTabContextMenuItemTemplate,
	PageTabContextMenuOptionType,
	ViewTabContextMenuTemplate,
	ViewTabMenuOptionType
} from "@openfin/workspace-platform";
import { ACTION_IDS } from "./actions";
import * as authProvider from "./auth";
import { isAuthenticationEnabled } from "./auth";
<<<<<<< HEAD
import { logger } from "./logger-provider";
=======
import { createGroupLogger } from "./logger-provider";
>>>>>>> 712e4169
import { getSettings } from "./settings";

const logger = createGroupLogger("Menu");

function updateGlobalMenuEntry(
	menuEntries: GlobalContextMenuItemTemplate[],
	dataType: string,
	action: "REPLACE-LABEL" | "INSERT-BEFORE" | "INSERT-AFTER" | "DELETE",
	entry?: GlobalContextMenuItemTemplate
) {
	const entryIndex = menuEntries.findIndex(
		(menuEntry) => menuEntry.data !== undefined && menuEntry.data.type === dataType
	);
	if (entryIndex === -1) {
<<<<<<< HEAD
		logger.warn("Menu", `Unable to find global menu with entry type: ${dataType}`);
=======
		logger.warn(`Unable to find global menu with entry type: ${dataType}`);
>>>>>>> 712e4169
	} else {
		switch (action) {
			case "DELETE": {
				menuEntries.splice(entryIndex);
				break;
			}
			case "REPLACE-LABEL": {
				if (entry === undefined || entry.label === undefined) {
					logger.warn(
<<<<<<< HEAD
						"Menu",
=======
>>>>>>> 712e4169
						`Asked to replace label of menu entry but not provided an entry to grab a label from or given an empty label. Target menu data type: ${dataType}`
					);
				} else {
					menuEntries[entryIndex].label = entry.label;
				}
				break;
			}
			case "INSERT-AFTER": {
				if (entry === undefined) {
					logger.warn(
<<<<<<< HEAD
						"Menu",
=======
>>>>>>> 712e4169
						`You cannot insert a menu entry after the menu entry with data type: ${dataType} if you do not specify a menu entry`
					);
				} else {
					menuEntries.splice(entryIndex + 1, 0, entry);
				}
				break;
			}
			case "INSERT-BEFORE": {
				if (entry === undefined) {
					logger.warn(
<<<<<<< HEAD
						"Menu",
=======
>>>>>>> 712e4169
						`You cannot insert a menu entry before the menu entry with data type: ${dataType} if you do not specify a menu entry`
					);
				} else if (entryIndex === 0) {
					menuEntries.unshift(entry);
				} else {
					menuEntries.splice(entryIndex - 1, 0, entry);
				}
				break;
			}
		}
	}
	return menuEntries;
}

export async function getGlobalMenu(
	defaultGlobalContextMenu: GlobalContextMenuItemTemplate[] = []
): Promise<GlobalContextMenuItemTemplate[]> {
	const settings = await getSettings();
	const allowedMenuActions = settings?.browserProvider?.supportedMenuActions;

	let menuItems = defaultGlobalContextMenu;

	if (allowedMenuActions === undefined || allowedMenuActions.includes(ACTION_IDS.notificationToggle)) {
		menuItems = updateGlobalMenuEntry(
			defaultGlobalContextMenu,
			GlobalContextMenuOptionType.OpenStorefront,
			"INSERT-AFTER",
			{
				label: "Toggle Notification Center",
				data: {
					type: GlobalContextMenuOptionType.Custom,
					action: {
						id: ACTION_IDS.notificationToggle
					}
				}
			}
		);
	}

	if (allowedMenuActions === undefined || allowedMenuActions.includes(ACTION_IDS.homeShow)) {
		menuItems = updateGlobalMenuEntry(menuItems, GlobalContextMenuOptionType.OpenStorefront, "INSERT-AFTER", {
			label: "Open Home",
			data: {
				type: GlobalContextMenuOptionType.Custom,
				action: {
					id: ACTION_IDS.homeShow
				}
			}
		});
	}

	menuItems = updateGlobalMenuEntry(menuItems, GlobalContextMenuOptionType.Quit, "REPLACE-LABEL", {
		type: "normal",
		label: "Quit App",
		data: {
			type: GlobalContextMenuOptionType.Quit
		}
	});

	if (
		isAuthenticationEnabled() &&
		(allowedMenuActions === undefined || allowedMenuActions.includes(ACTION_IDS.logoutAndQuit)) &&
		!(await authProvider.isAuthenticationRequired())
	) {
		menuItems = updateGlobalMenuEntry(menuItems, GlobalContextMenuOptionType.Quit, "INSERT-AFTER", {
			label: "Log Out and Quit App",
			data: {
				type: GlobalContextMenuOptionType.Custom,
				action: {
					id: ACTION_IDS.logoutAndQuit
				}
			}
		});
	}

	return menuItems;
}

export async function getPageMenu(
	defaultPageContextMenu: PageTabContextMenuItemTemplate[] = []
): Promise<PageTabContextMenuItemTemplate[]> {
	const settings = await getSettings();
	const allowedMenuActions = settings?.browserProvider?.supportedMenuActions;

	const customMenuEntries: PageTabContextMenuItemTemplate[] = [];

	if (allowedMenuActions === undefined || allowedMenuActions.includes(ACTION_IDS.movePageToNewWindow)) {
		customMenuEntries.push({
			label: "Move Page to new Window",
			data: {
				type: PageTabContextMenuOptionType.Custom,
				action: {
					id: ACTION_IDS.movePageToNewWindow
				}
			}
		});
	}

	if (customMenuEntries.length > 0) {
		customMenuEntries.push({
			type: "separator",
			data: undefined
		});
	}

	return [...customMenuEntries, ...defaultPageContextMenu];
}

export async function getViewMenu(
	defaultViewContextMenu: ViewTabContextMenuTemplate[] = []
): Promise<ViewTabContextMenuTemplate[]> {
	const settings = await getSettings();
	const allowedMenuActions = settings?.browserProvider?.supportedMenuActions;
	const customMenuEntries: ViewTabContextMenuTemplate[] = [];

	if (allowedMenuActions === undefined || allowedMenuActions.includes(ACTION_IDS.moveViewToNewWindow)) {
		customMenuEntries.push({
			label: "Move View(s) to new Window",
			data: {
				type: ViewTabMenuOptionType.Custom,
				action: {
					id: ACTION_IDS.moveViewToNewWindow
				}
			}
		});
	}

	if (
		allowedMenuActions === undefined ||
		allowedMenuActions.includes(ACTION_IDS.raiseCreateAppDefinitionIntent)
	) {
		customMenuEntries.push({
			label: "Create App Definition",
			data: {
				type: ViewTabMenuOptionType.Custom,
				action: {
					id: ACTION_IDS.raiseCreateAppDefinitionIntent
				}
			}
		});
	}

	if (customMenuEntries.length > 0) {
		customMenuEntries.push({
			type: "separator",
			data: undefined
		});
	}

	return [...customMenuEntries, ...defaultViewContextMenu];
}<|MERGE_RESOLUTION|>--- conflicted
+++ resolved
@@ -9,11 +9,7 @@
 import { ACTION_IDS } from "./actions";
 import * as authProvider from "./auth";
 import { isAuthenticationEnabled } from "./auth";
-<<<<<<< HEAD
-import { logger } from "./logger-provider";
-=======
 import { createGroupLogger } from "./logger-provider";
->>>>>>> 712e4169
 import { getSettings } from "./settings";
 
 const logger = createGroupLogger("Menu");
@@ -28,11 +24,7 @@
 		(menuEntry) => menuEntry.data !== undefined && menuEntry.data.type === dataType
 	);
 	if (entryIndex === -1) {
-<<<<<<< HEAD
-		logger.warn("Menu", `Unable to find global menu with entry type: ${dataType}`);
-=======
 		logger.warn(`Unable to find global menu with entry type: ${dataType}`);
->>>>>>> 712e4169
 	} else {
 		switch (action) {
 			case "DELETE": {
@@ -42,10 +34,6 @@
 			case "REPLACE-LABEL": {
 				if (entry === undefined || entry.label === undefined) {
 					logger.warn(
-<<<<<<< HEAD
-						"Menu",
-=======
->>>>>>> 712e4169
 						`Asked to replace label of menu entry but not provided an entry to grab a label from or given an empty label. Target menu data type: ${dataType}`
 					);
 				} else {
@@ -56,10 +44,6 @@
 			case "INSERT-AFTER": {
 				if (entry === undefined) {
 					logger.warn(
-<<<<<<< HEAD
-						"Menu",
-=======
->>>>>>> 712e4169
 						`You cannot insert a menu entry after the menu entry with data type: ${dataType} if you do not specify a menu entry`
 					);
 				} else {
@@ -70,10 +54,6 @@
 			case "INSERT-BEFORE": {
 				if (entry === undefined) {
 					logger.warn(
-<<<<<<< HEAD
-						"Menu",
-=======
->>>>>>> 712e4169
 						`You cannot insert a menu entry before the menu entry with data type: ${dataType} if you do not specify a menu entry`
 					);
 				} else if (entryIndex === 0) {
