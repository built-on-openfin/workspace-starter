--- conflicted
+++ resolved
@@ -1,11 +1,7 @@
 import { App } from "@openfin/workspace";
 import { getConnectedApps } from "./connections";
 import { EndpointProvider } from "./endpoint-shapes";
-<<<<<<< HEAD
-import { logger } from "./logger-provider";
-=======
 import { createGroupLogger } from "./logger-provider";
->>>>>>> 712e4169
 import { manifestTypes } from "./manifest-types";
 import { AppProviderOptions } from "./shapes";
 
@@ -33,11 +29,7 @@
 
 			canLaunchExternalProcess = canLaunchExternalProcessResponse?.granted;
 		} catch (error) {
-<<<<<<< HEAD
-			logger.error("Apps", "Error while querying for System.launchExternalProcess permission", error);
-=======
 			logger.error("Error while querying for System.launchExternalProcess permission", error);
->>>>>>> 712e4169
 			canLaunchExternalProcess = false;
 		}
 	}
@@ -54,11 +46,7 @@
 			);
 			canDownloadAppAssets = canDownloadAppAssetsResponse?.granted;
 		} catch (error) {
-<<<<<<< HEAD
-			logger.error("Apps", "Error while querying for System.downloadAsset permission", error);
-=======
 			logger.error("Error while querying for System.downloadAsset permission", error);
->>>>>>> 712e4169
 			canDownloadAppAssets = false;
 		}
 	}
@@ -93,10 +81,6 @@
 
 	if (rejectedAppIds.length > 0) {
 		logger.warn(
-<<<<<<< HEAD
-			"Apps",
-=======
->>>>>>> 712e4169
 			"Not passing the following list of applications as they will not be able to run on this machine due to missing permissions. Alternatively this logic could be moved to the launch function where a selection is not launched but the user is presented with a modal saying they can't launch it due to permissions",
 			rejectedAppIds
 		);
@@ -128,37 +112,21 @@
 				apps.push(...jsonResults);
 			}
 		} catch (error) {
-<<<<<<< HEAD
-			logger.error("Apps", `Error fetching apps from endpoint ${endpointId}`, error);
-=======
 			logger.error(`Error fetching apps from endpoint ${endpointId}`, error);
->>>>>>> 712e4169
 		}
 	}
 
 	const connectedApps = await getConnectedApps();
 	if (connectedApps.length > 0) {
-<<<<<<< HEAD
-		logger.info(
-			"Apps",
-			`Adding ${connectedApps.length} apps from connected apps to the apps list to be validated`
-		);
-=======
 		logger.info(`Adding ${connectedApps.length} apps from connected apps to the apps list to be validated`);
->>>>>>> 712e4169
 		apps.push(...connectedApps);
 	}
 
 	cachedApps = await validateEntries(apps);
 
 	if (cache !== undefined && cache !== 0) {
-<<<<<<< HEAD
-		setTimeout(async () => {
-			logger.info("Apps", "Clearing cache of apps as cache duration has passed");
-=======
 		setTimeout(() => {
 			logger.info("Clearing cache of apps as cache duration has passed");
->>>>>>> 712e4169
 			cachedApps = undefined;
 		}, cache);
 	}
@@ -193,11 +161,7 @@
 
 export async function init(options: AppProviderOptions, endpointProvider: EndpointProvider) {
 	if (isInitialized) {
-<<<<<<< HEAD
-		logger.warn("Apps", "The app service is already initialized");
-=======
 		logger.warn("The app service is already initialized");
->>>>>>> 712e4169
 		return;
 	}
 	isInitialized = true;
@@ -205,21 +169,6 @@
 	if (options?.appsSourceUrl !== undefined) {
 		// backward compatibility support
 		logger.info(
-<<<<<<< HEAD
-			"Apps",
-			"Using appsSourceUrl as it was specified. Backwards compatibility mode. Try to use the endpointIds setting instead and define some endpoints"
-		);
-		if (Array.isArray(options?.appsSourceUrl)) {
-			logger.info("Apps", "appsSourceUrl specified as an array of urls");
-			const appUrls: string[] = options?.appsSourceUrl || [];
-			endpointIds.push(...appUrls);
-		} else {
-			logger.info("Apps", "appsSourceUrl specified as a single url");
-			endpointIds.push(options?.appsSourceUrl);
-		}
-	} else if (Array.isArray(options?.endpointIds)) {
-		logger.info("Apps", "Using the following passed endpoints", options?.endpointIds);
-=======
 			"Using appsSourceUrl as it was specified. Backwards compatibility mode. Try to use the endpointIds setting instead and define some endpoints"
 		);
 		if (Array.isArray(options?.appsSourceUrl)) {
@@ -232,7 +181,6 @@
 		}
 	} else if (Array.isArray(options?.endpointIds)) {
 		logger.info("Using the following passed endpoints", options?.endpointIds);
->>>>>>> 712e4169
 		endpointIds = options?.endpointIds || [];
 	}
 
@@ -250,20 +198,12 @@
 }
 
 export async function getApps(): Promise<App[]> {
-<<<<<<< HEAD
-	logger.info("Apps", "Requesting apps");
-=======
 	logger.info("Requesting apps");
->>>>>>> 712e4169
 	try {
 		const apps = cachedApps ?? (await getEntries(endpointIds, defaultCredentials, cacheDuration));
 		return apps;
 	} catch (err) {
-<<<<<<< HEAD
-		logger.error("Apps", "Error retrieving apps. Returning empty list", err);
-=======
 		logger.error("Error retrieving apps. Returning empty list", err);
->>>>>>> 712e4169
 		return [];
 	}
 }
@@ -357,29 +297,17 @@
 
 		const results = Object.values(intents);
 		if (results.length === 0) {
-<<<<<<< HEAD
-			logger.info("Apps", `No results found for findIntent for intent ${intent} and context ${contextType}`);
-=======
 			logger.info(`No results found for findIntent for intent ${intent} and context ${contextType}`);
->>>>>>> 712e4169
 			return null;
 		} else if (results.length === 1) {
 			return results[0];
 		}
 		logger.warn(
-<<<<<<< HEAD
-			"Apps",
-=======
->>>>>>> 712e4169
 			`Received more than one result for findIntent for intent ${intent} and context ${contextType}. Returning the first entry.`
 		);
 		return results[0];
 	}
-<<<<<<< HEAD
-	logger.warn("Apps", "There was no apps returned so we are unable to find apps that support an intent");
-=======
 	logger.warn("There was no apps returned so we are unable to find apps that support an intent");
->>>>>>> 712e4169
 	return null;
 }
 
@@ -407,14 +335,7 @@
 
 		return Object.values(intents);
 	}
-<<<<<<< HEAD
-	logger.warn(
-		"Apps",
-		"Unable to get apps so we can not get apps and intents that support a particular context"
-	);
-=======
 	logger.warn("Unable to get apps so we can not get apps and intents that support a particular context");
->>>>>>> 712e4169
 
 	return [];
 }
