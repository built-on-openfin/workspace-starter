--- conflicted
+++ resolved
@@ -1,96 +1,53 @@
 import { App } from "@openfin/workspace";
-import { AppIntent } from "@openfin/workspace-platform";
 import { fin } from "openfin-adapter/src/mock";
 import { getSettings } from "./settings";
 
 let cachedApps: App[];
 
 async function validateEntries(apps: App[]) {
-<<<<<<< HEAD
-  const canLaunchExternalProcessResponse = await fin.System.queryPermissionForCurrentContext(
-    "System.launchExternalProcess"
-  );
+  let canLaunchExternalProcessResponse;
+
+  try {
+    canLaunchExternalProcessResponse = await fin.System.queryPermissionForCurrentContext(
+      "System.launchExternalProcess"
+    );
+  } catch (error) {
+    console.error("Error while querying for System.launchExternalProcess permission", error);
+  }
   const canLaunchExternalProcess = canLaunchExternalProcessResponse?.granted;
 
-  const canDownloadAppAssetsResponse = await fin.System.queryPermissionForCurrentContext("System.downloadAsset");
+  let canDownloadAppAssetsResponse;
+
+  try {
+    canDownloadAppAssetsResponse = await fin.System.queryPermissionForCurrentContext("System.downloadAsset");
+  } catch (error) {
+    console.error("Error while querying for System.downloadAsset permission", error);
+  }
+
   const canDownloadAppAssets = canDownloadAppAssetsResponse?.granted;
-
-  if (canLaunchExternalProcess && canDownloadAppAssets) {
-    return apps;
-  }
 
   const validatedApps: App[] = [];
   const rejectedAppIds = [];
   const settings = await getSettings();
   const appAssetTag = settings?.appProvider?.appAssetTag ?? "appasset";
+  const supportedManifestTypes = settings?.appProvider?.manifestTypes;
 
   for (let i = 0; i < apps.length; i++) {
-    if (apps[i].manifestType !== "external") {
-      validatedApps.push(apps[i]);
-    } else if (!canLaunchExternalProcess) {
-      rejectedAppIds.push(apps[i].appId);
-    } else if (Array.isArray(apps[i].tags) && apps[i].tags.includes(appAssetTag) && !canDownloadAppAssets) {
-      rejectedAppIds.push(apps[i].appId);
-    } else {
-      validatedApps.push(apps[i]);
-=======
-  let canLaunchExternalProcessResponse;
-
-  try {
-    canLaunchExternalProcessResponse =
-      await fin.System.queryPermissionForCurrentContext(
-        "System.launchExternalProcess"
-      );
-  } catch (error) {
-    console.error("Error while querying for System.launchExternalProcess permission", error);
-  }
-  let canLaunchExternalProcess =
-    canLaunchExternalProcessResponse !== undefined &&
-    canLaunchExternalProcessResponse.granted;
-
-  let canDownloadAppAssetsResponse;
-
-  try {
-    canDownloadAppAssetsResponse =
-      await fin.System.queryPermissionForCurrentContext("System.downloadAsset");
-  } catch (error) {
-    console.error("Error while querying for System.downloadAsset permission", error);
-  }
-
-  let canDownloadAppAssets =
-    canDownloadAppAssetsResponse !== undefined &&
-    canDownloadAppAssetsResponse.granted;
-
-  let validatedApps = [];
-  let rejectedAppIds = [];
-  let settings = await getSettings();
-  let appAssetTag = settings?.appProvider?.appAssetTag ?? "appasset";
-  let supportedManifestTypes = settings?.appProvider?.manifestTypes;
-
-  for (let i = 0; i < apps.length; i++) {
-
     let validApp = true;
     if (supportedManifestTypes !== undefined && supportedManifestTypes.length > 0) {
-      validApp = supportedManifestTypes.indexOf(apps[i].manifestType) > -1;
+      validApp = supportedManifestTypes.includes(apps[i].manifestType);
     }
 
     if (validApp) {
       if (apps[i].manifestType !== "external") {
         validatedApps.push(apps[i]);
+      } else if (canLaunchExternalProcess === false) {
+        rejectedAppIds.push(apps[i].appId);
+      } else if (Array.isArray(apps[i].tags) && apps[i].tags.includes(appAssetTag) && canDownloadAppAssets === false) {
+        rejectedAppIds.push(apps[i].appId);
       } else {
-        if (canLaunchExternalProcess === false) {
-          rejectedAppIds.push(apps[i].appId);
-        } else if (
-          Array.isArray(apps[i].tags) &&
-          apps[i].tags.indexOf(appAssetTag) > -1 &&
-          canDownloadAppAssets === false
-        ) {
-          rejectedAppIds.push(apps[i].appId);
-        } else {
-          validatedApps.push(apps[i]);
-        }
-      }
->>>>>>> bde8009b
+        validatedApps.push(apps[i]);
+      }
     }
   }
 
@@ -133,11 +90,11 @@
 function updateEntry(
   source: {
     [key: string]: {
-      intent: Partial<AppIntent>;
+      intent: { name: string; displayName: string };
       apps: App[];
     };
   },
-  intent: AppIntent,
+  intent,
   app: App
 ) {
   if (source[intent.name] === undefined) {
@@ -181,25 +138,14 @@
     }
     let matchFound = false;
     for (let i = 0; i < tags.length; i++) {
-<<<<<<< HEAD
       if (value.tags.includes(tags[i])) {
-=======
-      if (value.tags.indexOf(tags[i]) > -1) {
->>>>>>> bde8009b
         if (mustMatchAll) {
           matchFound = true;
         } else {
           return true;
         }
-<<<<<<< HEAD
       } else if (mustMatchAll) {
         return false;
-=======
-      } else {
-        if (mustMatchAll) {
-          return false;
-        }
->>>>>>> bde8009b
       }
     }
     return matchFound;
@@ -208,11 +154,7 @@
 }
 
 export async function getApp(requestedApp: string | { appId: string }): Promise<App> {
-<<<<<<< HEAD
-  const apps = await getApps();
-=======
-  let apps = await getApps();
->>>>>>> bde8009b
+  const apps = await getApps();
   let appId;
   if (requestedApp !== undefined) {
     if (typeof requestedApp === "string") {
@@ -224,15 +166,9 @@
   if (appId === undefined) {
     return undefined;
   }
-<<<<<<< HEAD
-  return apps.find((entry) => entry.appId === appId);
-=======
-  let app = apps.find(entry => {
-    return entry.appId === appId;
-  });
+  const app = apps.find((entry) => entry.appId === appId);
 
   return app;
->>>>>>> bde8009b
 }
 
 export async function getAppsByIntent(intent: string): Promise<App[]> {
@@ -254,27 +190,22 @@
 export async function getIntent(
   intent: string,
   contextType?: string
-): Promise<{ intent: Partial<AppIntent>; apps: App[] }> {
+): Promise<{ intent: { name: string; displayName: string }; apps: App[] }> {
   const apps = await getApps();
   let intents: {
     [key: string]: {
-      intent: Partial<AppIntent>;
+      intent: { name: string; displayName: string };
       apps: App[];
     };
   } = {};
 
   if (Array.isArray(apps)) {
-<<<<<<< HEAD
     for (const value of apps) {
-=======
-    apps.forEach((value) => {
->>>>>>> bde8009b
       if (value.intents !== undefined) {
         for (let i = 0; i < value.intents.length; i++) {
           if (value.intents[i].name === intent) {
             if (contextType === undefined) {
               intents = updateEntry(intents, value.intents[i], value);
-<<<<<<< HEAD
             } else if (Array.isArray(value.intents[i].contexts) && value.intents[i].contexts.includes(contextType)) {
               intents = updateEntry(intents, value.intents[i], value);
             }
@@ -284,86 +215,44 @@
     }
 
     const results = Object.values(intents);
-=======
-            } else {
-              if (
-                Array.isArray(value.intents[i].contexts) &&
-                value.intents[i].contexts.indexOf(contextType) > -1
-              ) {
-                intents = updateEntry(intents, value.intents[i], value);
-              }
-            }
-          }
-        }
-      }
-    });
-
-    let results = Object.values(intents);
->>>>>>> bde8009b
     if (results.length === 0) {
       console.log(`No results found for findIntent for intent ${intent} and context ${contextType}`);
       return null;
     } else if (results.length === 1) {
       return results[0];
-<<<<<<< HEAD
     }
     console.warn(
       `Received more than one result for findIntent for intent ${intent} and context ${contextType}. Returning the first entry.`
     );
     return results[0];
-=======
-    } else {
-      console.warn(`Received more than one result for findIntent for intent ${intent} and context ${contextType}. Returning the first entry.`);
-      return results[0];
-    }
-  } else {
-    console.warn("There was no apps returned so we are unable to find apps that support an intent.");
-    return null;
->>>>>>> bde8009b
   }
   console.warn("There was no apps returned so we are unable to find apps that support an intent.");
   return null;
 }
 
-export async function getIntentsByContext(contextType: string): Promise<{ intent: Partial<AppIntent>; apps: App[] }[]> {
+export async function getIntentsByContext(
+  contextType: string
+): Promise<{ intent: { name: string; displayName: string }; apps: App[] }[]> {
   const apps = await getApps();
   let intents: {
     [key: string]: {
-      intent: Partial<AppIntent>;
+      intent: { name: string; displayName: string };
       apps: App[];
     };
   } = {};
 
   if (Array.isArray(apps)) {
-<<<<<<< HEAD
     for (const value of apps) {
       if (value.intents !== undefined) {
         for (let i = 0; i < value.intents.length; i++) {
           if (Array.isArray(value.intents[i].contexts) && value.intents[i].contexts.includes(contextType)) {
-=======
-    apps.forEach((value) => {
-      if (value.intents !== undefined) {
-        for (let i = 0; i < value.intents.length; i++) {
-          if (
-            Array.isArray(value.intents[i].contexts) &&
-            value.intents[i].contexts.indexOf(contextType) > -1
-          ) {
->>>>>>> bde8009b
             intents = updateEntry(intents, value.intents[i], value);
           }
         }
       }
-<<<<<<< HEAD
     }
 
     return Object.values(intents);
-=======
-    });
-
-    return Object.values(intents);
-  } else {
-    console.warn("Unable to get apps so we can not get apps and intents that support a particular context");
->>>>>>> bde8009b
   }
   console.warn("Unable to get apps so we can not get apps and intents that support a particular context");
 
