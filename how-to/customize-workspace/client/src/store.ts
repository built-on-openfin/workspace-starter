import {
	Storefront,
	StorefrontLandingPage,
	StorefrontNavigationSection,
	StorefrontFooter,
	App,
	StorefrontProvider,
	StorefrontTemplate,
	StorefrontNavigationItem,
	StorefrontDetailedNavigationItem,
	RegistrationMetaInfo
} from "@openfin/workspace";
import { getApps, getAppsByTag } from "./apps";
import { launch } from "./launch";
<<<<<<< HEAD
import { logger } from "./logger-provider";
=======
import { createGroupLogger } from "./logger-provider";
>>>>>>> 712e4169
import { getSettings } from "./settings";
import { CustomSettings, StorefrontSettingsLandingPageRow, StorefrontSettingsNavigationItem } from "./shapes";

const logger = createGroupLogger("Store");

let isStoreRegistered = false;
let registrationInfo: RegistrationMetaInfo;

export async function register(): Promise<RegistrationMetaInfo> {
<<<<<<< HEAD
	logger.info("Store", "Initializing the storefront provider");
=======
	logger.info("Initializing the storefront provider");
>>>>>>> 712e4169
	const provider = await getStoreProvider();
	if (provider !== null) {
		try {
			registrationInfo = await Storefront.register(provider);
<<<<<<< HEAD
			logger.info("Store", "Version:", registrationInfo);
			isStoreRegistered = true;
			logger.info("Store", "Storefront provider initialized");
			return registrationInfo;
		} catch (err) {
			logger.error(
				"Store",
				"An error was encountered while trying to register the content store provider",
				err
			);
=======
			logger.info("Version:", registrationInfo);
			isStoreRegistered = true;
			logger.info("Storefront provider initialized");
			return registrationInfo;
		} catch (err) {
			logger.error("An error was encountered while trying to register the content store provider", err);
>>>>>>> 712e4169
			return null;
		}
	}
}

export async function deregister() {
	if (isStoreRegistered) {
		const settings = await getSettings();
		await Storefront.deregister(settings.storefrontProvider.id);
	} else {
		logger.warn(
<<<<<<< HEAD
			"Store",
=======
>>>>>>> 712e4169
			"Unable to call store deregister as there is an indication it was never registered successfully"
		);
	}
}

export async function show() {
<<<<<<< HEAD
	logger.info("Store", "Showing the store");
=======
	logger.info("Showing the store");
>>>>>>> 712e4169
	return Storefront.show();
}

export async function hide() {
<<<<<<< HEAD
	logger.info("Store", "Hiding the store");
=======
	logger.info("Hiding the store");
>>>>>>> 712e4169
	return Storefront.hide();
}

/**
 * This function is used when a navigation item or section hasn't been configured with an ID. This is to simplify configuration for this demo.
 * In a real application you would need an idempotent and unique ID (think GUID) that doesn't change for that navigation item/section regardless of how
 * many times it is regenerated (e.g. more items can be added to the item/section but the ID stays the same).
 * As you navigate around the store this ID is used as a route. So if a user clicks on a link, navigates to a new page and the re-requested navigation item has
 * a different ID then the store will not be able to find a match and it won't be able to render the navigation item.
 * A real application would not use this approach (as an update to the tag list would result in a new ID which would fail if the config was fetched from a server and not a manifest)
 */
function getId(title: string, tags: string[] = []) {
	const search = " ";
	const replaceWith = "-";
	let result = title.replaceAll(search, replaceWith);
	result += `-${tags.join("-")}`;
	return result.toLowerCase();
}

function isStorefrontConfigurationValid(config: CustomSettings): boolean {
	const idList = [];
	let hasDuplicateIds = false;

	if (
		config === undefined ||
		config.storefrontProvider === undefined ||
		config.storefrontProvider.id === undefined ||
		config.storefrontProvider.title === undefined ||
		(config.storefrontProvider.footer === undefined &&
			config.storefrontProvider.landingPage !== undefined &&
			config.storefrontProvider.landingPage.topRow !== undefined &&
			config.storefrontProvider.landingPage.middleRow !== undefined &&
			config.storefrontProvider.landingPage.bottomRow !== undefined &&
			config.storefrontProvider.navigation !== undefined)
	) {
		logger.error(
<<<<<<< HEAD
			"Store",
=======
>>>>>>> 712e4169
			"StorefrontProvider is not correctly configured in the customSettings of this manifest. You must ensure that storefrontProvider is defined, that it has an id and title and that the footer, landingPage (top row, middle row and bottom row) and navigation sections have been defined"
		);
		return false;
	}

	const validateId = (id: string, namespace: string, warning: string) => {
		if (id === undefined) {
<<<<<<< HEAD
			logger.warn("Store", `${namespace}: ${warning}`);
		} else if (idList.includes(id)) {
			hasDuplicateIds = true;
			logger.error(
				"Store",
=======
			logger.warn(`${namespace}: ${warning}`);
		} else if (idList.includes(id)) {
			hasDuplicateIds = true;
			logger.error(
>>>>>>> 712e4169
				`${namespace}: The id is used in more than one place. Please have a unique and idempotent id: ${id}`
			);
		} else {
			idList.push(id);
		}
	};

	const warningMessage =
		"The id is not defined. This demo will generate an id based on title but you should have a unique and idempotent id when building your own store";

<<<<<<< HEAD
	logger.info("Store", "Validating settings storefrontProvider navigation config");
=======
	logger.info("Validating settings storefrontProvider navigation config");
>>>>>>> 712e4169
	const navigation = config.storefrontProvider.navigation;
	for (let i = 0; i < navigation.length; i++) {
		validateId(navigation[i].id, `storefrontProvider.navigation[${i}].id`, warningMessage);
		const items = navigation[i].items;
		for (let n = 0; n < items.length; n++) {
			validateId(items[n].id, `storefrontProvider.navigation[${i}].items[${n}].id`, warningMessage);
		}
	}

<<<<<<< HEAD
	logger.info("Store", "Validating settings storefrontProvider landing page hero config");
=======
	logger.info("Validating settings storefrontProvider landing page hero config");
>>>>>>> 712e4169
	const landingPage = config.storefrontProvider.landingPage;

	if (landingPage?.hero?.cta !== undefined) {
		validateId(landingPage.hero.cta.id, "storefrontProvider.landingPage.hero.cta.id", warningMessage);
	}

<<<<<<< HEAD
	logger.info("Store", "Validating settings storefrontProvider landing page top row config");
=======
	logger.info("Validating settings storefrontProvider landing page top row config");
>>>>>>> 712e4169
	const topRow = landingPage.topRow;

	if (topRow.items !== undefined) {
		for (let i = 0; i < topRow.items.length; i++) {
			validateId(topRow.items[i].id, `storefrontProvider.landingPage.topRow.items[${i}].id`, warningMessage);
		}
	}

<<<<<<< HEAD
	logger.info("Store", "Validating settings storefrontProvider landing page bottom row config");
=======
	logger.info("Validating settings storefrontProvider landing page bottom row config");
>>>>>>> 712e4169
	const bottomRow = landingPage.bottomRow;
	if (bottomRow.items !== undefined) {
		for (let i = 0; i < bottomRow.items.length; i++) {
			validateId(
				bottomRow.items[i].id,
				`storefrontProvider.landingPage.bottomRow.items[${i}].id`,
				warningMessage
			);
		}
	}

<<<<<<< HEAD
	logger.info("Store", "Validating ids, checking for duplicate ids");
	if (hasDuplicateIds) {
		logger.error(
			"Store",
=======
	logger.info("Validating ids, checking for duplicate ids");
	if (hasDuplicateIds) {
		logger.error(
>>>>>>> 712e4169
			"You have defined duplicate ids (please see the other error messages) which could result in strange behaviour (if we are routing by id and you have two or more items that resolve to the same id then it could navigate to something unexpected. Please ensure ids are unique and idempotent"
		);
		return false;
	}

	return true;
}

async function getStoreProvider(): Promise<StorefrontProvider> {
<<<<<<< HEAD
	logger.info("Store", "Getting the store provider");
=======
	logger.info("Getting the store provider");
>>>>>>> 712e4169
	const settings = await getSettings();
	if (isStorefrontConfigurationValid(settings)) {
		return {
			id: settings.storefrontProvider.id,
			title: settings.storefrontProvider.title,
			icon: settings.storefrontProvider.icon,
			getNavigation: getNavigation.bind(this),
			getLandingPage: getLandingPage.bind(this),
			getFooter: getFooter.bind(this),
			getApps,
			launchApp: launch
		};
	}
	return null;
}

async function getNavigation(): Promise<[StorefrontNavigationSection?, StorefrontNavigationSection?]> {
<<<<<<< HEAD
	logger.info("Store", "Showing the store navigation");
=======
	logger.info("Showing the store navigation");
>>>>>>> 712e4169
	const navigationSectionItemLimit = 5;
	const navigationSectionLimit = 2;
	const settings = await getSettings();
	const navigationSections: [StorefrontNavigationSection?, StorefrontNavigationSection?] = [];

	if (settings?.storefrontProvider?.navigation === undefined) {
		return [];
	}

	for (let i = 0; i < settings.storefrontProvider.navigation.length; i++) {
		if (navigationSections.length === navigationSectionLimit) {
			logger.info(
<<<<<<< HEAD
				"Store",
=======
>>>>>>> 712e4169
				"More than 2 navigation sections defined in StorefrontProvider settings. Only two are taken"
			);
			break;
		}
		const navigationSection: StorefrontNavigationSection = {
			id:
				settings.storefrontProvider.navigation[i].id ??
				getId(settings.storefrontProvider.navigation[i].title),
			title: settings.storefrontProvider.navigation[i].title,
			items: (await getNavigationItems(
				settings.storefrontProvider.navigation[i].items,
				navigationSectionItemLimit
			)) as [
				StorefrontNavigationItem,
				StorefrontNavigationItem?,
				StorefrontNavigationItem?,
				StorefrontNavigationItem?,
				StorefrontNavigationItem?
			]
		};
		navigationSections.push(navigationSection);
	}

	return navigationSections;
}

async function getLandingPage(): Promise<StorefrontLandingPage> {
<<<<<<< HEAD
	logger.info("Store", "Getting the store landing page");
=======
	logger.info("Getting the store landing page");
>>>>>>> 712e4169
	const landingPage: StorefrontLandingPage = {
		topRow: null,
		middleRow: null,
		bottomRow: null
	};

	const settings = await getSettings();
	const storeFrontDetailedNavigationItemBottomRowLimit = 3;
	const storeFrontDetailedNavigationItemTopRowLimit = 4;
	const middleRowAppLimit = 6;

	if (settings?.storefrontProvider?.landingPage?.hero !== undefined) {
		const hero = settings.storefrontProvider.landingPage.hero;
		const cta = await getNavigationItem(hero.cta.id, hero.cta.title, hero.cta.tags);
		landingPage.hero = {
			title: hero.title,
			image: hero.image,
			description: hero.description,
			cta
		};
	}

	if (settings?.storefrontProvider?.landingPage?.topRow !== undefined) {
		const row = await getLandingPageRow(
			settings?.storefrontProvider?.landingPage?.topRow,
			storeFrontDetailedNavigationItemTopRowLimit
		);
		landingPage.topRow = {
			title: row.title,
			items: row.items as [
				StorefrontDetailedNavigationItem?,
				StorefrontDetailedNavigationItem?,
				StorefrontDetailedNavigationItem?,
				StorefrontDetailedNavigationItem?
			]
		};
	} else {
<<<<<<< HEAD
		logger.error("Store", "You need to have a topRow defined in your landing page");
=======
		logger.error("You need to have a topRow defined in your landing page");
>>>>>>> 712e4169
	}

	if (settings?.storefrontProvider?.landingPage?.middleRow !== undefined) {
		const middleRow = settings.storefrontProvider.landingPage.middleRow;
		const middleRowApps = await getAppsByTag(middleRow.tags);
		if (middleRowApps.length > middleRowAppLimit) {
			logger.warn(
<<<<<<< HEAD
				"Store",
=======
>>>>>>> 712e4169
				`Too many apps (${
					middleRowApps.length
				}) have been returned by the middle row tag definition ${middleRow.tags.join(
					" "
				)}. Only ${middleRowAppLimit} will be shown.`
			);
		}
		const validatedMiddleRowApps = middleRowApps.slice(0, middleRowAppLimit) as [
			App?,
			App?,
			App?,
			App?,
			App?,
			App?
		];
		landingPage.middleRow = {
			title: middleRow.title,
			apps: validatedMiddleRowApps
		};
	} else {
<<<<<<< HEAD
		logger.error("Store", "You need to have a middleRow defined in your landing page");
=======
		logger.error("You need to have a middleRow defined in your landing page");
>>>>>>> 712e4169
	}

	if (settings?.storefrontProvider?.landingPage?.bottomRow !== undefined) {
		const row = await getLandingPageRow(
			settings.storefrontProvider.landingPage.bottomRow,
			storeFrontDetailedNavigationItemBottomRowLimit
		);
		landingPage.bottomRow = {
			title: row.title,
			items: row.items as [
				StorefrontDetailedNavigationItem?,
				StorefrontDetailedNavigationItem?,
				StorefrontDetailedNavigationItem?
			]
		};
	} else {
<<<<<<< HEAD
		logger.error("Store", "You need to have a bottomRow defined in your landing page");
=======
		logger.error("You need to have a bottomRow defined in your landing page");
>>>>>>> 712e4169
	}

	return landingPage;
}

async function getFooter(): Promise<StorefrontFooter> {
<<<<<<< HEAD
	logger.info("Store", "Getting the store footer");
=======
	logger.info("Getting the store footer");
>>>>>>> 712e4169
	const settings = await getSettings();
	if (settings?.storefrontProvider?.footer !== undefined) {
		return settings.storefrontProvider.footer;
	}
<<<<<<< HEAD
	logger.error("Store", "Storefront is being initialised without a footer configured");
=======
	logger.error("Storefront is being initialised without a footer configured");
>>>>>>> 712e4169
	return null;
}

/**
 * This section generates a navigation item for Storefront based on some configuration.
 * @param id
 * This id should be unique and idempotent and isn't changed regardless of how often the same navigation item is regenerated.
 * The reason for this is because it is used for routing in Storefront. If a user navigated from a link and the id changes when the item
 * is re-requested by storefront then it will not be able to render the contents.
 * @param title
 * @param tags
 * Tags are used as a way of filtering out which apps should be assigned to a StorefrontNavigationItem.
 * This allows apps to be tagged on the server and the store would automatically update the apps assigned to a particular section.
 * @returns StorefrontNavigationItem
 */
async function getNavigationItem(
	id: string,
	title: string,
	tags: string[]
): Promise<StorefrontNavigationItem> {
	const navigationItem: StorefrontNavigationItem = {
		id: id ?? getId(title, tags),
		title,
		templateId: StorefrontTemplate.AppGrid,
		templateData: {
			apps: []
		}
	};

	const apps = await getAppsByTag(tags);

	if (apps !== undefined && apps.length > 0) {
		navigationItem.templateData.apps = apps;
	}

	return navigationItem;
}

async function getNavigationItems(items: StorefrontSettingsNavigationItem[], limit: number) {
	const navigationItems: StorefrontNavigationItem[] = [];

	for (let i = 0; i < items.length; i++) {
		const navigationItem = await getNavigationItem(items[i].id, items[i].title, items[i].tags);
		navigationItems.push(navigationItem);
	}

	if (navigationItems.length > limit) {
		logger.warn(
<<<<<<< HEAD
			"Store",
=======
>>>>>>> 712e4169
			`You have defined too many navigations items (${navigationItems.length}). Please limit it to ${limit} as we will only take the first ${limit}`
		);
	}
	return navigationItems.slice(0, limit);
}

async function getLandingPageRow(definition: StorefrontSettingsLandingPageRow, limit: number) {
	const items: StorefrontDetailedNavigationItem[] = [];

	for (let i = 0; i < definition.items.length; i++) {
		const navigationItem = await getNavigationItem(
			definition.items[i].id,
			definition.items[i].title,
			definition.items[i].tags
		);
		const item: StorefrontDetailedNavigationItem = {
			description: definition.items[i].description,
			image: definition.items[i].image,
			...navigationItem
		};
		items.push(item);
	}

	if (items.length > limit) {
		logger.warn(
<<<<<<< HEAD
			"Store",
=======
>>>>>>> 712e4169
			`You have defined too many storefront detailed navigation items (${items.length}). Please keep it to the limit of ${limit} as only the first ${limit} will be returned.`
		);
	}

	const detailedNavigationItems = items.slice(0, limit);

	return {
		title: definition.title,
		items: detailedNavigationItems
	};
}<|MERGE_RESOLUTION|>--- conflicted
+++ resolved
@@ -12,11 +12,7 @@
 } from "@openfin/workspace";
 import { getApps, getAppsByTag } from "./apps";
 import { launch } from "./launch";
-<<<<<<< HEAD
-import { logger } from "./logger-provider";
-=======
 import { createGroupLogger } from "./logger-provider";
->>>>>>> 712e4169
 import { getSettings } from "./settings";
 import { CustomSettings, StorefrontSettingsLandingPageRow, StorefrontSettingsNavigationItem } from "./shapes";
 
@@ -26,34 +22,17 @@
 let registrationInfo: RegistrationMetaInfo;
 
 export async function register(): Promise<RegistrationMetaInfo> {
-<<<<<<< HEAD
-	logger.info("Store", "Initializing the storefront provider");
-=======
 	logger.info("Initializing the storefront provider");
->>>>>>> 712e4169
 	const provider = await getStoreProvider();
 	if (provider !== null) {
 		try {
 			registrationInfo = await Storefront.register(provider);
-<<<<<<< HEAD
-			logger.info("Store", "Version:", registrationInfo);
-			isStoreRegistered = true;
-			logger.info("Store", "Storefront provider initialized");
-			return registrationInfo;
-		} catch (err) {
-			logger.error(
-				"Store",
-				"An error was encountered while trying to register the content store provider",
-				err
-			);
-=======
 			logger.info("Version:", registrationInfo);
 			isStoreRegistered = true;
 			logger.info("Storefront provider initialized");
 			return registrationInfo;
 		} catch (err) {
 			logger.error("An error was encountered while trying to register the content store provider", err);
->>>>>>> 712e4169
 			return null;
 		}
 	}
@@ -65,30 +44,18 @@
 		await Storefront.deregister(settings.storefrontProvider.id);
 	} else {
 		logger.warn(
-<<<<<<< HEAD
-			"Store",
-=======
->>>>>>> 712e4169
 			"Unable to call store deregister as there is an indication it was never registered successfully"
 		);
 	}
 }
 
 export async function show() {
-<<<<<<< HEAD
-	logger.info("Store", "Showing the store");
-=======
 	logger.info("Showing the store");
->>>>>>> 712e4169
 	return Storefront.show();
 }
 
 export async function hide() {
-<<<<<<< HEAD
-	logger.info("Store", "Hiding the store");
-=======
 	logger.info("Hiding the store");
->>>>>>> 712e4169
 	return Storefront.hide();
 }
 
@@ -125,10 +92,6 @@
 			config.storefrontProvider.navigation !== undefined)
 	) {
 		logger.error(
-<<<<<<< HEAD
-			"Store",
-=======
->>>>>>> 712e4169
 			"StorefrontProvider is not correctly configured in the customSettings of this manifest. You must ensure that storefrontProvider is defined, that it has an id and title and that the footer, landingPage (top row, middle row and bottom row) and navigation sections have been defined"
 		);
 		return false;
@@ -136,18 +99,10 @@
 
 	const validateId = (id: string, namespace: string, warning: string) => {
 		if (id === undefined) {
-<<<<<<< HEAD
-			logger.warn("Store", `${namespace}: ${warning}`);
-		} else if (idList.includes(id)) {
-			hasDuplicateIds = true;
-			logger.error(
-				"Store",
-=======
 			logger.warn(`${namespace}: ${warning}`);
 		} else if (idList.includes(id)) {
 			hasDuplicateIds = true;
 			logger.error(
->>>>>>> 712e4169
 				`${namespace}: The id is used in more than one place. Please have a unique and idempotent id: ${id}`
 			);
 		} else {
@@ -158,11 +113,7 @@
 	const warningMessage =
 		"The id is not defined. This demo will generate an id based on title but you should have a unique and idempotent id when building your own store";
 
-<<<<<<< HEAD
-	logger.info("Store", "Validating settings storefrontProvider navigation config");
-=======
 	logger.info("Validating settings storefrontProvider navigation config");
->>>>>>> 712e4169
 	const navigation = config.storefrontProvider.navigation;
 	for (let i = 0; i < navigation.length; i++) {
 		validateId(navigation[i].id, `storefrontProvider.navigation[${i}].id`, warningMessage);
@@ -172,22 +123,14 @@
 		}
 	}
 
-<<<<<<< HEAD
-	logger.info("Store", "Validating settings storefrontProvider landing page hero config");
-=======
 	logger.info("Validating settings storefrontProvider landing page hero config");
->>>>>>> 712e4169
 	const landingPage = config.storefrontProvider.landingPage;
 
 	if (landingPage?.hero?.cta !== undefined) {
 		validateId(landingPage.hero.cta.id, "storefrontProvider.landingPage.hero.cta.id", warningMessage);
 	}
 
-<<<<<<< HEAD
-	logger.info("Store", "Validating settings storefrontProvider landing page top row config");
-=======
 	logger.info("Validating settings storefrontProvider landing page top row config");
->>>>>>> 712e4169
 	const topRow = landingPage.topRow;
 
 	if (topRow.items !== undefined) {
@@ -196,11 +139,7 @@
 		}
 	}
 
-<<<<<<< HEAD
-	logger.info("Store", "Validating settings storefrontProvider landing page bottom row config");
-=======
 	logger.info("Validating settings storefrontProvider landing page bottom row config");
->>>>>>> 712e4169
 	const bottomRow = landingPage.bottomRow;
 	if (bottomRow.items !== undefined) {
 		for (let i = 0; i < bottomRow.items.length; i++) {
@@ -212,16 +151,9 @@
 		}
 	}
 
-<<<<<<< HEAD
-	logger.info("Store", "Validating ids, checking for duplicate ids");
-	if (hasDuplicateIds) {
-		logger.error(
-			"Store",
-=======
 	logger.info("Validating ids, checking for duplicate ids");
 	if (hasDuplicateIds) {
 		logger.error(
->>>>>>> 712e4169
 			"You have defined duplicate ids (please see the other error messages) which could result in strange behaviour (if we are routing by id and you have two or more items that resolve to the same id then it could navigate to something unexpected. Please ensure ids are unique and idempotent"
 		);
 		return false;
@@ -231,11 +163,7 @@
 }
 
 async function getStoreProvider(): Promise<StorefrontProvider> {
-<<<<<<< HEAD
-	logger.info("Store", "Getting the store provider");
-=======
 	logger.info("Getting the store provider");
->>>>>>> 712e4169
 	const settings = await getSettings();
 	if (isStorefrontConfigurationValid(settings)) {
 		return {
@@ -253,11 +181,7 @@
 }
 
 async function getNavigation(): Promise<[StorefrontNavigationSection?, StorefrontNavigationSection?]> {
-<<<<<<< HEAD
-	logger.info("Store", "Showing the store navigation");
-=======
 	logger.info("Showing the store navigation");
->>>>>>> 712e4169
 	const navigationSectionItemLimit = 5;
 	const navigationSectionLimit = 2;
 	const settings = await getSettings();
@@ -270,10 +194,6 @@
 	for (let i = 0; i < settings.storefrontProvider.navigation.length; i++) {
 		if (navigationSections.length === navigationSectionLimit) {
 			logger.info(
-<<<<<<< HEAD
-				"Store",
-=======
->>>>>>> 712e4169
 				"More than 2 navigation sections defined in StorefrontProvider settings. Only two are taken"
 			);
 			break;
@@ -301,11 +221,7 @@
 }
 
 async function getLandingPage(): Promise<StorefrontLandingPage> {
-<<<<<<< HEAD
-	logger.info("Store", "Getting the store landing page");
-=======
 	logger.info("Getting the store landing page");
->>>>>>> 712e4169
 	const landingPage: StorefrontLandingPage = {
 		topRow: null,
 		middleRow: null,
@@ -343,11 +259,7 @@
 			]
 		};
 	} else {
-<<<<<<< HEAD
-		logger.error("Store", "You need to have a topRow defined in your landing page");
-=======
 		logger.error("You need to have a topRow defined in your landing page");
->>>>>>> 712e4169
 	}
 
 	if (settings?.storefrontProvider?.landingPage?.middleRow !== undefined) {
@@ -355,10 +267,6 @@
 		const middleRowApps = await getAppsByTag(middleRow.tags);
 		if (middleRowApps.length > middleRowAppLimit) {
 			logger.warn(
-<<<<<<< HEAD
-				"Store",
-=======
->>>>>>> 712e4169
 				`Too many apps (${
 					middleRowApps.length
 				}) have been returned by the middle row tag definition ${middleRow.tags.join(
@@ -379,11 +287,7 @@
 			apps: validatedMiddleRowApps
 		};
 	} else {
-<<<<<<< HEAD
-		logger.error("Store", "You need to have a middleRow defined in your landing page");
-=======
 		logger.error("You need to have a middleRow defined in your landing page");
->>>>>>> 712e4169
 	}
 
 	if (settings?.storefrontProvider?.landingPage?.bottomRow !== undefined) {
@@ -400,31 +304,19 @@
 			]
 		};
 	} else {
-<<<<<<< HEAD
-		logger.error("Store", "You need to have a bottomRow defined in your landing page");
-=======
 		logger.error("You need to have a bottomRow defined in your landing page");
->>>>>>> 712e4169
 	}
 
 	return landingPage;
 }
 
 async function getFooter(): Promise<StorefrontFooter> {
-<<<<<<< HEAD
-	logger.info("Store", "Getting the store footer");
-=======
 	logger.info("Getting the store footer");
->>>>>>> 712e4169
 	const settings = await getSettings();
 	if (settings?.storefrontProvider?.footer !== undefined) {
 		return settings.storefrontProvider.footer;
 	}
-<<<<<<< HEAD
-	logger.error("Store", "Storefront is being initialised without a footer configured");
-=======
 	logger.error("Storefront is being initialised without a footer configured");
->>>>>>> 712e4169
 	return null;
 }
 
@@ -473,10 +365,6 @@
 
 	if (navigationItems.length > limit) {
 		logger.warn(
-<<<<<<< HEAD
-			"Store",
-=======
->>>>>>> 712e4169
 			`You have defined too many navigations items (${navigationItems.length}). Please limit it to ${limit} as we will only take the first ${limit}`
 		);
 	}
@@ -502,10 +390,6 @@
 
 	if (items.length > limit) {
 		logger.warn(
-<<<<<<< HEAD
-			"Store",
-=======
->>>>>>> 712e4169
 			`You have defined too many storefront detailed navigation items (${items.length}). Please keep it to the limit of ${limit} as only the first ${limit} will be returned.`
 		);
 	}
