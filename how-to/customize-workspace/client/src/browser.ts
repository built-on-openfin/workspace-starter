import { BrowserCreateWindowRequest, getCurrentSync, Page } from "@openfin/workspace-platform";
import { getDefaultToolbarButtons } from "./buttons";
import * as endpointProvider from "./endpoint";
<<<<<<< HEAD
import { logger } from "./logger-provider";
=======
import { createGroupLogger } from "./logger-provider";
>>>>>>> 712e4169
import { PlatformLocalStorage } from "./modules/endpoints/local-storage/platform-local-storage";
import { getSettings } from "./settings";

const DEFAULT_PAGE_BOUNDS_STORAGE = new PlatformLocalStorage<OpenFin.Bounds>(
	"page-bounds",
	"PageBounds",
<<<<<<< HEAD
	logger
=======
	createGroupLogger
>>>>>>> 712e4169
);

export async function savePageBounds(pageId: string) {
	const bounds = await getPageBounds(pageId);
	if (bounds !== null) {
		const setPageBoundsEndpointId = "page-bounds-set";
		if (endpointProvider.hasEndpoint(setPageBoundsEndpointId)) {
			await endpointProvider.action<{ id: string; payload: OpenFin.Bounds }>(setPageBoundsEndpointId, {
				id: pageId,
				payload: bounds
			});
			return;
		}
		await DEFAULT_PAGE_BOUNDS_STORAGE.set(pageId, bounds);
	}
}

export async function deletePageBounds(pageId: string) {
	const removePageBoundsEndpointId = "page-bounds-remove";
	if (endpointProvider.hasEndpoint(removePageBoundsEndpointId)) {
		await endpointProvider.action<{ id: string }>(removePageBoundsEndpointId, { id: pageId });
		return;
	}
	await DEFAULT_PAGE_BOUNDS_STORAGE.remove(pageId);
}

export async function getPageBounds(pageId: string, fromStorage = false): Promise<OpenFin.Bounds | null> {
	let bounds: OpenFin.Bounds = null;

	if (fromStorage) {
		const getPageBoundsEndpointId = "page-bounds-get";
		if (endpointProvider.hasEndpoint(getPageBoundsEndpointId)) {
			bounds = await endpointProvider.requestResponse<{ id: string }, OpenFin.Bounds>(
				getPageBoundsEndpointId,
				{ id: pageId }
			);
		} else {
			bounds = await DEFAULT_PAGE_BOUNDS_STORAGE.get(pageId);
		}
	} else {
		const platform = getCurrentSync();
		const pages = await platform.Browser.getAllAttachedPages();
		let windowId: OpenFin.Identity;

		for (const page of pages) {
			if (page.pageId === pageId) {
				windowId = page.parentIdentity;
			}
		}

		if (windowId !== undefined) {
			const hostWindow = platform.Browser.wrapSync(windowId);

			bounds = await hostWindow.openfinWindow.getBounds();
		}
	}
	return bounds;
}

export async function launchPage(page: Page, bounds?: OpenFin.Bounds) {
	let customBounds = bounds;
	if (customBounds === undefined) {
		customBounds = await getPageBounds(page.pageId, true);
	}

	const platform = getCurrentSync();
	const newWindow: BrowserCreateWindowRequest = {
		workspacePlatform: {
			pages: [page]
		}
	};

	if (customBounds !== undefined && customBounds !== null) {
		const monitors = await fin.System.getMonitorInfo();

		newWindow.height = customBounds.height;
		newWindow.width = customBounds.width;
		newWindow.defaultHeight = customBounds.height;
		newWindow.defaultWidth = customBounds.width;

		if (monitors.virtualScreen !== undefined) {
			if (monitors.virtualScreen.left !== undefined && customBounds.left >= monitors.virtualScreen.left) {
				newWindow.x = customBounds.left;
				newWindow.defaultLeft = customBounds.left;
			}

			if (monitors.virtualScreen.top !== undefined && customBounds.top >= monitors.virtualScreen.top) {
				newWindow.y = customBounds.top;
				newWindow.defaultTop = customBounds.top;
			}
		}
	}

	return platform.Browser.createWindow(newWindow);
}

export async function launchView(
	view: OpenFin.PlatformViewCreationOptions | string,
	targetIdentity?: OpenFin.Identity
) {
	const platform = getCurrentSync();
	let viewOptions: OpenFin.PlatformViewCreationOptions;
	if (typeof view === "string") {
		viewOptions = { url: view, target: null };
	} else {
		viewOptions = view;
	}
	return platform.createView(viewOptions, targetIdentity);
}

export async function getDefaultWindowOptions() {
	const settings = await getSettings();

	return {
		icon: settings.browserProvider.windowOptions?.icon,
		workspacePlatform: {
			pages: null,
			title: settings.browserProvider.windowOptions?.title,
			favicon: settings.browserProvider.windowOptions?.icon,
			newTabUrl: settings.browserProvider.windowOptions?.newTabUrl,
			newPageUrl: settings.browserProvider.windowOptions?.newPageUrl,
			toolbarOptions: {
				buttons: await getDefaultToolbarButtons()
			}
		}
	};
}<|MERGE_RESOLUTION|>--- conflicted
+++ resolved
@@ -1,22 +1,14 @@
 import { BrowserCreateWindowRequest, getCurrentSync, Page } from "@openfin/workspace-platform";
 import { getDefaultToolbarButtons } from "./buttons";
 import * as endpointProvider from "./endpoint";
-<<<<<<< HEAD
-import { logger } from "./logger-provider";
-=======
 import { createGroupLogger } from "./logger-provider";
->>>>>>> 712e4169
 import { PlatformLocalStorage } from "./modules/endpoints/local-storage/platform-local-storage";
 import { getSettings } from "./settings";
 
 const DEFAULT_PAGE_BOUNDS_STORAGE = new PlatformLocalStorage<OpenFin.Bounds>(
 	"page-bounds",
 	"PageBounds",
-<<<<<<< HEAD
-	logger
-=======
 	createGroupLogger
->>>>>>> 712e4169
 );
 
 export async function savePageBounds(pageId: string) {
