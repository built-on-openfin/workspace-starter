import {
	CreateSavedPageRequest,
	CreateSavedWorkspaceRequest,
	OpenGlobalContextMenuPayload,
	OpenPageTabContextMenuPayload,
	OpenViewTabContextMenuPayload,
	Page,
	UpdateSavedPageRequest,
	UpdateSavedWorkspaceRequest,
	Workspace,
	WorkspacePlatformOverrideCallback
} from "@openfin/workspace-platform";
import { deletePageBounds, savePageBounds } from "./browser";
import * as endpointProvider from "./endpoint";
<<<<<<< HEAD
import { logger } from "./logger-provider";
=======
import { createGroupLogger } from "./logger-provider";
>>>>>>> 712e4169
import { getGlobalMenu, getPageMenu, getViewMenu } from "./menu";
import { applyClientSnapshot, decorateSnapshot } from "./snapshot-source";

const logger = createGroupLogger("PlatformOverride");

export const overrideCallback: WorkspacePlatformOverrideCallback = async (WorkspacePlatformProvider) => {
	class Override extends WorkspacePlatformProvider {
		public async getSnapshot(...args: [undefined, OpenFin.ClientIdentity]) {
			const snapshot = await super.getSnapshot(...args);

			return decorateSnapshot(snapshot);
		}

		public async applySnapshot(...args: [OpenFin.ApplySnapshotPayload, OpenFin.ClientIdentity]) {
			await Promise.all([super.applySnapshot(...args), applyClientSnapshot(args[0].snapshot)]);
		}

		public async getSavedWorkspaces(query?: string): Promise<Workspace[]> {
			// you can add your own custom implementation here if you are storing your workspaces
			// in non-default location (e.g. on the server instead of locally)
			const getWorkspacesEndpointId = "workspace-get-all";

			if (endpointProvider.hasEndpoint(getWorkspacesEndpointId)) {
				const workspacesResponse = await endpointProvider.requestResponse<
					{ query?: string },
					{ data: Workspace[] }
				>(getWorkspacesEndpointId, { query });
<<<<<<< HEAD
				logger.info(
					"PlatformOverride",
					`Returning saved workspaces from custom storage for query: ${query ?? "none"}`
				);
				return workspacesResponse.data;
			}
			logger.info(
				"PlatformOverride",
				`Returning saved workspaces from default storage for query: ${query ?? "none"}`
			);
=======
				logger.info(`Returning saved workspaces from custom storage for query: ${query ?? "none"}`);
				return workspacesResponse.data;
			}
			logger.info(`Returning saved workspaces from default storage for query: ${query ?? "none"}`);
>>>>>>> 712e4169
			return super.getSavedWorkspaces(query);
		}

		public async getSavedWorkspace(id: string): Promise<Workspace> {
			// you can add your own custom implementation here if you are storing your workspaces
			// in non-default location (e.g. on the server instead of locally)
			const getWorkspaceEndpointId = "workspace-get";

			if (endpointProvider.hasEndpoint(getWorkspaceEndpointId)) {
				// eslint-disable-next-line max-len
				const workspaceResponse = await endpointProvider.requestResponse<{ id: string }, Workspace>(
					getWorkspaceEndpointId,
					{ id }
				);
<<<<<<< HEAD
				logger.info(
					"PlatformOverride",
					`Returning saved workspace from custom storage for workspace id: ${id}`
				);
				return workspaceResponse;
			}
			logger.info(
				"PlatformOverride",
				`Returning saved workspace from default storage for workspace id: ${id}`
			);
=======
				logger.info(`Returning saved workspace from custom storage for workspace id: ${id}`);
				return workspaceResponse;
			}
			logger.info(`Returning saved workspace from default storage for workspace id: ${id}`);
>>>>>>> 712e4169
			return super.getSavedWorkspace(id);
		}

		public async createSavedWorkspace(req: CreateSavedWorkspaceRequest): Promise<void> {
			// you can add your own custom implementation here if you are storing your workspaces
			// in non-default location (e.g. on the server instead of locally)
			const setWorkspaceEndpointId = "workspace-set";

			if (endpointProvider.hasEndpoint(setWorkspaceEndpointId)) {
				// eslint-disable-next-line max-len
				const success = await endpointProvider.action<{ id: string; payload: Workspace }>(
					setWorkspaceEndpointId,
					{ id: req.workspace.workspaceId, payload: req.workspace }
				);
				if (success) {
<<<<<<< HEAD
					logger.info(
						"PlatformOverride",
						`Saved workspace with id: ${req.workspace.workspaceId} to custom storage`
					);
				} else {
					logger.info(
						"PlatformOverride",
						`Unable to save workspace with id: ${req.workspace.workspaceId} to custom storage`
					);
				}
				return;
			}
			logger.info(
				"PlatformOverride",
				`Saving workspace to default storage for workspace id: ${req.workspace.workspaceId}`
			);
=======
					logger.info(`Saved workspace with id: ${req.workspace.workspaceId} to custom storage`);
				} else {
					logger.info(`Unable to save workspace with id: ${req.workspace.workspaceId} to custom storage`);
				}
				return;
			}
			logger.info(`Saving workspace to default storage for workspace id: ${req.workspace.workspaceId}`);
>>>>>>> 712e4169
			return super.createSavedWorkspace(req);
		}

		public async updateSavedWorkspace(req: UpdateSavedWorkspaceRequest): Promise<void> {
			// you can add your own custom implementation here if you are storing your workspaces
			// in non-default location (e.g. on the server instead of locally)
			const setWorkspaceEndpointId = "workspace-set";

			if (endpointProvider.hasEndpoint(setWorkspaceEndpointId)) {
				// eslint-disable-next-line max-len
				const success = await endpointProvider.action<{ id: string; payload: Workspace }>(
					setWorkspaceEndpointId,
					{ id: req.workspace.workspaceId, payload: req.workspace }
				);
				if (success) {
<<<<<<< HEAD
					logger.info(
						"PlatformOverride",
						`Updated workspace with id: ${req.workspace.workspaceId} against custom storage`
					);
				} else {
					logger.info(
						"PlatformOverride",
=======
					logger.info(`Updated workspace with id: ${req.workspace.workspaceId} against custom storage`);
				} else {
					logger.info(
>>>>>>> 712e4169
						`Unable to update workspace with id: ${req.workspace.workspaceId} against custom storage`
					);
				}
				return;
			}
			logger.info(
<<<<<<< HEAD
				"PlatformOverride",
=======
>>>>>>> 712e4169
				`Saving updated workspace to default storage for workspace id: ${req.workspace.workspaceId}.`
			);
			return super.updateSavedWorkspace(req);
		}

		public async deleteSavedWorkspace(id: string): Promise<void> {
			// you can add your own custom implementation here if you are storing your workspaces
			// in non-default location (e.g. on the server instead of locally)
			const removeWorkspaceEndpointId = "workspace-remove";

			if (endpointProvider.hasEndpoint(removeWorkspaceEndpointId)) {
				// eslint-disable-next-line max-len
				const success = await endpointProvider.action<{ id: string }>(removeWorkspaceEndpointId, { id });
				if (success) {
<<<<<<< HEAD
					logger.info("PlatformOverride", `Removed workspace with id: ${id} from custom storage`);
				} else {
					logger.info("PlatformOverride", `Unable to remove workspace with id: ${id} from custom storage`);
				}
				return;
			}
			logger.info("PlatformOverride", `Deleting workspace from default storage for workspace id: ${id}`);
=======
					logger.info(`Removed workspace with id: ${id} from custom storage`);
				} else {
					logger.info(`Unable to remove workspace with id: ${id} from custom storage`);
				}
				return;
			}
			logger.info(`Deleting workspace from default storage for workspace id: ${id}`);
>>>>>>> 712e4169
			return super.deleteSavedWorkspace(id);
		}

		public async getSavedPages(query?: string): Promise<Page[]> {
			// you can add your own custom implementation here if you are storing your pages
			// in non-default location (e.g. on the server instead of locally)
			const getPagesEndpointId = "page-get-all";

			if (endpointProvider.hasEndpoint(getPagesEndpointId)) {
				// eslint-disable-next-line max-len
				const pagesResponse = await endpointProvider.requestResponse<{ query: string }, { data: Page[] }>(
					getPagesEndpointId,
					{ query }
				);
<<<<<<< HEAD
				logger.info(
					"PlatformOverride",
					`Returning saved pages from custom storage for query: ${query ?? "none"}`
				);
				return pagesResponse.data;
			}
			logger.info(
				"PlatformOverride",
				`Returning saved pages from default storage for query: ${query ?? "none"}`
			);
=======
				logger.info(`Returning saved pages from custom storage for query: ${query ?? "none"}`);
				return pagesResponse.data;
			}
			logger.info(`Returning saved pages from default storage for query: ${query ?? "none"}`);
>>>>>>> 712e4169
			return super.getSavedPages(query);
		}

		public async getSavedPage(id: string): Promise<Page> {
			// you can add your own custom implementation here if you are storing your pages
			// in non-default location (e.g. on the server instead of locally)
			const getPageEndpointId = "page-get";

			if (endpointProvider.hasEndpoint(getPageEndpointId)) {
				// eslint-disable-next-line max-len
				const pageResponse = await endpointProvider.requestResponse<{ id: string }, Page>(getPageEndpointId, {
					id
				});
<<<<<<< HEAD
				logger.info("PlatformOverride", `Returning saved page from custom storage for page id: ${id}`);
				return pageResponse;
			}
			logger.info("PlatformOverride", `Returning saved page with id ${id} from default storage`);
=======
				logger.info(`Returning saved page from custom storage for page id: ${id}`);
				return pageResponse;
			}
			logger.info(`Returning saved page with id ${id} from default storage`);
>>>>>>> 712e4169
			return super.getSavedPage(id);
		}

		public async createSavedPage(req: CreateSavedPageRequest): Promise<void> {
			// always save page bounds regardless of storage for pages
			await savePageBounds(req.page.pageId);

			// you can add your own custom implementation here if you are storing your pages
			// in non-default location (e.g. on the server instead of locally)
			const setPageEndpointId = "page-set";

			if (endpointProvider.hasEndpoint(setPageEndpointId)) {
				// eslint-disable-next-line max-len
				const success = await endpointProvider.action<{ id: string; payload: Page }>(setPageEndpointId, {
					id: req.page.pageId,
					payload: req.page
				});
				if (success) {
<<<<<<< HEAD
					logger.info("PlatformOverride", `Saved page with id: ${req.page.pageId} to custom storage`);
				} else {
					logger.info(
						"PlatformOverride",
						`Unable to save page with id: ${req.page.pageId} to custom storage`
					);
				}
				return;
			}
			logger.info(
				"PlatformOverride",
				`creating saved page and saving to default storage. PageId: ${req.page.pageId}`
			);
=======
					logger.info(`Saved page with id: ${req.page.pageId} to custom storage`);
				} else {
					logger.info(`Unable to save page with id: ${req.page.pageId} to custom storage`);
				}
				return;
			}
			logger.info(`creating saved page and saving to default storage. PageId: ${req.page.pageId}`);
>>>>>>> 712e4169
			return super.createSavedPage(req);
		}

		public async updateSavedPage(req: UpdateSavedPageRequest): Promise<void> {
			// save page bounds even if using default storage for pages.
			await savePageBounds(req.pageId);

			// you can add your own custom implementation here if you are storing your pages
			// in non-default location (e.g. on the server instead of locally)
			const setPageEndpointId = "page-set";

			if (endpointProvider.hasEndpoint(setPageEndpointId)) {
				// eslint-disable-next-line max-len
				const success = await endpointProvider.action<{ id: string; payload: Page }>(setPageEndpointId, {
					id: req.page.pageId,
					payload: req.page
				});
				if (success) {
<<<<<<< HEAD
					logger.info("PlatformOverride", `Updated page with id: ${req.page.pageId} against custom storage`);
				} else {
					logger.info(
						"PlatformOverride",
						`Unable to save page with id: ${req.page.pageId} against custom storage`
					);
				}
				return;
			}
			logger.info(
				"PlatformOverride",
				`updating saved page and saving to default storage with page id: ${req.page.pageId}`
			);
=======
					logger.info(`Updated page with id: ${req.page.pageId} against custom storage`);
				} else {
					logger.info(`Unable to save page with id: ${req.page.pageId} against custom storage`);
				}
				return;
			}
			logger.info(`updating saved page and saving to default storage with page id: ${req.page.pageId}`);
>>>>>>> 712e4169
			return super.updateSavedPage(req);
		}

		public async deleteSavedPage(id: string): Promise<void> {
			// save page bounds even if using default storage for pages.
			await deletePageBounds(id);

			// you can add your own custom implementation here if you are storing your pages
			// in non-default location (e.g. on the server instead of locally)
			const removePageEndpointId = "page-remove";
			if (endpointProvider.hasEndpoint(removePageEndpointId)) {
				// eslint-disable-next-line max-len
				const success = await endpointProvider.action<{ id: string }>(removePageEndpointId, { id });
				if (success) {
<<<<<<< HEAD
					logger.info("PlatformOverride", `Removed page with id: ${id} from custom storage`);
				} else {
					logger.info("PlatformOverride", `Unable to remove page with id: ${id} from custom storage`);
				}
				return;
			}
			logger.info("PlatformOverride", `deleting saved page from default storage. PageId: ${id}`);
=======
					logger.info(`Removed page with id: ${id} from custom storage`);
				} else {
					logger.info(`Unable to remove page with id: ${id} from custom storage`);
				}
				return;
			}
			logger.info(`deleting saved page from default storage. PageId: ${id}`);
>>>>>>> 712e4169
			await super.deleteSavedPage(id);
		}

		public async openGlobalContextMenu(req: OpenGlobalContextMenuPayload, callerIdentity: OpenFin.Identity) {
			// eslint-disable-next-line @typescript-eslint/no-unsafe-return
			return super.openGlobalContextMenu(
				{
					...req,
					template: await getGlobalMenu(req.template)
				},
				callerIdentity
			);
		}

		public async openViewTabContextMenu(
			req: OpenViewTabContextMenuPayload,
			callerIdentity: OpenFin.Identity
		) {
			// eslint-disable-next-line @typescript-eslint/no-unsafe-return
			return super.openViewTabContextMenu(
				{
					...req,
					template: await getViewMenu(req.template)
				},
				callerIdentity
			);
		}

		public async openPageTabContextMenu(
			req: OpenPageTabContextMenuPayload,
			callerIdentity: OpenFin.Identity
		) {
			// eslint-disable-next-line @typescript-eslint/no-unsafe-return
			return super.openPageTabContextMenu(
				{
					...req,
					template: await getPageMenu(req.template)
				},
				callerIdentity
			);
		}

		public async quit(payload: undefined, callerIdentity: OpenFin.Identity) {
			return super.quit(payload, callerIdentity);
		}
	}
	return new Override();
};<|MERGE_RESOLUTION|>--- conflicted
+++ resolved
@@ -12,11 +12,7 @@
 } from "@openfin/workspace-platform";
 import { deletePageBounds, savePageBounds } from "./browser";
 import * as endpointProvider from "./endpoint";
-<<<<<<< HEAD
-import { logger } from "./logger-provider";
-=======
 import { createGroupLogger } from "./logger-provider";
->>>>>>> 712e4169
 import { getGlobalMenu, getPageMenu, getViewMenu } from "./menu";
 import { applyClientSnapshot, decorateSnapshot } from "./snapshot-source";
 
@@ -44,23 +40,10 @@
 					{ query?: string },
 					{ data: Workspace[] }
 				>(getWorkspacesEndpointId, { query });
-<<<<<<< HEAD
-				logger.info(
-					"PlatformOverride",
-					`Returning saved workspaces from custom storage for query: ${query ?? "none"}`
-				);
-				return workspacesResponse.data;
-			}
-			logger.info(
-				"PlatformOverride",
-				`Returning saved workspaces from default storage for query: ${query ?? "none"}`
-			);
-=======
 				logger.info(`Returning saved workspaces from custom storage for query: ${query ?? "none"}`);
 				return workspacesResponse.data;
 			}
 			logger.info(`Returning saved workspaces from default storage for query: ${query ?? "none"}`);
->>>>>>> 712e4169
 			return super.getSavedWorkspaces(query);
 		}
 
@@ -75,23 +58,10 @@
 					getWorkspaceEndpointId,
 					{ id }
 				);
-<<<<<<< HEAD
-				logger.info(
-					"PlatformOverride",
-					`Returning saved workspace from custom storage for workspace id: ${id}`
-				);
-				return workspaceResponse;
-			}
-			logger.info(
-				"PlatformOverride",
-				`Returning saved workspace from default storage for workspace id: ${id}`
-			);
-=======
 				logger.info(`Returning saved workspace from custom storage for workspace id: ${id}`);
 				return workspaceResponse;
 			}
 			logger.info(`Returning saved workspace from default storage for workspace id: ${id}`);
->>>>>>> 712e4169
 			return super.getSavedWorkspace(id);
 		}
 
@@ -107,24 +77,6 @@
 					{ id: req.workspace.workspaceId, payload: req.workspace }
 				);
 				if (success) {
-<<<<<<< HEAD
-					logger.info(
-						"PlatformOverride",
-						`Saved workspace with id: ${req.workspace.workspaceId} to custom storage`
-					);
-				} else {
-					logger.info(
-						"PlatformOverride",
-						`Unable to save workspace with id: ${req.workspace.workspaceId} to custom storage`
-					);
-				}
-				return;
-			}
-			logger.info(
-				"PlatformOverride",
-				`Saving workspace to default storage for workspace id: ${req.workspace.workspaceId}`
-			);
-=======
 					logger.info(`Saved workspace with id: ${req.workspace.workspaceId} to custom storage`);
 				} else {
 					logger.info(`Unable to save workspace with id: ${req.workspace.workspaceId} to custom storage`);
@@ -132,7 +84,6 @@
 				return;
 			}
 			logger.info(`Saving workspace to default storage for workspace id: ${req.workspace.workspaceId}`);
->>>>>>> 712e4169
 			return super.createSavedWorkspace(req);
 		}
 
@@ -148,29 +99,15 @@
 					{ id: req.workspace.workspaceId, payload: req.workspace }
 				);
 				if (success) {
-<<<<<<< HEAD
+					logger.info(`Updated workspace with id: ${req.workspace.workspaceId} against custom storage`);
+				} else {
 					logger.info(
-						"PlatformOverride",
-						`Updated workspace with id: ${req.workspace.workspaceId} against custom storage`
-					);
-				} else {
-					logger.info(
-						"PlatformOverride",
-=======
-					logger.info(`Updated workspace with id: ${req.workspace.workspaceId} against custom storage`);
-				} else {
-					logger.info(
->>>>>>> 712e4169
 						`Unable to update workspace with id: ${req.workspace.workspaceId} against custom storage`
 					);
 				}
 				return;
 			}
 			logger.info(
-<<<<<<< HEAD
-				"PlatformOverride",
-=======
->>>>>>> 712e4169
 				`Saving updated workspace to default storage for workspace id: ${req.workspace.workspaceId}.`
 			);
 			return super.updateSavedWorkspace(req);
@@ -185,15 +122,6 @@
 				// eslint-disable-next-line max-len
 				const success = await endpointProvider.action<{ id: string }>(removeWorkspaceEndpointId, { id });
 				if (success) {
-<<<<<<< HEAD
-					logger.info("PlatformOverride", `Removed workspace with id: ${id} from custom storage`);
-				} else {
-					logger.info("PlatformOverride", `Unable to remove workspace with id: ${id} from custom storage`);
-				}
-				return;
-			}
-			logger.info("PlatformOverride", `Deleting workspace from default storage for workspace id: ${id}`);
-=======
 					logger.info(`Removed workspace with id: ${id} from custom storage`);
 				} else {
 					logger.info(`Unable to remove workspace with id: ${id} from custom storage`);
@@ -201,7 +129,6 @@
 				return;
 			}
 			logger.info(`Deleting workspace from default storage for workspace id: ${id}`);
->>>>>>> 712e4169
 			return super.deleteSavedWorkspace(id);
 		}
 
@@ -216,23 +143,10 @@
 					getPagesEndpointId,
 					{ query }
 				);
-<<<<<<< HEAD
-				logger.info(
-					"PlatformOverride",
-					`Returning saved pages from custom storage for query: ${query ?? "none"}`
-				);
-				return pagesResponse.data;
-			}
-			logger.info(
-				"PlatformOverride",
-				`Returning saved pages from default storage for query: ${query ?? "none"}`
-			);
-=======
 				logger.info(`Returning saved pages from custom storage for query: ${query ?? "none"}`);
 				return pagesResponse.data;
 			}
 			logger.info(`Returning saved pages from default storage for query: ${query ?? "none"}`);
->>>>>>> 712e4169
 			return super.getSavedPages(query);
 		}
 
@@ -246,17 +160,10 @@
 				const pageResponse = await endpointProvider.requestResponse<{ id: string }, Page>(getPageEndpointId, {
 					id
 				});
-<<<<<<< HEAD
-				logger.info("PlatformOverride", `Returning saved page from custom storage for page id: ${id}`);
-				return pageResponse;
-			}
-			logger.info("PlatformOverride", `Returning saved page with id ${id} from default storage`);
-=======
 				logger.info(`Returning saved page from custom storage for page id: ${id}`);
 				return pageResponse;
 			}
 			logger.info(`Returning saved page with id ${id} from default storage`);
->>>>>>> 712e4169
 			return super.getSavedPage(id);
 		}
 
@@ -275,21 +182,6 @@
 					payload: req.page
 				});
 				if (success) {
-<<<<<<< HEAD
-					logger.info("PlatformOverride", `Saved page with id: ${req.page.pageId} to custom storage`);
-				} else {
-					logger.info(
-						"PlatformOverride",
-						`Unable to save page with id: ${req.page.pageId} to custom storage`
-					);
-				}
-				return;
-			}
-			logger.info(
-				"PlatformOverride",
-				`creating saved page and saving to default storage. PageId: ${req.page.pageId}`
-			);
-=======
 					logger.info(`Saved page with id: ${req.page.pageId} to custom storage`);
 				} else {
 					logger.info(`Unable to save page with id: ${req.page.pageId} to custom storage`);
@@ -297,7 +189,6 @@
 				return;
 			}
 			logger.info(`creating saved page and saving to default storage. PageId: ${req.page.pageId}`);
->>>>>>> 712e4169
 			return super.createSavedPage(req);
 		}
 
@@ -316,21 +207,6 @@
 					payload: req.page
 				});
 				if (success) {
-<<<<<<< HEAD
-					logger.info("PlatformOverride", `Updated page with id: ${req.page.pageId} against custom storage`);
-				} else {
-					logger.info(
-						"PlatformOverride",
-						`Unable to save page with id: ${req.page.pageId} against custom storage`
-					);
-				}
-				return;
-			}
-			logger.info(
-				"PlatformOverride",
-				`updating saved page and saving to default storage with page id: ${req.page.pageId}`
-			);
-=======
 					logger.info(`Updated page with id: ${req.page.pageId} against custom storage`);
 				} else {
 					logger.info(`Unable to save page with id: ${req.page.pageId} against custom storage`);
@@ -338,7 +214,6 @@
 				return;
 			}
 			logger.info(`updating saved page and saving to default storage with page id: ${req.page.pageId}`);
->>>>>>> 712e4169
 			return super.updateSavedPage(req);
 		}
 
@@ -353,15 +228,6 @@
 				// eslint-disable-next-line max-len
 				const success = await endpointProvider.action<{ id: string }>(removePageEndpointId, { id });
 				if (success) {
-<<<<<<< HEAD
-					logger.info("PlatformOverride", `Removed page with id: ${id} from custom storage`);
-				} else {
-					logger.info("PlatformOverride", `Unable to remove page with id: ${id} from custom storage`);
-				}
-				return;
-			}
-			logger.info("PlatformOverride", `deleting saved page from default storage. PageId: ${id}`);
-=======
 					logger.info(`Removed page with id: ${id} from custom storage`);
 				} else {
 					logger.info(`Unable to remove page with id: ${id} from custom storage`);
@@ -369,7 +235,6 @@
 				return;
 			}
 			logger.info(`deleting saved page from default storage. PageId: ${id}`);
->>>>>>> 712e4169
 			await super.deleteSavedPage(id);
 		}
 
