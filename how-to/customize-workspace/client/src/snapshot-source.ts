--- conflicted
+++ resolved
@@ -1,12 +1,8 @@
 import { getConnectedSnapshotSourceClients } from "./connections";
-<<<<<<< HEAD
-import { logger } from "./logger-provider";
-=======
 import { createGroupLogger } from "./logger-provider";
 
 const logger = createGroupLogger("SnapshotSource");
 
->>>>>>> 712e4169
 interface ClientSnapshot {
 	identity: OpenFin.ApplicationIdentity;
 	snapshot: unknown;
@@ -22,19 +18,11 @@
 		sources.map(async (entry) => {
 			const snapShotSource = await fin.SnapshotSource.wrap({ uuid: entry.identity.uuid });
 			try {
-<<<<<<< HEAD
-				logger.info("SnapshotSource", `Snapshot source: ${entry.identity.uuid}. Requesting a snapshot`);
-				const sourceSnapshot = await snapShotSource.getSnapshot();
-				return { identity: entry.identity, snapshot: sourceSnapshot };
-			} catch {
-				logger.info("SnapshotSource", `Snapshot source: ${entry.identity.uuid} was not available`);
-=======
 				logger.info(`Snapshot source: ${entry.identity.uuid}. Requesting a snapshot`);
 				const sourceSnapshot = await snapShotSource.getSnapshot();
 				return { identity: entry.identity, snapshot: sourceSnapshot };
 			} catch {
 				logger.info(`Snapshot source: ${entry.identity.uuid} was not available`);
->>>>>>> 712e4169
 				return null;
 			}
 		})
@@ -64,31 +52,14 @@
 				try {
 					const snapShotSource = await fin.SnapshotSource.wrap(clientSnapshot.identity);
 					logger.info(
-<<<<<<< HEAD
-						"SnapshotSource",
-=======
->>>>>>> 712e4169
 						`Snapshot source: ${entry.identity.uuid} is running and has a snapshot entry. Applying snapshot.`
 					);
 					await snapShotSource.applySnapshot(clientSnapshot.snapshot);
 				} catch {
-<<<<<<< HEAD
-					logger.info(
-						"SnapshotSource",
-						`Snapshot source: ${entry.identity.uuid} is not able to apply the snapshot`
-					);
-				}
-			} else {
-				logger.info(
-					"SnapshotSource",
-					`Snapshot source: ${entry.identity.uuid} but doesn't have any entries in this snapshot`
-				);
-=======
 					logger.info(`Snapshot source: ${entry.identity.uuid} is not able to apply the snapshot`);
 				}
 			} else {
 				logger.info(`Snapshot source: ${entry.identity.uuid} but doesn't have any entries in this snapshot`);
->>>>>>> 712e4169
 			}
 			return {};
 		})
