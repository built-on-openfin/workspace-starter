import {
	BrowserCreateWindowRequest,
	CustomActionCallerType,
	CustomActionPayload,
	CustomActionsMap,
	CustomButtonActionPayload,
	CustomDropdownItemActionPayload,
	getCurrentSync
} from "@openfin/workspace-platform";
import { toggleNotificationCenter } from "@openfin/workspace/notifications";
import { ActionsModule, ActionsProviderOptions } from "./actions-shapes";
import { getApp } from "./apps";
import * as authProvider from "./auth";
import { getDefaultWindowOptions, launchView } from "./browser";
import { updateToolbarButtons } from "./buttons";
import { show } from "./home";
import { launch } from "./launch";
<<<<<<< HEAD
import { logger } from "./logger-provider";
=======
import { createGroupLogger } from "./logger-provider";
>>>>>>> 712e4169
import { manifestTypes } from "./manifest-types";
import { showShareOptions } from "./share";

const logger = createGroupLogger("Actions");

async function getViewWindowIdentity(view: OpenFin.View): Promise<OpenFin.Identity> {
	const currentWindow = await view.getCurrentWindow();

	if (currentWindow.identity.name === undefined || currentWindow.identity.name === fin.me.identity.uuid) {
		return new Promise<OpenFin.Identity>((resolve, reject) => {
			view
				.once("target-changed", async () => {
					const hostWindow = await view.getCurrentWindow();
					resolve(hostWindow.identity);
				})
				.catch(() => {});
		});
	}
	return currentWindow.identity;
}

export const ACTION_IDS = {
	raiseCreateAppDefinitionIntent: "raise-create-app-definition-intent",
	moveViewToNewWindow: "move-view-to-new-window",
	movePageToNewWindow: "move-page-to-new-window",
	pinWindow: "pin-window",
	unpinWindow: "unpin-window",
	homeShow: "home-show",
	notificationToggle: "notification-toggle",
	share: "share",
	logoutAndQuit: "logout-and-quit",
	launchApp: "launch-app",
	launchView: "launch-view"
};

export async function getActions(actionsProviderOptions?: ActionsProviderOptions): Promise<CustomActionsMap> {
	let actionMap: CustomActionsMap = await getDefaultActions();

	if (Array.isArray(actionsProviderOptions.modules)) {
		const platform = getCurrentSync();
		for (const module of actionsProviderOptions.modules) {
			if (module.enabled) {
				try {
					const mod: ActionsModule = await import(/* webpackIgnore: true */ module.url);
					if (mod.actions.initialize) {
						await mod.actions.initialize({
							updateToolbarButtons
						});
					}
					const modActions = await mod.actions.get(platform);
					actionMap = {
						...actionMap,
						...modActions
					};
				} catch (err) {
					this.error("Actions", `Error loading module ${module.id} with url ${module.url}`, err);
				}
			}
		}
	}

	return actionMap;
}

export async function getDefaultActions(): Promise<CustomActionsMap> {
	const actionMap: CustomActionsMap = {};
	actionMap[ACTION_IDS.raiseCreateAppDefinitionIntent] = async (payload: CustomActionPayload) => {
		if (payload.callerType === CustomActionCallerType.ViewTabContextMenu) {
			const brokerClient = fin.Interop.connectSync(fin.me.identity.uuid, {});
			for (let i = 0; i < payload.selectedViews.length; i++) {
				const viewIdentity = payload.selectedViews[i];
				const intentName = "CreateAppDefinition";
				try {
					const view = fin.View.wrapSync(viewIdentity);
					const options = await view.getOptions();
					const info = await view.getInfo();
					const name = options.name;
					const fdc3InteropApi =
						options.fdc3InteropApi !== undefined &&
						options.fdc3InteropApi !== null &&
						options.fdc3InteropApi.length > 0
							? options.fdc3InteropApi
							: "1.2";
					const preloads =
						Array.isArray(options.preloadScripts) && options.preloadScripts.length > 0
							? options.preloadScripts
							: undefined;
					const manifest = {
						url: info.url,
						fdc3InteropApi,
						interop: options.interop,
						customData: options.customData,
						preloadScripts: preloads
					};
					const icons = [];
					const favicons = info.favicons || [];
					for (let f = 0; f < favicons.length; f++) {
						icons.push({ src: favicons[f] });
					}
					const app = {
						appId: name,
						name,
						title: info.title,
						description: info.title,
						manifestType: manifestTypes.inlineView.id,
						manifest,
						tags: [manifestTypes.view.id],
						icons,
						images: [],
						publisher: "",
						contactEmail: "",
						supportEmail: "",
						intents: []
					};
					const intent = {
						name: intentName,
						context: {
							type: "openfin.app",
							app
						}
					};
					await brokerClient.fireIntent(intent);
				} catch (error) {
					logger.error(
<<<<<<< HEAD
						"Actions",
=======
>>>>>>> 712e4169
						`Error while trying to raise intent ${intentName} for view ${viewIdentity.name}`,
						error
					);
				}
			}
		}
	};

	actionMap[ACTION_IDS.moveViewToNewWindow] = async (payload: CustomActionPayload) => {
		if (payload.callerType === CustomActionCallerType.ViewTabContextMenu) {
			const platform = getCurrentSync();
			const initialView = await platform.createView({
				name: payload.selectedViews[0].name
			} as OpenFin.PlatformViewCreationOptions);
			if (payload.selectedViews.length > 1) {
				const windowIdentity = await getViewWindowIdentity(initialView);
				for (let i = 1; i < payload.selectedViews.length; i++) {
					await platform.createView(
						{
							name: payload.selectedViews[i].name
						} as OpenFin.PlatformViewCreationOptions,
						windowIdentity,
						initialView.identity
					);
				}
			}
		}
	};

	actionMap[ACTION_IDS.movePageToNewWindow] = async (payload: CustomActionPayload) => {
		if (payload.callerType === CustomActionCallerType.PageTabContextMenu) {
			const platform = getCurrentSync();
			const windowOptions = await getDefaultWindowOptions();
			const win = platform.Browser.wrapSync(payload.windowIdentity);
			const page = await win.getPage(payload.pageId);
			windowOptions.workspacePlatform.pages = [page];
			await platform.createWindow(windowOptions);
			await win.removePage(page.pageId);
		}
	};

	actionMap[ACTION_IDS.pinWindow] = async (payload: CustomActionPayload) => {
		if (payload.callerType === CustomActionCallerType.CustomButton) {
			const platform = getCurrentSync();
			const browserWindow = platform.Browser.wrapSync(payload.windowIdentity);
			const options = await browserWindow.openfinWindow.getOptions();
			const currentToolbarOptions = (options as BrowserCreateWindowRequest).workspacePlatform.toolbarOptions;
			await browserWindow.openfinWindow.updateOptions({ alwaysOnTop: true });
			if (currentToolbarOptions !== undefined && currentToolbarOptions !== null) {
				const newButtons = await updateToolbarButtons(
					currentToolbarOptions.buttons,
					payload.customData.sourceId as string,
					payload.customData.replacementId as string
				);
				await browserWindow.replaceToolbarOptions({ buttons: newButtons });
			}
		}

		if (payload.callerType === CustomActionCallerType.ViewTabContextMenu) {
			const platform = getCurrentSync();
			const browserWindow = platform.Browser.wrapSync(payload.windowIdentity);
			const options = await browserWindow.openfinWindow.getOptions();
			const currentToolbarOptions = (options as BrowserCreateWindowRequest).workspacePlatform.toolbarOptions;
			await browserWindow.openfinWindow.updateOptions({ alwaysOnTop: true });
			if (currentToolbarOptions !== undefined && currentToolbarOptions !== null) {
				const newButtons = await updateToolbarButtons(
					currentToolbarOptions.buttons,
					payload.customData.sourceId as string,
					payload.customData.replacementId as string
				);
				await browserWindow.replaceToolbarOptions({ buttons: newButtons });
			}
		}
	};

	actionMap[ACTION_IDS.unpinWindow] = async (payload: CustomActionPayload) => {
		if (payload.callerType === CustomActionCallerType.CustomButton) {
			const platform = getCurrentSync();
			const browserWindow = platform.Browser.wrapSync(payload.windowIdentity);
			const options = await browserWindow.openfinWindow.getOptions();
			const currentToolbarOptions = (options as BrowserCreateWindowRequest).workspacePlatform.toolbarOptions;
			await browserWindow.openfinWindow.updateOptions({ alwaysOnTop: false });
			if (currentToolbarOptions !== undefined && currentToolbarOptions !== null) {
				const newButtons = await updateToolbarButtons(
					currentToolbarOptions.buttons,
					payload.customData.sourceId as string,
					payload.customData.replacementId as string
				);
				await browserWindow.replaceToolbarOptions({ buttons: newButtons });
			}
		}
	};

	actionMap[ACTION_IDS.homeShow] = async () => {
		await show();
	};

	actionMap[ACTION_IDS.notificationToggle] = async () => {
		await toggleNotificationCenter();
	};

	actionMap[ACTION_IDS.share] = async (payload: CustomActionPayload) => {
		if (payload.callerType === CustomActionCallerType.CustomButton) {
			await showShareOptions(payload);
		}
	};

	actionMap[ACTION_IDS.logoutAndQuit] = async () => {
		await authProvider.logout();
	};

	actionMap[ACTION_IDS.launchApp] = async (
		payload: CustomButtonActionPayload | CustomDropdownItemActionPayload
	) => {
		if (payload.customData?.appId) {
			const app = await getApp(payload.customData.appId as string);
			if (app) {
				await launch(app);
			} else {
				logger.error(
<<<<<<< HEAD
					"Actions",
=======
>>>>>>> 712e4169
					`Unable to find app with id '${
						payload.customData.appId
					}' in call to launchApp action from source '${payload.customData?.source ?? "unknown source"}'`
				);
			}
		} else {
<<<<<<< HEAD
			logger.error("Actions", "No appId specified in payload.customData in launchApp action");
=======
			logger.error("No appId specified in payload.customData in launchApp action");
>>>>>>> 712e4169
		}
	};

	actionMap[ACTION_IDS.launchView] = async (
		payload: CustomButtonActionPayload | CustomDropdownItemActionPayload
	) => {
		if (payload.customData?.url) {
			await launchView(payload.customData?.url as string);
		} else {
<<<<<<< HEAD
			logger.error("Actions", "No url specified in payload.customData in launchView action");
=======
			logger.error("No url specified in payload.customData in launchView action");
>>>>>>> 712e4169
		}
	};

	return actionMap;
}<|MERGE_RESOLUTION|>--- conflicted
+++ resolved
@@ -15,11 +15,7 @@
 import { updateToolbarButtons } from "./buttons";
 import { show } from "./home";
 import { launch } from "./launch";
-<<<<<<< HEAD
-import { logger } from "./logger-provider";
-=======
 import { createGroupLogger } from "./logger-provider";
->>>>>>> 712e4169
 import { manifestTypes } from "./manifest-types";
 import { showShareOptions } from "./share";
 
@@ -144,10 +140,6 @@
 					await brokerClient.fireIntent(intent);
 				} catch (error) {
 					logger.error(
-<<<<<<< HEAD
-						"Actions",
-=======
->>>>>>> 712e4169
 						`Error while trying to raise intent ${intentName} for view ${viewIdentity.name}`,
 						error
 					);
@@ -268,21 +260,13 @@
 				await launch(app);
 			} else {
 				logger.error(
-<<<<<<< HEAD
-					"Actions",
-=======
->>>>>>> 712e4169
 					`Unable to find app with id '${
 						payload.customData.appId
 					}' in call to launchApp action from source '${payload.customData?.source ?? "unknown source"}'`
 				);
 			}
 		} else {
-<<<<<<< HEAD
-			logger.error("Actions", "No appId specified in payload.customData in launchApp action");
-=======
 			logger.error("No appId specified in payload.customData in launchApp action");
->>>>>>> 712e4169
 		}
 	};
 
@@ -292,11 +276,7 @@
 		if (payload.customData?.url) {
 			await launchView(payload.customData?.url as string);
 		} else {
-<<<<<<< HEAD
-			logger.error("Actions", "No url specified in payload.customData in launchView action");
-=======
 			logger.error("No url specified in payload.customData in launchView action");
->>>>>>> 712e4169
 		}
 	};
 
