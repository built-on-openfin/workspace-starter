import type { EndpointDefinition } from "../../../endpoint-shapes";
<<<<<<< HEAD
import type { Logger } from "../../../logger-shapes";

let logger: Logger;

export async function init(options: unknown, log: Logger): Promise<void> {
	logger = log;
	logger.info("ChannelEndpoint", "Was passed the following options", options);
=======
import type { GroupLogger, GroupLoggerCreator } from "../../../logger-shapes";

let logger: GroupLogger;

export async function init(options: unknown, groupLoggerCreator: GroupLoggerCreator): Promise<void> {
	logger = groupLoggerCreator("ChannelEndpoint");
	logger.info("Was passed the following options", options);
>>>>>>> 712e4169
}

export async function action(
	endpointDefinition: EndpointDefinition<{
		channelName: string;
		actionName: string;
		payload?: unknown;
		wait?: boolean;
		uuid?: string;
		logInfo?: boolean;
		logWarn?: boolean;
		logError?: boolean;
	}>,
	request?: { payload?: unknown }
): Promise<boolean> {
	if (request === undefined) {
<<<<<<< HEAD
		logger.warn(
			"ChannelEndpoint",
			`A request is required for this action: ${endpointDefinition.id}. Returning false`
		);
=======
		logger.warn(`A request is required for this action: ${endpointDefinition.id}. Returning false`);
>>>>>>> 712e4169
		return false;
	}
	if (endpointDefinition.type !== "module") {
		logger.warn(
<<<<<<< HEAD
			"ChannelEndpoint",
=======
>>>>>>> 712e4169
			`We only expect endpoints of type module. Unable to perform action: ${endpointDefinition.id}`
		);
		return false;
	}
	const logInfo = endpointDefinition?.options?.logInfo ?? true;
	const logWarn = endpointDefinition?.options?.logWarn ?? true;
	const logError = endpointDefinition?.options?.logError ?? true;

	if (
		endpointDefinition.options === undefined ||
		endpointDefinition.options.actionName === undefined ||
		endpointDefinition.options.channelName === undefined
	) {
		if (logWarn) {
<<<<<<< HEAD
			logger.warn(
				"ChannelEndpoint",
				`You need to provide actionName and channelName for endpoint: ${endpointDefinition.id}`
			);
=======
			logger.warn(`You need to provide actionName and channelName for endpoint: ${endpointDefinition.id}`);
>>>>>>> 712e4169
		}
		return false;
	}

	try {
		const channel = await fin.InterApplicationBus.Channel.connect(endpointDefinition.options.channelName, {
			wait: endpointDefinition.options.wait,
			payload: endpointDefinition.options.payload
		});
		if (
			endpointDefinition.options.uuid !== undefined &&
			endpointDefinition.options.uuid !== channel.providerIdentity.uuid
		) {
			if (logWarn) {
				logger.warn(
<<<<<<< HEAD
					"ChannelEndpoint",
=======
>>>>>>> 712e4169
					`Endpoint Id: ${endpointDefinition.id} has the source running (${endpointDefinition.options.uuid}) but the provider of the channel: ${endpointDefinition.options.channelName} is not coming from the source. Returning false.`
				);
			}
			return false;
		}
		if (logInfo) {
<<<<<<< HEAD
			logger.info("ChannelEndpoint", `Sending action for endpoint id: ${endpointDefinition.id}`);
=======
			logger.info(`Sending action for endpoint id: ${endpointDefinition.id}`);
>>>>>>> 712e4169
		}
		await channel.dispatch(endpointDefinition.options.actionName, request?.payload);
		await channel.disconnect();
		return true;
	} catch (error) {
		if (logError) {
			logger.error(
<<<<<<< HEAD
				"ChannelEndpoint",
=======
>>>>>>> 712e4169
				`Error executing/or connecting to action. Endpoint with id: ${endpointDefinition.id}`,
				error
			);
		}
		return false;
	}
}

export async function requestResponse(
	endpointDefinition: EndpointDefinition<{
		channelName: string;
		actionName: string;
		payload?: unknown;
		wait?: boolean;
		uuid?: string;
		logInfo?: boolean;
		logWarn?: boolean;
		logError?: boolean;
		default?: "object" | "array";
	}>,
	request?: { payload?: unknown }
): Promise<unknown | null> {
	let defaultValue: unknown = null;

	if (endpointDefinition.type !== "module") {
		logger.warn(
<<<<<<< HEAD
			"ChannelEndpoint",
=======
>>>>>>> 712e4169
			`We only expect endpoints of type module. Unable to action request/response for: ${endpointDefinition.id}`
		);
		return defaultValue;
	}
	const logInfo = endpointDefinition?.options?.logInfo ?? true;
	const logWarn = endpointDefinition?.options?.logWarn ?? true;
	const logError = endpointDefinition?.options?.logError ?? true;

	if (endpointDefinition?.options?.default !== undefined) {
		if (endpointDefinition.options.default === "array") {
			defaultValue = [];
		} else if (endpointDefinition.options.default === "object") {
			defaultValue = {};
		}
	}
	if (
		endpointDefinition.options === undefined ||
		endpointDefinition.options.actionName === undefined ||
		endpointDefinition.options.channelName === undefined
	) {
		if (logWarn) {
<<<<<<< HEAD
			logger.warn(
				"ChannelEndpoint",
				`You need to provide actionName and channelName for endpoint: ${endpointDefinition.id}`
			);
=======
			logger.warn(`You need to provide actionName and channelName for endpoint: ${endpointDefinition.id}`);
>>>>>>> 712e4169
		}
		return defaultValue;
	}
	try {
		const channel = await fin.InterApplicationBus.Channel.connect(endpointDefinition.options.channelName, {
			wait: endpointDefinition.options.wait,
			payload: endpointDefinition.options.payload
		});
		if (
			endpointDefinition.options.uuid !== undefined &&
			endpointDefinition.options.uuid !== channel.providerIdentity.uuid
		) {
			if (logWarn) {
				logger.warn(
<<<<<<< HEAD
					"ChannelEndpoint",
=======
>>>>>>> 712e4169
					`Endpoint Id: ${endpointDefinition.id} has the source running (${endpointDefinition.options.uuid}) but the provider of the channel: ${endpointDefinition.options.channelName} is not coming from the source. Returning false.`
				);
			}
			return defaultValue;
		}
		if (logInfo) {
<<<<<<< HEAD
			logger.info("ChannelEndpoint", `Sending request response for endpoint: ${endpointDefinition.id}`);
=======
			logger.info(`Sending request response for endpoint: ${endpointDefinition.id}`);
>>>>>>> 712e4169
		}
		const response: unknown = await channel.dispatch(endpointDefinition.options.actionName, request?.payload);
		await channel.disconnect();
		return response;
	} catch (error) {
		if (logError) {
			logger.error(
<<<<<<< HEAD
				"ChannelEndpoint",
=======
>>>>>>> 712e4169
				`Error executing request/response and connecting to endpoint with id: ${endpointDefinition.id}`,
				error
			);
		}
		return defaultValue;
	}
}<|MERGE_RESOLUTION|>--- conflicted
+++ resolved
@@ -1,13 +1,4 @@
 import type { EndpointDefinition } from "../../../endpoint-shapes";
-<<<<<<< HEAD
-import type { Logger } from "../../../logger-shapes";
-
-let logger: Logger;
-
-export async function init(options: unknown, log: Logger): Promise<void> {
-	logger = log;
-	logger.info("ChannelEndpoint", "Was passed the following options", options);
-=======
 import type { GroupLogger, GroupLoggerCreator } from "../../../logger-shapes";
 
 let logger: GroupLogger;
@@ -15,7 +6,6 @@
 export async function init(options: unknown, groupLoggerCreator: GroupLoggerCreator): Promise<void> {
 	logger = groupLoggerCreator("ChannelEndpoint");
 	logger.info("Was passed the following options", options);
->>>>>>> 712e4169
 }
 
 export async function action(
@@ -32,22 +22,11 @@
 	request?: { payload?: unknown }
 ): Promise<boolean> {
 	if (request === undefined) {
-<<<<<<< HEAD
-		logger.warn(
-			"ChannelEndpoint",
-			`A request is required for this action: ${endpointDefinition.id}. Returning false`
-		);
-=======
 		logger.warn(`A request is required for this action: ${endpointDefinition.id}. Returning false`);
->>>>>>> 712e4169
 		return false;
 	}
 	if (endpointDefinition.type !== "module") {
 		logger.warn(
-<<<<<<< HEAD
-			"ChannelEndpoint",
-=======
->>>>>>> 712e4169
 			`We only expect endpoints of type module. Unable to perform action: ${endpointDefinition.id}`
 		);
 		return false;
@@ -62,14 +41,7 @@
 		endpointDefinition.options.channelName === undefined
 	) {
 		if (logWarn) {
-<<<<<<< HEAD
-			logger.warn(
-				"ChannelEndpoint",
-				`You need to provide actionName and channelName for endpoint: ${endpointDefinition.id}`
-			);
-=======
 			logger.warn(`You need to provide actionName and channelName for endpoint: ${endpointDefinition.id}`);
->>>>>>> 712e4169
 		}
 		return false;
 	}
@@ -85,21 +57,13 @@
 		) {
 			if (logWarn) {
 				logger.warn(
-<<<<<<< HEAD
-					"ChannelEndpoint",
-=======
->>>>>>> 712e4169
 					`Endpoint Id: ${endpointDefinition.id} has the source running (${endpointDefinition.options.uuid}) but the provider of the channel: ${endpointDefinition.options.channelName} is not coming from the source. Returning false.`
 				);
 			}
 			return false;
 		}
 		if (logInfo) {
-<<<<<<< HEAD
-			logger.info("ChannelEndpoint", `Sending action for endpoint id: ${endpointDefinition.id}`);
-=======
 			logger.info(`Sending action for endpoint id: ${endpointDefinition.id}`);
->>>>>>> 712e4169
 		}
 		await channel.dispatch(endpointDefinition.options.actionName, request?.payload);
 		await channel.disconnect();
@@ -107,10 +71,6 @@
 	} catch (error) {
 		if (logError) {
 			logger.error(
-<<<<<<< HEAD
-				"ChannelEndpoint",
-=======
->>>>>>> 712e4169
 				`Error executing/or connecting to action. Endpoint with id: ${endpointDefinition.id}`,
 				error
 			);
@@ -137,10 +97,6 @@
 
 	if (endpointDefinition.type !== "module") {
 		logger.warn(
-<<<<<<< HEAD
-			"ChannelEndpoint",
-=======
->>>>>>> 712e4169
 			`We only expect endpoints of type module. Unable to action request/response for: ${endpointDefinition.id}`
 		);
 		return defaultValue;
@@ -162,14 +118,7 @@
 		endpointDefinition.options.channelName === undefined
 	) {
 		if (logWarn) {
-<<<<<<< HEAD
-			logger.warn(
-				"ChannelEndpoint",
-				`You need to provide actionName and channelName for endpoint: ${endpointDefinition.id}`
-			);
-=======
 			logger.warn(`You need to provide actionName and channelName for endpoint: ${endpointDefinition.id}`);
->>>>>>> 712e4169
 		}
 		return defaultValue;
 	}
@@ -184,21 +133,13 @@
 		) {
 			if (logWarn) {
 				logger.warn(
-<<<<<<< HEAD
-					"ChannelEndpoint",
-=======
->>>>>>> 712e4169
 					`Endpoint Id: ${endpointDefinition.id} has the source running (${endpointDefinition.options.uuid}) but the provider of the channel: ${endpointDefinition.options.channelName} is not coming from the source. Returning false.`
 				);
 			}
 			return defaultValue;
 		}
 		if (logInfo) {
-<<<<<<< HEAD
-			logger.info("ChannelEndpoint", `Sending request response for endpoint: ${endpointDefinition.id}`);
-=======
 			logger.info(`Sending request response for endpoint: ${endpointDefinition.id}`);
->>>>>>> 712e4169
 		}
 		const response: unknown = await channel.dispatch(endpointDefinition.options.actionName, request?.payload);
 		await channel.disconnect();
@@ -206,10 +147,6 @@
 	} catch (error) {
 		if (logError) {
 			logger.error(
-<<<<<<< HEAD
-				"ChannelEndpoint",
-=======
->>>>>>> 712e4169
 				`Error executing request/response and connecting to endpoint with id: ${endpointDefinition.id}`,
 				error
 			);
