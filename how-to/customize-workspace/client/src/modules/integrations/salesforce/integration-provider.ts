import {
	connect,
	ConnectionError,
	enableLogging,
	type SalesforceConnection,
	type SalesforceRestApiSearchResponse
} from "@openfin/salesforce";
import {
	CLIFilterOptionType,
	CLITemplate,
	type CLIDispatchedSearchResult,
	type CLIFilter,
	type CLISearchListenerResponse,
	type CLISearchResultContact,
	type CLISearchResultList,
	type CLISearchResultPlain,
	type CLISearchResultSimpleText,
	type HomeSearchResponse,
	type HomeSearchResult
} from "@openfin/workspace";
import type { Integration, IntegrationManager, IntegrationModule } from "../../../integrations-shapes";
<<<<<<< HEAD
import { Logger } from "../../../logger-shapes";
=======
import type { GroupLogger, GroupLoggerCreator } from "../../../logger-shapes";
>>>>>>> 712e4169
import type {
	SalesforceAccount,
	SalesforceBatchRequest,
	SalesforceBatchRequestItem,
	SalesforceBatchResponse,
	SalesforceContact,
	SalesforceContentNote,
	SalesforceFeedElementPage,
	SalesforceFeedItem,
	SalesforceResultData,
	SalesforceSettings,
	SalesforceTask
} from "./shapes";

/**
 * Implement the integration provider for SalesForce.
 */
export class SalesForceIntegrationProvider implements IntegrationModule<SalesforceSettings> {
	/**
	 * Provider id.
	 * @internal
	 */
	private static readonly _PROVIDER_ID = "salesforce";

	/**
	 * The key to use for a SalesForce result.
	 * @internal
	 */
	private static readonly _BROWSE_SEARCH_RESULT_KEY = "browse-salesforce";

	/**
	 * The id for the SaleForce filters.
	 * @internal
	 */
	private static readonly _OBJECTS_FILTER_ID = "salesforce-objects";

	/**
	 * The id of the not connected result.
	 * @internal
	 */
	private static readonly _NOT_CONNECTED_SEARCH_RESULT_KEY = "salesforce-not-connected-result";

	/**
	 * The integration manager.
	 * @internal
	 */
	private _integrationManager: IntegrationManager | undefined;

	/**
	 * The connection to SalesForce.
	 * @internal
	 */
	private _salesForceConnection: SalesforceConnection | undefined;

	/**
	 * Logger for logging info.
	 * @internal
	 */
<<<<<<< HEAD
	private _logger: Logger;
=======
	private _logger: GroupLogger;
>>>>>>> 712e4169

	/**
	 * The module is being registered.
	 * @param integrationManager The manager for the integration.
	 * @param integration The integration details.
<<<<<<< HEAD
	 * @param logger for logging info.
=======
	 * @param groupLoggerCreator for logging info.
>>>>>>> 712e4169
	 * @returns Nothing.
	 */
	public async register(
		integrationManager: IntegrationManager,
		integration: Integration<SalesforceSettings>,
<<<<<<< HEAD
		logger: Logger
	): Promise<void> {
		this._integrationManager = integrationManager;
		this._logger = logger;
		this._logger.info("Salesforce", "Registering SalesForce");
		try {
			await this.openConnection(integration);
		} catch (err) {
			this._logger.error("Salesforce", "Error connecting to SalesForce", err);
=======
		groupLoggerCreator: GroupLoggerCreator
	): Promise<void> {
		this._integrationManager = integrationManager;
		this._logger = groupLoggerCreator("Salesforce");
		this._logger.info("Registering SalesForce");
		try {
			await this.openConnection(integration);
		} catch (err) {
			this._logger.error("Error connecting to SalesForce", err);
>>>>>>> 712e4169
		}
	}

	/**
	 * The module is being deregistered.
	 * @param integration The integration details.
	 * @returns Nothing.
	 */
	public async deregister(integration: Integration<SalesforceSettings>): Promise<void> {
		await this.closeConnection();
	}

	/**
	 * An entry has been selected.
	 * @param integration The integration details.
	 * @param result The dispatched result.
	 * @param lastResponse The last response.
	 * @returns True if the item was handled.
	 */
	public async itemSelection(
		integration: Integration<SalesforceSettings>,
		result: CLIDispatchedSearchResult,
		lastResponse: CLISearchListenerResponse
	): Promise<boolean> {
		// if the user clicked the reconnect result, reconnect to salesforce and re-run query
		if (result.key === SalesForceIntegrationProvider._NOT_CONNECTED_SEARCH_RESULT_KEY) {
			await this.openConnection(integration);

			if (result.data?.query) {
				const results = await this.getSearchResults(
					integration,
					result.data?.query as string,
					result.data?.filters as CLIFilter[],
					lastResponse
				);
				if (lastResponse) {
					lastResponse.revoke(SalesForceIntegrationProvider._NOT_CONNECTED_SEARCH_RESULT_KEY);
					lastResponse.respond(results.results);
				}
			}
			return true;
		}

		// otherwise open the result page url in browser
		const data = result.data as SalesforceResultData;
		if (data !== undefined && this._integrationManager && this._integrationManager.launchView) {
			const preload = integration?.data?.preload;
			const viewOptions = {
				url: data.pageUrl,
				fdc3InteropApi: "1.2",
				interop: {
					currentContextGroup: "green"
				},
				customData: { buttonLabel: "Process Participant" },
				preloadScripts: [{ url: preload }],
				target: { name: "", url: "", uuid: "" }
			};
			await this._integrationManager.launchView(viewOptions);
			return true;
		}
		return false;
	}

	/**
	 * Get a list of search results based on the query and filters.
	 * @param integration The integration details.
	 * @param query The query to search for.
	 * @param filters The filters to apply.
	 * @param lastResponse The last search response used for updating existing results.
	 * @returns The list of results and new filters.
	 */
	public async getSearchResults(
		integration: Integration<SalesforceSettings>,
		query: string,
		filters: CLIFilter[],
		lastResponse: CLISearchListenerResponse
	): Promise<HomeSearchResponse> {
		const response: HomeSearchResponse = {
			results: await this.getDefaultEntries(integration, query)
		};

		if (this._salesForceConnection) {
			let searchResults: (
				| SalesforceAccount
				| SalesforceContact
				| SalesforceTask
				| SalesforceContentNote
				| SalesforceFeedItem
			)[];

			let selectedObjects: string[] = [];
			if (Array.isArray(filters) && filters.length > 0) {
				const objectsFilter = filters.find((x) => x.id === SalesForceIntegrationProvider._OBJECTS_FILTER_ID);
				if (objectsFilter) {
					selectedObjects = (
						Array.isArray(objectsFilter.options) ? objectsFilter.options : [objectsFilter.options]
					)
						.filter((x) => Boolean(x.isSelected))
						.map((x) => (x.value === "Note" ? "ContentNote" : x.value));
				}
			}

			try {
				searchResults = await this.getApiSearchResults(query, selectedObjects);

				const results = searchResults.map((searchResult) => {
					if ("Website" in searchResult) {
						return {
							actions: [{ name: "View", hotkey: "enter" }],
							label: searchResult.attributes.type,
							key: searchResult.Id,
							title: searchResult.Name,
							icon: integration?.data?.iconMap.account,
							data: {
								providerId: SalesForceIntegrationProvider._PROVIDER_ID,
								pageUrl: this.getObjectUrl(searchResult.Id, integration.data?.orgUrl),
								tags: [SalesForceIntegrationProvider._PROVIDER_ID]
							},
							template: CLITemplate.Contact,
							templateContent: {
								name: searchResult.Name,
								title: searchResult.Industry,
								details: [
									[
										["Phone", searchResult.Phone],
										["Type", searchResult.Type],
										["Website", searchResult.Website]
									]
								]
							}
						} as CLISearchResultContact;
					} else if ("Email" in searchResult) {
						return {
							actions: [{ name: "View", hotkey: "enter" }],
							label: searchResult.attributes.type,
							key: searchResult.Id,
							title: searchResult.Name,
							icon: integration?.data?.iconMap.contact,
							data: {
								providerId: SalesForceIntegrationProvider._PROVIDER_ID,
								pageUrl: this.getObjectUrl(searchResult.Id, integration.data?.orgUrl),
								tags: [SalesForceIntegrationProvider._PROVIDER_ID]
							},
							template: CLITemplate.Contact,
							templateContent: {
								name: searchResult.Name,
								title: searchResult.Title,
								useInitials: true,
								details: [
									[
										["Department", searchResult.Department],
										["Email", searchResult.Email],
										["Work #", searchResult.Phone]
									]
								]
							}
						} as CLISearchResultContact;
					} else if ("Description" in searchResult) {
						return {
							actions: [{ name: "View", hotkey: "enter" }],
							label: searchResult.attributes.type,
							key: searchResult.Id,
							title: searchResult.Subject,
							icon: integration?.data?.iconMap.task,
							data: {
								providerId: SalesForceIntegrationProvider._PROVIDER_ID,
								pageUrl: this.getObjectUrl(searchResult.Id, integration.data?.orgUrl),
								tags: [SalesForceIntegrationProvider._PROVIDER_ID]
							},
							template: "List",
							templateContent: [
								["Subject", searchResult.Subject],
								["Comments", searchResult.Description]
							]
						} as CLISearchResultList;
					} else if ("TextPreview" in searchResult) {
						return {
							actions: [{ name: "View", hotkey: "enter" }],
							label: "Note",
							key: searchResult.Id,
							title: searchResult.Title,
							icon: integration?.data?.iconMap.note,
							data: {
								providerId: SalesForceIntegrationProvider._PROVIDER_ID,
								pageUrl: this.getObjectUrl(searchResult.Id, integration.data?.orgUrl),
								tags: [SalesForceIntegrationProvider._PROVIDER_ID]
							},
							template: "List",
							templateContent: [
								["Title", searchResult.Title],
								["Content", searchResult?.TextPreview]
							]
						} as CLISearchResultList;
					} else if (
						"actor" in searchResult &&
						(searchResult.type === "TextPost" || searchResult.type === "ContentPost")
					) {
						return {
							actions: [{ name: "View", hotkey: "enter" }],
							label: "Chatter",
							key: searchResult.id,
							title: searchResult.actor?.displayName,
							icon: integration?.data?.iconMap.chatter,
							data: {
								providerId: SalesForceIntegrationProvider._PROVIDER_ID,
								pageUrl: this.getObjectUrl(searchResult.id, integration.data?.orgUrl),
								tags: [SalesForceIntegrationProvider._PROVIDER_ID]
							} as SalesforceResultData,
							template: CLITemplate.Contact,
							templateContent: {
								name: searchResult.actor?.displayName,
								useInitials: true,
								details: [
									[
										["Header", searchResult?.header?.text],
										["Note", searchResult?.body?.text]
									]
								]
							}
						} as CLISearchResultContact;
					}
					// in this case we are only searching for accounts, contacts, tasks, content notes and chatter
				});

				const filteredResults = results.filter(Boolean) as CLISearchResultContact[];
				// eslint-disable-next-line no-confusing-arrow
				const objects = searchResults.map((result) =>
					"attributes" in result ? result.attributes.type : "Chatter"
				);
				response.results.push(...filteredResults);
				response.context = {
					filters: this.getSearchFilters(objects.map((c) => (c === "ContentNote" ? "Note" : c)))
				};
			} catch (err) {
				await this.closeConnection();
				if (err instanceof ConnectionError) {
					response.results.push(this.getReconnectSearchResult(integration, query, filters));
				}
<<<<<<< HEAD
				this._logger.error("Salesforce", "Error retrieving SalesForce search results", err);
=======
				this._logger.error("Error retrieving SalesForce search results", err);
>>>>>>> 712e4169
			}
		}

		return response;
	}

	/**
	 * Get a list of the default application entries.
	 * @param integration The integration details.
	 * @param query The query to search for.
	 * @returns The list of application entries.
	 */
	private async getDefaultEntries(
		integration: Integration<SalesforceSettings>,
		query: string
	): Promise<HomeSearchResult[]> {
		const results: HomeSearchResult[] = [];
		if (integration?.data?.orgUrl) {
			const title = "Browse Salesforce";
			if (
				query === undefined ||
				query === null ||
				query === "" ||
				title.toLowerCase().includes(query.toLowerCase())
			) {
				results.push({
					actions: [{ name: "Browse", hotkey: "enter" }],
					data: {
						providerId: SalesForceIntegrationProvider._PROVIDER_ID,
						pageUrl: integration?.data?.orgUrl,
						tags: [SalesForceIntegrationProvider._PROVIDER_ID]
					} as SalesforceResultData,
					icon: integration.icon,
					key: SalesForceIntegrationProvider._BROWSE_SEARCH_RESULT_KEY,
					template: CLITemplate.Plain,
					templateContent: undefined,
					title
				} as CLISearchResultPlain);
			}
			if (!this._salesForceConnection && (query === undefined || query === null || query === "")) {
				results.push(this.getReconnectSearchResult(integration));
			}
		}

		return results;
	}

	/**
	 * Open the connection to SaleForce.
	 * @param integration The integration details.
	 * @internal
	 */
	private async openConnection(integration: Integration<SalesforceSettings>): Promise<void> {
		if (integration?.data?.orgUrl && !this._salesForceConnection) {
			enableLogging();
			this._salesForceConnection = await connect(integration?.data.orgUrl, integration?.data.consumerKey);
		}
	}

	/**
	 * Close the connection to SalesForce.
	 * @internal
	 */
	private async closeConnection(): Promise<void> {
		if (this._salesForceConnection) {
			try {
				await this._salesForceConnection.disconnect();
			} catch (err) {
<<<<<<< HEAD
				this._logger.error("Salesforce", "Error disconnecting SalesForce", err);
=======
				this._logger.error("Error disconnecting SalesForce", err);
>>>>>>> 712e4169
			} finally {
				this._salesForceConnection = undefined;
			}
		}
	}

	/**
	 * Create the object url from the if and origin.
	 * @param objectId The object id.
	 * @param salesforceOrgOrigin The origin url.
	 * @returns Then object url.
	 * @internal
	 */
	private getObjectUrl(objectId: string, salesforceOrgOrigin?: string): string {
		if (!salesforceOrgOrigin) {
			return "";
		}
		return `${salesforceOrgOrigin}/${objectId}`;
	}

	/**
	 * Get results from the API using a query.
	 * @param query The query to call the API with.
	 * @param selectedObjects The selected filters.
	 * @returns The search result objects from the API.
	 * @internal
	 */
	private async getApiSearchResults(
		query: string,
		selectedObjects?: string[]
	): Promise<
		(SalesforceContact | SalesforceAccount | SalesforceTask | SalesforceContentNote | SalesforceFeedItem)[]
	> {
		const accountFieldSpec = "Account(Id, Industry, Name, Phone, Type, Website)";
		const contactFieldSpec = "Contact(Department, Email, Id, Name, Phone, Title)";
		const taskFieldSpec = "Task(Id, Subject, Description)";
		const contentNoteFieldSpec = "ContentNote(Id, Title, Content, TextPreview)";
		const fieldSpecMap = new Map<string, string>([
			["Account", accountFieldSpec],
			["Contact", contactFieldSpec],
			["Task", taskFieldSpec],
			["ContentNote", contentNoteFieldSpec]
		]);
		const fieldSpecs = [...fieldSpecMap]
			.filter((x) => {
				if (Array.isArray(selectedObjects) && selectedObjects.length > 0) {
					return selectedObjects.includes(x[0]);
				}
				return true;
			})
			.map((x) => x[1]);

		const batch: SalesforceBatchRequestItem[] = fieldSpecs.map((fieldSpec) => {
			const salesforceSearchQuery = `FIND {${this.escapeQuery(
				query
			)}} IN ALL FIELDS RETURNING ${fieldSpec} LIMIT 10`;

			return {
				method: "GET",
				url: `/services/data/vXX.X/search?q=${encodeURIComponent(salesforceSearchQuery)}`
			};
		});

		const includeChatter = !selectedObjects?.length || selectedObjects.includes("Chatter");
		if (includeChatter) {
			batch.push({
				method: "GET",
				url: `/services/data/vXX.X/chatter/feed-elements?q=${query}&pageSize=25&sort=LastModifiedDateDesc`
			});
		}

		const batchedResults = await this.getBatchedResults<
			| SalesforceRestApiSearchResponse<
					SalesforceAccount | SalesforceContact | SalesforceTask | SalesforceContentNote
			  >
			| SalesforceFeedElementPage
		>(batch);

		let results: (
			| SalesforceAccount
			| SalesforceContact
			| SalesforceTask
			| SalesforceContentNote
			| SalesforceFeedItem
		)[] = [];

		if (batchedResults.length > 0) {
			let idx = 0;
			for (; idx < fieldSpecs.length; idx++) {
				const searchResponse = batchedResults[idx] as SalesforceRestApiSearchResponse<
					SalesforceAccount | SalesforceContact | SalesforceTask | SalesforceContentNote
				>;
				if (searchResponse?.searchRecords?.length) {
					results = results.concat(searchResponse.searchRecords);
				}
			}

			if (includeChatter) {
				const chatterResponse = batchedResults[idx++] as SalesforceFeedElementPage;
				if (chatterResponse?.elements?.length) {
					results = results.concat(chatterResponse.elements);
				}
			}
		}

		return results;
	}

	/**
	 * Get batched results from SalesForce api.
	 * @param batchRequests The batch requests to send.
	 * @returns The results from the batch request.
	 * @internal
	 */
	private async getBatchedResults<T>(batchRequests: SalesforceBatchRequestItem[]): Promise<T[]> {
		if (batchRequests.length === 0 || !this._salesForceConnection) {
			return [];
		}
		const batch: SalesforceBatchRequest = { batchRequests, haltOnError: false };

		const response = await this._salesForceConnection.executeApiRequest<SalesforceBatchResponse>(
			"/services/data/vXX.X/composite/batch/",
			"POST",
			batch,
			{ "Content-Type": "application/json" }
		);

		return response.data?.results.map((r) => r.result as T) ?? [];
	}

	/**
	 * Escape any characters needed in SalesForce API calls.
	 * @param query The query to escape.
	 * @returns The escaped query.
	 * @internal
	 */
	private escapeQuery(query: string): string {
		// There are some reserved characters for queries so we need to escape them
		// https://developer.salesforce.com/docs/atlas.en-us.soql_sosl.meta/soql_sosl/sforce_api_calls_sosl_find.htm
		return query.replace(/[!"&'()*+:?[\\\]^{|}~-]/gm, "\\$&");
	}

	/**
	 * Get the search result to display when SalesForce needs to reconnect.
	 * @param integration The integration details.
	 * @param query The query that needs to reconnect.
	 * @param filters The filter for the reconnect.
	 * @returns The search result entry.
	 * @internal
	 */
	private getReconnectSearchResult(
		integration: Integration<SalesforceSettings>,
		query?: string,
		filters?: CLIFilter[]
	) {
		return {
			actions: [{ name: "Reconnect", hotkey: "enter" }],
			key: SalesForceIntegrationProvider._NOT_CONNECTED_SEARCH_RESULT_KEY,
			icon: integration?.icon,
			title: "Reconnect to Salesforce",
			data: {
				providerId: SalesForceIntegrationProvider._PROVIDER_ID,
				query,
				filters
			}
		} as CLISearchResultSimpleText;
	}

	/**
	 * Get the search filters based on the results.
	 * @param objects The object types to create the filters from.
	 * @returns The filters.
	 * @internal
	 */
	private getSearchFilters(objects: string[]): CLIFilter[] {
		if (Array.isArray(objects) && objects.length > 0) {
			const filters: CLIFilter[] = [];
			const uniqueObjects = [...new Set(objects.sort())];
			const objectFilter: CLIFilter = {
				id: SalesForceIntegrationProvider._OBJECTS_FILTER_ID,
				title: "Objects",
				type: CLIFilterOptionType.MultiSelect,
				options: []
			};

			for (const object of uniqueObjects) {
				if (Array.isArray(objectFilter.options)) {
					objectFilter.options.push({
						value: object,
						isSelected: false
					});
				}
			}

			filters.push(objectFilter);
			return filters;
		}
		return [];
	}
}<|MERGE_RESOLUTION|>--- conflicted
+++ resolved
@@ -19,11 +19,7 @@
 	type HomeSearchResult
 } from "@openfin/workspace";
 import type { Integration, IntegrationManager, IntegrationModule } from "../../../integrations-shapes";
-<<<<<<< HEAD
-import { Logger } from "../../../logger-shapes";
-=======
 import type { GroupLogger, GroupLoggerCreator } from "../../../logger-shapes";
->>>>>>> 712e4169
 import type {
 	SalesforceAccount,
 	SalesforceBatchRequest,
@@ -82,37 +78,18 @@
 	 * Logger for logging info.
 	 * @internal
 	 */
-<<<<<<< HEAD
-	private _logger: Logger;
-=======
 	private _logger: GroupLogger;
->>>>>>> 712e4169
 
 	/**
 	 * The module is being registered.
 	 * @param integrationManager The manager for the integration.
 	 * @param integration The integration details.
-<<<<<<< HEAD
-	 * @param logger for logging info.
-=======
 	 * @param groupLoggerCreator for logging info.
->>>>>>> 712e4169
 	 * @returns Nothing.
 	 */
 	public async register(
 		integrationManager: IntegrationManager,
 		integration: Integration<SalesforceSettings>,
-<<<<<<< HEAD
-		logger: Logger
-	): Promise<void> {
-		this._integrationManager = integrationManager;
-		this._logger = logger;
-		this._logger.info("Salesforce", "Registering SalesForce");
-		try {
-			await this.openConnection(integration);
-		} catch (err) {
-			this._logger.error("Salesforce", "Error connecting to SalesForce", err);
-=======
 		groupLoggerCreator: GroupLoggerCreator
 	): Promise<void> {
 		this._integrationManager = integrationManager;
@@ -122,7 +99,6 @@
 			await this.openConnection(integration);
 		} catch (err) {
 			this._logger.error("Error connecting to SalesForce", err);
->>>>>>> 712e4169
 		}
 	}
 
@@ -361,11 +337,7 @@
 				if (err instanceof ConnectionError) {
 					response.results.push(this.getReconnectSearchResult(integration, query, filters));
 				}
-<<<<<<< HEAD
-				this._logger.error("Salesforce", "Error retrieving SalesForce search results", err);
-=======
 				this._logger.error("Error retrieving SalesForce search results", err);
->>>>>>> 712e4169
 			}
 		}
 
@@ -434,11 +406,7 @@
 			try {
 				await this._salesForceConnection.disconnect();
 			} catch (err) {
-<<<<<<< HEAD
-				this._logger.error("Salesforce", "Error disconnecting SalesForce", err);
-=======
 				this._logger.error("Error disconnecting SalesForce", err);
->>>>>>> 712e4169
 			} finally {
 				this._salesForceConnection = undefined;
 			}
