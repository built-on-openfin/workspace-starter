import type {
	ButtonStyle,
	ButtonTemplateFragment,
	ImageTemplateFragment,
	PlainContainerTemplateFragment,
	TemplateFragment,
	TextTemplateFragment
} from "@openfin/workspace";
import type * as CSS from "csstype";

export interface TemplateHelpers {
	createHelp(
		title: string,
		description: string[],
		examples: string[]
		// eslint-disable-next-line @typescript-eslint/no-explicit-any
	): Promise<{ layout: PlainContainerTemplateFragment; data: any }>;

	createContainer(
		containerType: "column" | "row",
		children: TemplateFragment[],
		style?: CSS.Properties
	): Promise<PlainContainerTemplateFragment>;

	createTitle(
		dataKey: string,
		fontSize?: number,
		fontWeight?: string,
<<<<<<< HEAD
		style?: CSS.Properties
=======
		style?: CSS.Properties,
		children?: TemplateFragment[]
>>>>>>> ce632071
	): Promise<TextTemplateFragment>;

	createText(dataKey: string, fontSize?: number, style?: CSS.Properties): Promise<TextTemplateFragment>;

	createImage(
		dataKey: string,
		alternativeText: string,
		style?: CSS.Properties
	): Promise<ImageTemplateFragment>;

	createButton(
		buttonStyle: ButtonStyle,
		titleKey: string,
		action: string,
		style?: CSS.Properties,
		children?: TemplateFragment[]
	): Promise<ButtonTemplateFragment>;

	createLabelledValue(
		labelKey: string,
		valueKey: string,
		style?: CSS.Properties
	): Promise<PlainContainerTemplateFragment>;

	createTable(
		tableData: string[][],
		colSpans: number[],
		tableIndex: number,
		data: { [id: string]: string }
	): Promise<TemplateFragment>;

	createLink(
		labelKey: string,
		action: string,
		fontSize?: number,
		style?: CSS.Properties
	): Promise<TemplateFragment>;
}<|MERGE_RESOLUTION|>--- conflicted
+++ resolved
@@ -26,12 +26,8 @@
 		dataKey: string,
 		fontSize?: number,
 		fontWeight?: string,
-<<<<<<< HEAD
-		style?: CSS.Properties
-=======
 		style?: CSS.Properties,
 		children?: TemplateFragment[]
->>>>>>> ce632071
 	): Promise<TextTemplateFragment>;
 
 	createText(dataKey: string, fontSize?: number, style?: CSS.Properties): Promise<TextTemplateFragment>;
