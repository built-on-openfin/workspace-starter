--- conflicted
+++ resolved
@@ -29,11 +29,8 @@
 	PAGE_ACTION_IDS,
 	WORKSPACE_ACTION_IDS
 } from "../template";
-<<<<<<< HEAD
 import { getCurrentColorSchemeMode } from "../themes";
-=======
 import { randomUUID } from "../uuid";
->>>>>>> e29ff6a0
 import { deleteWorkspace, getWorkspaces, launchWorkspace, saveWorkspace } from "../workspace";
 
 const logger = createLogger("Home");
