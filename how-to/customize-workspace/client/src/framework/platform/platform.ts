import {
	BrowserInitConfig,
	getCurrentSync,
	init as workspacePlatformInit
} from "@openfin/workspace-platform";
import { getActions } from "../actions";
import * as analyticsProvider from "../analytics";
import * as appProvider from "../apps";
import { isAuthenticationEnabled, isAuthenticationRequired } from "../auth";
import { init as initAuthFlow } from "../auth-flow";
import * as conditionsProvider from "../conditions";
import * as connectionProvider from "../connections";
import * as endpointProvider from "../endpoint";
import * as initOptionsProvider from "../init-options";
import * as lifecycleProvider from "../lifecycle";
import { createLogger, loggerProvider } from "../logger-provider";
import * as menusProvider from "../menu";
import { getDefaultHelpers, init as modulesInit } from "../modules";
import { getConfiguredSettings, getSettings } from "../settings";
import type { CustomSettings, ModuleHelpers } from "../shapes";
import type { PlatformProviderOptions } from "../shapes/platform-shapes";
import { deregister as deregisterShare, isShareEnabled, register as registerShare } from "../share";
import { getThemes, notifyColorScheme, supportsColorSchemes } from "../themes";
import { randomUUID } from "../uuid";
import * as versionProvider from "../version";
import { getDefaultWindowOptions } from "./browser";
import { interopOverride } from "./interopbroker";
import { overrideCallback } from "./platform-override";
import { PLATFORM_VERSION } from "./platform-version";

const logger = createLogger("Platform");

async function setupPlatform(_?: PlatformProviderOptions): Promise<boolean> {
	// Load the init options from the initial manifest
	// and notify any actions with the after auth lifecycle
	const configuredSettings = await getConfiguredSettings();
	const sessionId: string = randomUUID();

	await modulesInit(sessionId);

	let helpers: ModuleHelpers = getDefaultHelpers(configuredSettings);

	await initOptionsProvider.init(configuredSettings?.initOptionsProvider, "after-auth", helpers);

	const settings: CustomSettings = await getSettings();

	helpers = getDefaultHelpers(settings);
	await loggerProvider.init(settings?.loggerProvider, helpers);

	logger.info("Initializing Core Services");

	await endpointProvider.init(settings?.endpointProvider, helpers);

	const runtimeVersion = await fin.System.getVersion();
	const rvmInfo = await fin.System.getRvmInfo();
	await versionProvider.init(settings?.versionProvider, endpointProvider);
	versionProvider.setVersion("runtime", runtimeVersion);
	versionProvider.setVersion("rvm", rvmInfo.version);
	versionProvider.setVersion("platformClient", PLATFORM_VERSION);

	await connectionProvider.init(settings?.connectionProvider);
	await menusProvider.init(settings?.menusProvider, helpers);
	await analyticsProvider.init(settings?.analyticsProvider, helpers);
	await appProvider.init(settings?.appProvider, endpointProvider);
	await conditionsProvider.init(settings?.conditionsProvider, helpers);
	conditionsProvider.registerCondition(
		"authenticated",
		async () => isAuthenticationEnabled() && !(await isAuthenticationRequired()),
		false
	);
	conditionsProvider.registerCondition("sharing", async () => isShareEnabled(), false);
	conditionsProvider.registerCondition("themed", async () => supportsColorSchemes(), false);

	await lifecycleProvider.init(settings?.lifecycleProvider, helpers);

	const sharing = settings.platformProvider?.sharing ?? true;
	await registerShare(sharing);

	logger.info("Initializing platform");
	const browser: BrowserInitConfig = {};

	if (settings.browserProvider !== undefined) {
		browser.defaultWindowOptions = await getDefaultWindowOptions();
	}

	logger.info("Specifying following browser options", browser);

	const customActions = await getActions(settings?.actionsProvider, helpers);
	const theme = await getThemes();

	const platform = getCurrentSync();
	await platform.once("platform-api-ready", async () => {
		logger.info("Platform API Ready");
		fin.me.interop = fin.Interop.connectSync(fin.me.uuid, {});
		await notifyColorScheme();
	});

	await workspacePlatformInit({
		browser,
		theme,
		customActions,
		interopOverride,
		overrideCallback
	});
	return true;
}

<<<<<<< HEAD
export const VERSION = "11.0.0";

=======
>>>>>>> 7eab7fcb
export async function init(): Promise<boolean> {
	const isValid = await initAuthFlow(setupPlatform, logger, true);
	if (!isValid) {
		logger.error(
			"The platform cannot startup as there was a problem with the initialization of the auth flow."
		);
	}
	return isValid;
}

export async function closedown(): Promise<void> {
	await deregisterShare();
}<|MERGE_RESOLUTION|>--- conflicted
+++ resolved
@@ -105,11 +105,6 @@
 	return true;
 }
 
-<<<<<<< HEAD
-export const VERSION = "11.0.0";
-
-=======
->>>>>>> 7eab7fcb
 export async function init(): Promise<boolean> {
 	const isValid = await initAuthFlow(setupPlatform, logger, true);
 	if (!isValid) {
