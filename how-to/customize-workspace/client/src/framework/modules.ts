import { subscribeLifecycleEvent, unsubscribeLifecycleEvent } from "./lifecycle";
import { createLogger } from "./logger-provider";
import type { CustomSettings } from "./shapes";
import type {
	Module,
	ModuleDefinition,
	ModuleEntry,
	ModuleEntryTypes,
	ModuleHelpers,
	ModuleImplementation,
	ModuleList,
	ModuleTypes
} from "./shapes/module-shapes";
<<<<<<< HEAD
import { getCurrentColorSchemeMode, getCurrentPalette, getDefaultPalettes } from "./themes";
=======
import { getCurrentTheme, getDefaultPalettes } from "./themes";
import { randomUUID } from "./uuid";
>>>>>>> 215a9773

const logger = createLogger("Modules");
const sessionId = randomUUID();

/**
 * All the loaded modules.
 */
const loadedModules: {
	[url: string]: ModuleEntryTypes;
} = {};

/**
 * Load the modules from the list.
 * @param moduleList The list of modules to load.
 * @param moduleType The type of modules to load.
 * @returns Nothing.
 */
export async function loadModules<
	M extends ModuleImplementation<O, H>,
	H = ModuleHelpers,
	O = unknown,
	D extends ModuleDefinition<O> = ModuleDefinition<O>
>(moduleList: ModuleList | undefined, moduleType: ModuleTypes): Promise<ModuleEntry<M, H, O, D>[]> {
	const loaded: ModuleEntry<M, H, O, D>[] = [];

	if (Array.isArray(moduleList?.modules)) {
		for (const moduleDefinition of moduleList.modules) {
			const module = await loadModule<M, H, O, D>(moduleDefinition, moduleType);
			if (module) {
				loaded.push(module);
			}
		}
	}

	return loaded;
}

/**
 * Load a module if it is enabled and add it to the loaded list.
 * @param moduleDefinition The module definition to load.
 * @param moduleType The type of module to load.
 * @returns Nothing.
 */
export async function loadModule<
	M extends ModuleImplementation<O, H>,
	H = ModuleHelpers,
	O = unknown,
	D extends ModuleDefinition<O> = ModuleDefinition<O>
>(moduleDefinition: ModuleDefinition, moduleType: ModuleTypes): Promise<ModuleEntry<M, H, O, D> | undefined> {
	if (!moduleDefinition.id) {
		logger.warn("Module does not have an id defined");
		return;
	}
	if (moduleDefinition.enabled ?? true) {
		if (!moduleDefinition.url) {
			logger.error(`Module '${moduleDefinition.id}' can not be loaded without a url`);
			return;
		}
		if (!loadedModules[moduleDefinition.url]) {
			try {
				logger.info(`Loading module '${moduleDefinition.url}' for type ${moduleType}`);
				const mod: Module = await import(/* webpackIgnore: true */ moduleDefinition.url);
				if (!mod.entryPoints) {
					logger.error(`Module '${moduleDefinition.id}' has no exported entryPoints`);
					return;
				}
				const entryPoints = Object.keys(mod.entryPoints);
				if (!entryPoints.includes(moduleType)) {
					logger.error(
						`Module was loaded, but is does not contain an entry point for type ${moduleType}, it only contains ${entryPoints.join(
							", "
						)}`
					);
					return;
				}
				logger.info(`Module contains implementations for ${entryPoints.join(", ")}`);
				loadedModules[moduleDefinition.url] = {};

				for (const entryPoint of entryPoints) {
					loadedModules[moduleDefinition.url][entryPoint] = {
						definition: entryPoint === moduleType ? moduleDefinition : undefined,
						isInitialised: false,
						implementation: mod.entryPoints[entryPoint]
					};
				}
			} catch (err) {
				logger.error(`Error loading module ${moduleDefinition.url}`, err);
			}
		} else {
			logger.info(`Module already loaded '${moduleDefinition.url}' using cached version`);
			if (!loadedModules[moduleDefinition.url][moduleType]) {
				logger.error(`Module from cache does not contain an entry point for type ${moduleType}`);
				return;
			}
			loadedModules[moduleDefinition.url][moduleType].definition = moduleDefinition;
		}

		return loadedModules[moduleDefinition.url][moduleType] as ModuleEntry<M, H, O, D>;
	}
}

/**
 * Initialize modules of the given type.
 * @param moduleType The type of modules to initialize.
 * @returns The list of initialized modules.
 */
export async function initializeModules<
	M extends ModuleImplementation<O, H>,
	H = ModuleHelpers,
	O = unknown,
	D extends ModuleDefinition<O> = ModuleDefinition<O>
>(moduleEntries: ModuleEntry<M, H, O, D>[], helpers: H): Promise<void> {
	for (const moduleEntry of moduleEntries) {
		await initializeModule<M, H, O, D>(moduleEntry, helpers);
	}
}

/**
 * Initialize a single module entry.
 * @param moduleEntry The entry to initialize.
 * @returns The initialized module implementation.
 */
export async function initializeModule<
	M extends ModuleImplementation<O, H>,
	H = ModuleHelpers,
	O = unknown,
	D extends ModuleDefinition<O> = ModuleDefinition<O>
>(moduleEntry: ModuleEntry<M, H, O, D>, helpers: H): Promise<M | undefined> {
	if (!moduleEntry.isInitialised) {
		if (moduleEntry.implementation.initialize) {
			try {
				logger.info(`Initializing module '${moduleEntry.definition.id}'`);
				await moduleEntry.implementation.initialize(moduleEntry.definition, createLogger, helpers);
				moduleEntry.isInitialised = true;
			} catch (err) {
				logger.error(`Error initializing module ${moduleEntry.definition.id}`, err);
			}
		} else {
			moduleEntry.isInitialised = true;
		}
	}

	return moduleEntry.isInitialised ? moduleEntry.implementation : undefined;
}

/**
 * Close down modules of the given type.
 * @param moduleType The type of modules to close down.
 * @returns Nothing.
 */
export async function closedownModules(moduleType: ModuleTypes): Promise<void> {
	for (const url in loadedModules) {
		const moduleEntry = loadedModules[url][moduleType];
		if (moduleEntry) {
			await closedownModule(moduleEntry);
		}
	}
}

/**
 * Close down a single module entry.
 * @param moduleEntry The entry to close down.
 * @returns Nothing.
 */
export async function closedownModule<
	M extends ModuleImplementation<O, H>,
	H = ModuleHelpers,
	O = unknown,
	D extends ModuleDefinition<O> = ModuleDefinition<O>
>(moduleEntry: ModuleEntry<M, H, O, D>): Promise<void> {
	if (moduleEntry.isInitialised) {
		if (moduleEntry.implementation.closedown) {
			try {
				logger.info(`Closing down module '${moduleEntry.definition.id}'`);
				await moduleEntry.implementation.closedown();
				moduleEntry.isInitialised = false;
			} catch (err) {
				logger.error(`Error closing down module ${moduleEntry.definition.id}`, err);
			}
		} else {
			moduleEntry.isInitialised = false;
		}
	}
}

export function getDefaultHelpers(settings: CustomSettings): ModuleHelpers {
	return {
		rootUrl: settings?.platformProvider?.rootUrl,
		sessionId,
		getDefaultPalettes,
		getCurrentPalette,
		getCurrentColorSchemeMode,
		subscribeLifecycleEvent,
		unsubscribeLifecycleEvent
	};
}<|MERGE_RESOLUTION|>--- conflicted
+++ resolved
@@ -11,12 +11,8 @@
 	ModuleList,
 	ModuleTypes
 } from "./shapes/module-shapes";
-<<<<<<< HEAD
 import { getCurrentColorSchemeMode, getCurrentPalette, getDefaultPalettes } from "./themes";
-=======
-import { getCurrentTheme, getDefaultPalettes } from "./themes";
 import { randomUUID } from "./uuid";
->>>>>>> 215a9773
 
 const logger = createLogger("Modules");
 const sessionId = randomUUID();
