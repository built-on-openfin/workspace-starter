--- conflicted
+++ resolved
@@ -1,15 +1,10 @@
 import type { App } from "@openfin/workspace";
-import * as endpointProvider from "./endpoint";
 import { createLogger } from "./logger-provider";
 import { manifestTypes } from "./manifest-types";
 import type {
 	AppSourceConnection,
 	Connection,
-	ConnectionPayloadVerificationRequest,
-	ConnectionPayloadVerificationResponse,
 	ConnectionProviderOptions,
-	ConnectionValidationOptions,
-	ConnectionValidationResponse,
 	SnapshotSourceConnection
 } from "./shapes/connection-shapes";
 
@@ -21,7 +16,6 @@
 const appSourceTypeId = "appSource";
 const snapshotSourceTypeId = "snapshotSource";
 const actionsTypeId = "actions";
-
 let initialized = false;
 let connectionOptions: ConnectionProviderOptions;
 
@@ -94,32 +88,6 @@
 	initialized = true;
 	connectionOptions = options;
 	if (connectionOptions?.connectionId !== undefined) {
-<<<<<<< HEAD
-		connectionService = await fin.InterApplicationBus.Channel.create(connectionOptions.connectionId);
-		logger.info("Configuring connection provider");
-		connectionService.onConnection(async (identity, payload) => {
-			// can reject a connection here by throwing an error
-			logger.info("Client connection request identity", JSON.stringify(identity));
-			const validatedConnection = await getConnectionListing(identity);
-			let isValid = false;
-			let errorMessage =
-				"This connection has failed the validation check and cannot connect to the requested application";
-			if (validatedConnection !== undefined) {
-				isValid = true;
-				if (validatedConnection.validatePayload) {
-					const response = await isConnectionValid(identity, payload);
-					isValid = response.isValid;
-				}
-				if (isValid) {
-					if (connectedClients[identity.uuid] !== undefined) {
-						isValid = false;
-						errorMessage = `This platform can only accept one connection from an external connection. The uuid (${identity.uuid}) is already registered.`;
-					} else {
-						// assign the passed identity
-						validatedConnection.identity = identity;
-						connectedClients[identity.uuid] = validatedConnection;
-						logger.info(`The following connection has been added to the connected list: ${identity.uuid}`);
-=======
 		try {
 			connectionService = await fin.InterApplicationBus.Channel.create(
 				`${fin.me.identity.uuid}-${connectionOptions.connectionId}`
@@ -152,41 +120,9 @@
 							connectedClients[identity.uuid] = validatedConnection;
 							logger.info(`The following connection has been added to the connected list: ${identity.uuid}`);
 						}
->>>>>>> 572321e3
 					}
 				}
 
-<<<<<<< HEAD
-			if (!isValid) {
-				logger.warn(
-					`The following connection has not been added to the connected list: ${identity.uuid} as it failed validation`
-				);
-				throw new Error(errorMessage);
-			}
-		});
-
-		connectionService.onDisconnection(async (identity) => {
-			logger.info(`Client disconnected uuid: ${identity.uuid}, name: ${identity.name}`);
-			await disconnect(identity);
-		});
-
-		connectionService.register("action", async (payload, identity) => {
-			logger.info("Action received from client", identity, payload);
-			const result = await executeAction(identity, payload as { action: string });
-			return { result };
-		});
-
-		connectionService.register("canAction", async (payload, identity) => {
-			logger.info("Check for action permission received from client", identity, payload);
-			const result = isActionSupported(identity, payload as { action: string });
-			return { result };
-		});
-
-		connectionService.register("disconnect", async (payload, identity) => {
-			logger.info("Request for disconnection received from client", identity, payload);
-			await disconnect(identity);
-		});
-=======
 				if (!isValid) {
 					logger.warn(
 						`The following connection has not been added to the connected list: ${identity.uuid} as it failed validation`
@@ -222,7 +158,6 @@
 				error
 			);
 		}
->>>>>>> 572321e3
 	} else {
 		logger.info("This platform is not configured to support a connectionProvider");
 	}
@@ -272,34 +207,27 @@
 	const connectedSources = await getConnectedAppSourceClients();
 	const apps: App[] = [];
 	for (let i = 0; i < connectedSources.length; i++) {
-		try {
-			const returnedApplications: App[] = await connectionService.dispatch(
-				connectedSources[i].identity,
-				"getApps"
+		const returnedApplications: App[] = await connectionService.dispatch(
+			connectedSources[i].identity,
+			"getApps"
+		);
+		const supportedManifestTypes = connectedSources[i]?.connectionData?.manifestTypes;
+		let validatedApps: App[] = [];
+		if (Array.isArray(supportedManifestTypes) && supportedManifestTypes.length > 0) {
+			validatedApps = returnedApplications.filter((entry) =>
+				supportedManifestTypes.includes(entry.manifestType)
 			);
-			const supportedManifestTypes = connectedSources[i]?.connectionData?.manifestTypes;
-			let validatedApps: App[] = [];
-			if (Array.isArray(supportedManifestTypes) && supportedManifestTypes.length > 0) {
-				validatedApps = returnedApplications.filter((entry) =>
-					supportedManifestTypes.includes(entry.manifestType)
-				);
-			} else {
-				validatedApps = returnedApplications;
+		} else {
+			validatedApps = returnedApplications;
+		}
+		for (let v = 0; v < validatedApps.length; v++) {
+			if (validatedApps[v].manifestType === manifestTypes.connection.id) {
+				// ensure that if an app from a connection is marked as connection
+				// then it should only be sent to itself and not another uuid
+				validatedApps[v].manifest = connectedSources[i].identity.uuid;
 			}
-			for (let v = 0; v < validatedApps.length; v++) {
-				if (validatedApps[v].manifestType === manifestTypes.connection.id) {
-					// ensure that if an app from a connection is marked as connection
-					// then it should only be sent to itself and not another uuid
-					validatedApps[v].manifest = connectedSources[i].identity.uuid;
-				}
-			}
-			apps.push(...validatedApps);
-		} catch (err) {
-			logger.error(
-				`Error while trying to get apps from connected app ${connectedSources[i].identity.uuid}`,
-				err
-			);
-		}
+		}
+		apps.push(...validatedApps);
 	}
 	return apps;
 }
@@ -332,80 +260,4 @@
 	}
 
 	return connections;
-}
-
-export async function isConnectionValid<T>(
-	identity: OpenFin.Identity,
-	payload?: unknown,
-	options?: ConnectionValidationOptions<T>
-): Promise<ConnectionValidationResponse> {
-	const responseToReturn: ConnectionValidationResponse = { isValid: false };
-	try {
-		if (identity?.uuid === undefined) {
-			logger.warn(
-				"An identity without a UUID was passed to the validate connection function. Validation cannot happen.",
-				identity,
-				options
-			);
-			return responseToReturn;
-		}
-
-		if (connectionOptions === undefined || connectionOptions?.connections === undefined) {
-			if (options?.type === "broker") {
-				logger.info(
-					"No connection provider options specified and broker connection requested. Implementing default broker behavior."
-				);
-				responseToReturn.isValid = true;
-				return responseToReturn;
-			}
-			logger.warn(
-				"A connection verification request was made but connection provider options have not been defined so we cannot validate the connection request."
-			);
-			return responseToReturn;
-		}
-
-		const listedConnection = await getConnectionListing(identity);
-
-		if (listedConnection === undefined) {
-			logger.warn("Connection is not allowed so unable to validate request", identity);
-			return responseToReturn;
-		}
-		if (listedConnection.validatePayload) {
-			if (endpointProvider.hasEndpoint(connectionOptions.connectionValidationEndpoint)) {
-				const request = { identity, payload, options };
-				logger.info(
-					`Connection validation being handled by endpoint: ${connectionOptions.connectionValidationEndpoint}`
-				);
-				const response = await endpointProvider.requestResponse<
-					ConnectionPayloadVerificationRequest<unknown>,
-					ConnectionPayloadVerificationResponse
-				>(connectionOptions.connectionValidationEndpoint, request);
-				if (!response.isValid) {
-					logger.warn(`Connection validation request for ${JSON.stringify(identity)} failed validation`);
-					return responseToReturn;
-				}
-				logger.info("Connection has passed validation.");
-			} else {
-				logger.warn(
-					"This connection has been defined as requiring payload verification but the specified connectionValidationEndpoint is not a valid endpoint."
-				);
-				return responseToReturn;
-			}
-		}
-		if (options?.type !== undefined) {
-			const supportedType = listedConnection.connectionTypes.find((entry) => entry.type === options.type);
-			if (supportedType === undefined) {
-				logger.warn(
-					`The connection that is being validated does not support the required connection type: ${options.type}`
-				);
-				return responseToReturn;
-			}
-			logger.info("Connection type requested is supported.");
-		}
-		responseToReturn.isValid = true;
-	} catch (err) {
-		logger.error("An error occurred while trying to valid a connection request.", err);
-	}
-	logger.info("Returning: ", responseToReturn);
-	return responseToReturn;
 }