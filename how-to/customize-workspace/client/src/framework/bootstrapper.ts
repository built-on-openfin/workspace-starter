import type { HomeRegistration, RegistrationMetaInfo } from "@openfin/workspace";
import { getCurrentSync } from "@openfin/workspace-platform";
import * as analyticsProvider from "./analytics";
import * as authProvider from "./auth";
import { isAuthenticationEnabled } from "./auth";
import { registerAction } from "./connections";
import * as headlessProvider from "./headless";
import { init as registerInitOptionsListener } from "./init-options";
import { closedown as deregisterIntegration, init as registerIntegration } from "./integrations";
import { fireLifecycleEvent } from "./lifecycle";
import { createLogger } from "./logger-provider";
import { getDefaultHelpers } from "./modules";
import { getSettings } from "./settings";
import type { ModuleHelpers } from "./shapes";
import type { AnalyticsSource, PlatformAnalyticsEvent } from "./shapes/analytics-shapes";
import type { BootstrapComponents, BootstrapOptions } from "./shapes/bootstrap-shapes";
import * as versionProvider from "./version";

import {
	deregister as deregisterDock,
	minimize as minimizeDock,
	register as registerDock,
	show as showDock
} from "./workspace/dock";
import {
	deregister as deregisterHome,
	hide as hideHome,
	register as registerHome,
	show as showHome
} from "./workspace/home";
import {
	deregister as deregisterNotifications,
	register as registerNotifications,
	show as showNotifications,
	hide as hideNotifications
} from "./workspace/notifications";
import {
	deregister as deregisterStore,
	hide as hideStore,
	register as registerStore,
	show as showStore
} from "./workspace/store";

const logger = createLogger("Bootstrapper");

let bootstrapOptions: BootstrapOptions;
let deregistered = false;

export async function init(): Promise<boolean> {
	// you can kick off your bootstrapping process here where you may decide to prompt for authentication,
	// gather reference data etc before starting workspace and interacting with it.
	logger.info("Initializing the bootstrapper");
	const settings = await getSettings();
	bootstrapOptions = { ...settings.bootstrap };
	bootstrapOptions.home = bootstrapOptions.home ?? true;
	bootstrapOptions.store = bootstrapOptions.store ?? false;
	bootstrapOptions.dock = bootstrapOptions.dock ?? false;
	bootstrapOptions.notifications = bootstrapOptions.notifications ?? false;
	bootstrapOptions.autoShow = bootstrapOptions.autoShow ?? [];

	const helpers: ModuleHelpers = getDefaultHelpers(settings);

	const registeredComponents: BootstrapComponents[] = [];
	let homeRegistration: HomeRegistration;
	let workspaceMetaInfo: RegistrationMetaInfo;
	let notificationMetaInfo: RegistrationMetaInfo;
<<<<<<< HEAD
=======

	// Notification Center is a separate application.
	// We want to ensure successful registration if required
	// before registering the other workspace components.
	if (bootstrapOptions.notifications) {
		notificationMetaInfo = await registerNotifications();
		registerAction("show-notifications", async () => {
			await showNotifications();
		});
		registerAction("hide-notifications", async () => {
			await hideNotifications();
		});
	}
>>>>>>> 19c84922

	if (bootstrapOptions.home) {
		// only register search logic once workspace is running
		homeRegistration = await registerHome();
		workspaceMetaInfo = {
			workspaceVersion: homeRegistration.workspaceVersion,
			clientAPIVersion: homeRegistration.clientAPIVersion
		};
		registeredComponents.push("home");
		registerAction("show-home", async () => {
			await showHome();
		});
		registerAction("hide-home", async () => {
			await hideHome();
		});
	}

<<<<<<< HEAD
=======
	logger.info("Registering integrations");
>>>>>>> 19c84922
	await registerIntegration(settings.integrationProvider, helpers, homeRegistration);

	if (bootstrapOptions.store) {
		workspaceMetaInfo = await registerStore();
		registeredComponents.push("store");
		registerAction("show-store", async () => {
			await showStore();
		});
		registerAction("hide-store", async () => {
			await hideStore();
		});
	}

	if (bootstrapOptions.dock) {
		workspaceMetaInfo = await registerDock(bootstrapOptions);
		registeredComponents.push("dock");
		registerAction("show-dock", async () => {
			await showDock();
		});
		registerAction("minimize-dock", async () => {
			await minimizeDock();
		});
	}

<<<<<<< HEAD
	if (bootstrapOptions.notifications) {
		notificationMetaInfo = await registerNotifications();
		registerAction("show-notifications", async () => {
			await showNotifications();
		});
		registerAction("hide-notifications", async () => {
			await hideNotifications();
		});
	}

=======
>>>>>>> 19c84922
	if (workspaceMetaInfo !== undefined) {
		// we match the versions of workspace related packages
		versionProvider.setVersion("workspacePlatformClient", workspaceMetaInfo.clientAPIVersion);
		versionProvider.setVersion("workspaceClient", workspaceMetaInfo.clientAPIVersion);
		versionProvider.setVersion("workspace", workspaceMetaInfo.workspaceVersion);
<<<<<<< HEAD
	}

	if (notificationMetaInfo !== undefined) {
		versionProvider.setVersion("notificationCenter", notificationMetaInfo.workspaceVersion);
	}

	const versionStatus = await versionProvider.getVersionStatus();
	const versionInfo = await versionProvider.getVersionInfo();

	logger.info("Loaded with the following versions.", versionInfo);
	if (analyticsProvider.isEnabled()) {
		const analyticsEvent: PlatformAnalyticsEvent = {
			source: "Platform" as AnalyticsSource,
			type: "version",
			timestamp: new Date(),
			data: versionInfo,
			action: "load"
		};
		await analyticsProvider.handleAnalytics([analyticsEvent]);
	}

=======
	}

	if (notificationMetaInfo !== undefined) {
		versionProvider.setVersion("notificationCenter", notificationMetaInfo.workspaceVersion);
	}

	const versionStatus = await versionProvider.getVersionStatus();
	const versionInfo = await versionProvider.getVersionInfo();

	logger.info("Loaded with the following versions.", versionInfo);
	if (analyticsProvider.isEnabled()) {
		logger.info("Analytics Provider enabled. Capturing versioning information.");
		const analyticsEvent: PlatformAnalyticsEvent = {
			source: "Platform" as AnalyticsSource,
			type: "version",
			timestamp: new Date(),
			data: versionInfo,
			action: "load"
		};
		await analyticsProvider.handleAnalytics([analyticsEvent]);
	}

	logger.info("Checking to see if version management is required.");
>>>>>>> 19c84922
	if (await versionProvider.manageVersionStatus(versionStatus)) {
		// version status had to be managed so it couldn't just continue. Stop initialization.
		await deregister();
		logger.warn("Platform bootstrapping stopped as the current versioning required stopping.");
		return false;
	}

<<<<<<< HEAD
	await versionProvider.MonitorVersionStatus();

=======
	logger.info("Checking to see if version monitoring is required.");
	await versionProvider.MonitorVersionStatus();

	logger.info("Validating auto show list:", bootstrapOptions.autoShow);
>>>>>>> 19c84922
	// Remove any entries from autoShow that have not been registered
	bootstrapOptions.autoShow = bootstrapOptions.autoShow.filter(
		(component) => registeredComponents.includes(component) || component === "none"
	);
	logger.info("Validated auto show list:", bootstrapOptions.autoShow);

	// If the autoShow options is not empty, default to the first registered component.
	if (bootstrapOptions.autoShow.length === 0 && registeredComponents.length > 0) {
		logger.info(
			`No auto show options specified but at least one Workspace Component is registered. Showing the first registered component: ${registeredComponents[0]}`
		);
		bootstrapOptions.autoShow = [registeredComponents[0]];
	}

	for (const autoShow of bootstrapOptions.autoShow) {
		if (autoShow === "home") {
			await showHome();
		} else if (autoShow === "store") {
			await showStore();
		} else if (autoShow === "dock") {
			await showDock();
		}
	}

	const platform = getCurrentSync();

	if (isAuthenticationEnabled()) {
		logger.info("Setting up listeners for authentication events");
		// platform is instantiated and authentication if required is given. Watch for session
		// expiry
		authProvider.subscribe("logged-in", async () => {
			// what behavior do you want to do when someone logs in
			// potentially the inverse if you hid something on session expiration
			await fireLifecycleEvent(platform, "auth-logged-in");
		});
		authProvider.subscribe("session-expired", async () => {
			// session expired. What do you want to do with the platform when the user needs to log back in.
			await fireLifecycleEvent(platform, "auth-session-expired");
		});
		authProvider.subscribe("before-logged-out", async () => {
			// what behavior do you want to do when someone logs in
			// do you want to save anything before they log themselves out
			await fireLifecycleEvent(platform, "auth-before-logged-out");
		});
	}

	logger.info("Setting up dispose handler.");
	const providerWindow = fin.Window.getCurrentSync();
	await providerWindow.once("close-requested", async (event) => {
		await deregister();
		await fin.Platform.getCurrentSync().quit();
	});

	// Once the platform is started and everything is bootstrapped initialize the init options
	// listener so that it is ready to handle initial params or subsequent requests.
	await registerInitOptionsListener(settings?.initOptionsProvider, "after-bootstrap", helpers);

	// fire up any windows that have been configured
	await headlessProvider.init(settings?.headlessProvider);

	// Let any other modules participate in the lifecycle
	await fireLifecycleEvent(platform, "after-bootstrap");

<<<<<<< HEAD
=======
	logger.info("Finished the bootstrapping process.");
>>>>>>> 19c84922
	return true;
}

async function deregister() {
	if (!deregistered) {
<<<<<<< HEAD
=======
		logger.info("Deregister has been called.");
>>>>>>> 19c84922
		await deregisterIntegration();
		if (bootstrapOptions.dock) {
			await deregisterDock();
		}
		if (bootstrapOptions.store) {
			await deregisterStore();
		}
		if (bootstrapOptions.home) {
			await deregisterHome();
		}
		if (bootstrapOptions.notifications) {
			await deregisterNotifications();
		}
<<<<<<< HEAD
=======
		logger.info("Finished deregister.");
>>>>>>> 19c84922
		deregistered = true;
	}
}<|MERGE_RESOLUTION|>--- conflicted
+++ resolved
@@ -64,8 +64,6 @@
 	let homeRegistration: HomeRegistration;
 	let workspaceMetaInfo: RegistrationMetaInfo;
 	let notificationMetaInfo: RegistrationMetaInfo;
-<<<<<<< HEAD
-=======
 
 	// Notification Center is a separate application.
 	// We want to ensure successful registration if required
@@ -79,7 +77,6 @@
 			await hideNotifications();
 		});
 	}
->>>>>>> 19c84922
 
 	if (bootstrapOptions.home) {
 		// only register search logic once workspace is running
@@ -97,10 +94,7 @@
 		});
 	}
 
-<<<<<<< HEAD
-=======
 	logger.info("Registering integrations");
->>>>>>> 19c84922
 	await registerIntegration(settings.integrationProvider, helpers, homeRegistration);
 
 	if (bootstrapOptions.store) {
@@ -125,47 +119,11 @@
 		});
 	}
 
-<<<<<<< HEAD
-	if (bootstrapOptions.notifications) {
-		notificationMetaInfo = await registerNotifications();
-		registerAction("show-notifications", async () => {
-			await showNotifications();
-		});
-		registerAction("hide-notifications", async () => {
-			await hideNotifications();
-		});
-	}
-
-=======
->>>>>>> 19c84922
 	if (workspaceMetaInfo !== undefined) {
 		// we match the versions of workspace related packages
 		versionProvider.setVersion("workspacePlatformClient", workspaceMetaInfo.clientAPIVersion);
 		versionProvider.setVersion("workspaceClient", workspaceMetaInfo.clientAPIVersion);
 		versionProvider.setVersion("workspace", workspaceMetaInfo.workspaceVersion);
-<<<<<<< HEAD
-	}
-
-	if (notificationMetaInfo !== undefined) {
-		versionProvider.setVersion("notificationCenter", notificationMetaInfo.workspaceVersion);
-	}
-
-	const versionStatus = await versionProvider.getVersionStatus();
-	const versionInfo = await versionProvider.getVersionInfo();
-
-	logger.info("Loaded with the following versions.", versionInfo);
-	if (analyticsProvider.isEnabled()) {
-		const analyticsEvent: PlatformAnalyticsEvent = {
-			source: "Platform" as AnalyticsSource,
-			type: "version",
-			timestamp: new Date(),
-			data: versionInfo,
-			action: "load"
-		};
-		await analyticsProvider.handleAnalytics([analyticsEvent]);
-	}
-
-=======
 	}
 
 	if (notificationMetaInfo !== undefined) {
@@ -189,7 +147,6 @@
 	}
 
 	logger.info("Checking to see if version management is required.");
->>>>>>> 19c84922
 	if (await versionProvider.manageVersionStatus(versionStatus)) {
 		// version status had to be managed so it couldn't just continue. Stop initialization.
 		await deregister();
@@ -197,15 +154,10 @@
 		return false;
 	}
 
-<<<<<<< HEAD
-	await versionProvider.MonitorVersionStatus();
-
-=======
 	logger.info("Checking to see if version monitoring is required.");
 	await versionProvider.MonitorVersionStatus();
 
 	logger.info("Validating auto show list:", bootstrapOptions.autoShow);
->>>>>>> 19c84922
 	// Remove any entries from autoShow that have not been registered
 	bootstrapOptions.autoShow = bootstrapOptions.autoShow.filter(
 		(component) => registeredComponents.includes(component) || component === "none"
@@ -269,19 +221,13 @@
 	// Let any other modules participate in the lifecycle
 	await fireLifecycleEvent(platform, "after-bootstrap");
 
-<<<<<<< HEAD
-=======
 	logger.info("Finished the bootstrapping process.");
->>>>>>> 19c84922
 	return true;
 }
 
 async function deregister() {
 	if (!deregistered) {
-<<<<<<< HEAD
-=======
 		logger.info("Deregister has been called.");
->>>>>>> 19c84922
 		await deregisterIntegration();
 		if (bootstrapOptions.dock) {
 			await deregisterDock();
@@ -295,10 +241,7 @@
 		if (bootstrapOptions.notifications) {
 			await deregisterNotifications();
 		}
-<<<<<<< HEAD
-=======
 		logger.info("Finished deregister.");
->>>>>>> 19c84922
 		deregistered = true;
 	}
 }