import OpenFin, { fin } from "@openfin/core";
import { App } from "@openfin/workspace";
import { AppIntent } from "@openfin/workspace-platform";
import { getApp, getAppsByIntent, getIntent, getIntentsByContext } from "./apps";
import { launchSnapshot, launchView } from "./launch";
import { getSettings } from "./settings";

const NO_APPS_FOUND = "NoAppsFound";
const RESOLVER_TIMEOUT = "ResolverTimeout";

<<<<<<< HEAD
export function interopOverride(
  InteropBroker: OpenFin.Constructor<OpenFin.InteropBroker>,
  provider?: OpenFin.ChannelProvider,
  options?: OpenFin.InteropBrokerOptions,
  ...args: unknown[]
): OpenFin.InteropBroker {
  class InteropOverride extends InteropBroker {
    public async launchAppWithIntent(app: App, intent: OpenFin.Intent) {
      console.log("Launching app with intent.");

      if (app.manifestType !== "view" && app.manifestType !== "inline-view" && app.manifestType !== "snapshot") {
        // optional logic show a prompt to the user to let them know
        console.warn("Unable to raise intent against app as only view/snapshot based apps are supported.");
        return null;
      }

      if (app.manifestType === "view" || app.manifestType === "inline-view") {
        console.log(`The supporting app is a view (${app.manifestType})`);

        const identity = await launchView(app);
        if (identity === null) {
          // optional logic show a prompt to the user to let them know
          console.warn("Unable to raise intent against view as no identity was returned.");
          return null;
        }
        await super.setIntentTarget(intent, identity);
      }

      if (app.manifestType === "snapshot") {
        console.log("The supporting app is a view.");

        const identities = await launchSnapshot(app);
        if (identities === null) {
          // optional logic show a prompt to the user to let them know
          console.warn("Unable to raise intent against target as no identity was returned.");
          return null;
        }
        for (let i = 0; i < identities.length; i++) {
          await super.setIntentTarget(intent, identities[i]);
        }
      }

      return {
        source: app.appId,
        version: app.version
      };
    }

    public async getTargetIdentity(appId) {
      if (appId === undefined || appId === null) {
        return;
      }
      const passedIdentity = appId.split("@");
      const name = passedIdentity[0];
      let uuid = fin.me.identity.uuid;
      if (passedIdentity.length === 2) {
        uuid = passedIdentity[1];
      }
      const resolvedIdentity = { uuid, name };

      try {
        const targetView = await fin.View.wrap({ uuid, name });
        await targetView.getInfo();
        // passed identity found
        return resolvedIdentity;
      } catch {
        // passed identity does not exist
      }
    }

    public async launchAppPicker(launchOptions: {
      apps?: App[];
      intent?: Partial<AppIntent>;
      intents?: { intent: Partial<AppIntent>; apps: App[] }[];
    }): Promise<{
      appId: string;
      intent: Partial<AppIntent>;
    }> {
      // show menu
      // launch a new window and optionally pass the available intents as customData.apps as part of the window options
      // the window can then use raiseIntent against a specific app (the selected one). This is a very basic example.
      const settings = await getSettings();

      const height = settings?.platformProvider?.intentPicker?.height || 400;
      const width = settings?.platformProvider?.intentPicker?.width || 400;
      // this logic runs in the provider so we are using it as a way of determining the root (so it works with root hosting and subdirectory based hosting if a url is not provided)
      const url =
        settings?.platformProvider?.intentPicker.url ||
        window.location.href.replace("platform/provider.html", "common/windows/intents/picker.html");

      const winOption = {
        name: "intent-picker",
        includeInSnapshot: false,
        fdc3InteropApi: "1.2",
        defaultWidth: width,
        defaultHeight: height,
        showTaskbarIcon: false,
        saveWindowState: false,
        defaultCentered: true,
        customData: {
          apps: launchOptions.apps,
          intent: launchOptions.intent,
          intents: launchOptions.intents
        },
        url,
        frame: false,
        autoShow: true,
        alwaysOnTop: true
      };

      const win = await fin.Window.create(winOption);
      const webWindow = win.getWebWindow();
      try {
        // eslint-disable-next-line @typescript-eslint/dot-notation
        const selectedAppId = await webWindow["getIntentSelection"]();
        return selectedAppId as {
          appId: string;
          intent: AppIntent;
        };
      } catch {
        console.error("App for intent not selected/launched.", launchOptions.intent);
        return null;
      }
    }

    public async isConnectionAuthorized(id: OpenFin.Identity, payload?: unknown): Promise<boolean> {
      console.log("Interop connection being made by the following identity with payload:", id, payload);
      // perform connection validation checks here if required and return false if it shouldn't be permissioned.
      return true;
    }

    public async isActionAuthorized(
      action: string,
      payload: unknown,
      identity: OpenFin.ClientIdentity
    ): Promise<boolean> {
      console.log("Interop Broker is action authorized:", action, payload, identity);
      // perform check here if you wish and return true/false accordingly
      return true;
    }

    public async handleInfoForIntentsByContext(context: { type: string }, clientIdentity) {
      const intents = await getIntentsByContext(context.type);

      if (intents.length === 0) {
        throw new Error(NO_APPS_FOUND);
      }

      const mappedIntents = intents.map((entry) => ({
        intent: entry.intent,
        apps: entry.apps.map((app) => ({ name: app.appId, appId: app.appId, title: app.title }))
      }));

      return mappedIntents;
    }

    public async handleInfoForIntent(handleOptions: { name: string; context?: { type: string } }, clientIdentity) {
      const result = await getIntent(handleOptions.name, handleOptions.context?.type);
      if (result === null) {
        throw new Error(NO_APPS_FOUND);
      }
      const response = {
        intent: result.intent,
        apps: result.apps.map((app) => {
          const appEntry = { name: app.appId, appId: app.appId, title: app.title };
          return appEntry;
        })
      };

      return response;
    }

    public async handleFiredIntentForContext(
      contextForIntent: { type: string; metadata?: { target?: string } },
      clientIdentity
    ) {
      const availableIntents = await getIntentsByContext(contextForIntent.type);
      if (availableIntents.length === 0) {
        throw new Error(NO_APPS_FOUND);
      }
      const intent = {
        context: contextForIntent,
        name: undefined,
        displayName: undefined
      };
      let targetApp: App;
      let targetAppIntent;
      let targetAppIntentCount = 0;

      if (contextForIntent.metadata?.target !== undefined) {
        targetApp = await getApp(contextForIntent.metadata?.target);
      }

      if (targetApp !== undefined && Array.isArray(targetApp.intents)) {
        for (let i = 0; i < targetApp.intents.length; i++) {
          targetAppIntent = targetApp.intents[i];
          if (Array.isArray(targetAppIntent.contexts) && targetAppIntent.contexts.includes(contextForIntent.type)) {
            targetAppIntentCount++;
          }
        }
      }

      if (targetApp !== undefined && targetAppIntent !== undefined && targetAppIntentCount === 1) {
        // a preferred name for an app was given with the context object
        // the app existed and it supported the context type and there was only one intent that supported
        // that context type. Launch the app with that intent otherwise present the user with a list of
        // everything that supports that context type
        intent.name = targetAppIntent.name;
        intent.displayName = targetAppIntent.name;
        const intentResolver = await this.launchAppWithIntent(targetApp, intent);
        if (intentResolver === null) {
          throw new Error(NO_APPS_FOUND);
        }
        return intentResolver;
      }

      if (availableIntents.length === 1) {
        intent.name = availableIntents[0].intent.name;
        intent.displayName = availableIntents[0].intent.name;
        if (availableIntents[0].apps.length === 1) {
          const intentResolver = await this.launchAppWithIntent(availableIntents[0].apps[0], intent);
          if (intentResolver === null) {
            throw new Error(NO_APPS_FOUND);
          }
          return intentResolver;
        }
        if (availableIntents[0].apps.length > 1) {
          try {
            const userSelection = await this.launchAppPicker({
              apps: availableIntents[0].apps,
              intent
            });

            const selectedApp = availableIntents[0].apps.find(
              (entry) => entry.appId === userSelection.appId && entry.appId !== undefined
            );
            if (selectedApp !== null && selectedApp !== undefined) {
              const intentResolver = await this.launchAppWithIntent(selectedApp, intent);
              if (intentResolver === null) {
                throw new Error(NO_APPS_FOUND);
              }
              return intentResolver;
            }
            console.error("We were returned a non existent appId to launch with the intent.");
            throw new Error(NO_APPS_FOUND);
          } catch {
            console.error("App for intent by context not selected/launched.", intent);
            throw new Error(RESOLVER_TIMEOUT);
          }
        }
      } else {
        try {
          const userSelection = await this.launchAppPicker({
            intent,
            intents: availableIntents
          });

          const selectedIntent = availableIntents.find((entry) => entry.intent.name === userSelection.intent.name);

          if (selectedIntent === undefined) {
            console.error(
              "The user selected an intent but it's name doesn't match the available intents.",
              userSelection
            );
            throw new Error(NO_APPS_FOUND);
          }
          const selectedApp = selectedIntent.apps.find(
            (entry) => entry.appId === userSelection.appId && entry.appId !== undefined
          );
          if (selectedApp !== null && selectedApp !== undefined) {
            intent.displayName = userSelection.intent.displayName;
            intent.name = userSelection.intent.name;
            const intentResolver = await this.launchAppWithIntent(selectedApp, intent);
            if (intentResolver === null) {
              throw new Error(NO_APPS_FOUND);
            }
            return intentResolver;
          }
          console.error("We were returned a non existent appId to launch with the intent.");
          throw new Error(NO_APPS_FOUND);
        } catch {
          console.error("App for intent by context not selected/launched.", intent);
          throw new Error(RESOLVER_TIMEOUT);
        }
      }
    }

    public async handleFiredIntent(intent: OpenFin.Intent) {
      console.log("Received request for a raised intent:", intent);
      let intentApps = await getAppsByIntent(intent.name);
      let targetApp: App;

      if (intent.metadata?.target !== undefined) {
        targetApp = await getApp(intent.metadata?.target as string);
        if (targetApp === undefined) {
          // check to see if you have been passed a specific identity for a view that should be targetted instead of an app
          const targetIdentity = await this.getTargetIdentity(intent.metadata?.target);
          if (targetIdentity !== undefined) {
            console.log(
              "We were passed a view identity instead of an app entry when raising/firing an intent. We will fire the intent at that as it exists and no app entry exists with that name.:",
              targetIdentity,
              intent
            );
            await super.setIntentTarget(intent, targetIdentity);
            return {
              source: targetIdentity.name
            };
          }
        }
      }

      if (intentApps.length === 0) {
        console.log("No apps support this intent.");
        throw new Error(NO_APPS_FOUND);
      }

      if (targetApp !== undefined && intentApps.includes(targetApp)) {
        console.log("Assigning selected application with intent.", intent);
        intentApps = [targetApp];
      }

      if (intentApps.length === 1) {
        // handle single entry
        const intentResolver = await this.launchAppWithIntent(intentApps[0], intent);
        if (intentResolver === null) {
          throw new Error(NO_APPS_FOUND);
        }
        return intentResolver;
      }
      // show menu
      // launch a new window and optionally pass the available intents as customData.apps as part of the window options
      // the window can then use raiseIntent against a specific app (the selected one). This is a very basic example.
      try {
        const userSelection = await this.launchAppPicker({
          apps: intentApps,
          intent
        });
        if (intentApps === undefined) {
          console.warn("We should have a list of apps to search from.");
          intentApps = [];
        }

        const selectedApp = intentApps.find(
          (entry) => entry.appId === userSelection.appId && entry.appId !== undefined
        );
        if (selectedApp !== null && selectedApp !== undefined) {
          const intentResolver = await this.launchAppWithIntent(selectedApp, intent);
          if (intentResolver === null) {
            throw new Error(NO_APPS_FOUND);
          }
          return intentResolver;
        }
        console.error("We were returned a non existent appId to launch with the intent.");
        throw new Error(NO_APPS_FOUND);
      } catch {
        console.error("App for intent not selected/launched.", intent);
        throw new Error(RESOLVER_TIMEOUT);
      }
    }
  }

  return new InteropOverride(provider, options, ...args);
=======
export class PlatformInteropBroker extends InteropBroker {
	public async launchAppWithIntent(app: App, intent: OpenFin.Intent) {
		console.log("Launching app with intent.");

		if (
			app.manifestType !== "view" &&
			app.manifestType !== "inline-view" &&
			app.manifestType !== "snapshot"
		) {
			// optional logic show a prompt to the user to let them know
			console.warn("Unable to raise intent against app as only view/snapshot based apps are supported.");
			return null;
		}

		if (app.manifestType === "view" || app.manifestType === "inline-view") {
			console.log(`The supporting app is a view (${app.manifestType})`);

			const identity = await launchView(app);
			if (identity === null) {
				// optional logic show a prompt to the user to let them know
				console.warn("Unable to raise intent against view as no identity was returned.");
				return null;
			}
			await super.setIntentTarget(intent, identity);
		}

		if (app.manifestType === "snapshot") {
			console.log("The supporting app is a view.");

			const identities = await launchSnapshot(app);
			if (identities === null) {
				// optional logic show a prompt to the user to let them know
				console.warn("Unable to raise intent against target as no identity was returned.");
				return null;
			}
			for (let i = 0; i < identities.length; i++) {
				await super.setIntentTarget(intent, identities[i]);
			}
		}

		return {
			source: app.appId,
			version: app.version
		};
	}

	public async getTargetIdentity(appId) {
		if (appId === undefined || appId === null) {
			return;
		}
		const passedIdentity = appId.split("@");
		const name = passedIdentity[0];
		let uuid = fin.me.identity.uuid;
		if (passedIdentity.length === 2) {
			uuid = passedIdentity[1];
		}
		const resolvedIdentity = { uuid, name };

		try {
			const targetView = await fin.View.wrap({ uuid, name });
			await targetView.getInfo();
			// passed identity found
			return resolvedIdentity;
		} catch {
			// passed identity does not exist
		}
	}

	public async launchAppPicker(options: {
		apps?: App[];
		intent?: Partial<AppIntent>;
		intents?: { intent: Partial<AppIntent>; apps: App[] }[];
	}): Promise<{
		appId: string;
		intent: Partial<AppIntent>;
	}> {
		// show menu
		// launch a new window and optionally pass the available intents as customData.apps as part of the window options
		// the window can then use raiseIntent against a specific app (the selected one). This is a very basic example.
		const settings = await getSettings();

		const height = settings?.platformProvider?.intentPicker?.height || 400;
		const width = settings?.platformProvider?.intentPicker?.width || 400;
		// this logic runs in the provider so we are using it as a way of determining the root (so it works with root hosting and subdirectory based hosting if a url is not provided)
		const url =
			settings?.platformProvider?.intentPicker.url ||
			window.location.href.replace("platform/provider.html", "common/windows/intents/picker.html");

		const winOption = {
			name: "intent-picker",
			includeInSnapshot: false,
			fdc3InteropApi: "1.2",
			defaultWidth: width,
			defaultHeight: height,
			showTaskbarIcon: false,
			saveWindowState: false,
			defaultCentered: true,
			customData: {
				apps: options.apps,
				intent: options.intent,
				intents: options.intents
			},
			url,
			frame: false,
			autoShow: true,
			alwaysOnTop: true
		};

		const win = await fin.Window.create(winOption);
		const webWindow = win.getWebWindow();
		try {
			// eslint-disable-next-line @typescript-eslint/dot-notation
			const selectedAppId = await webWindow["getIntentSelection"]();
			return selectedAppId as {
				appId: string;
				intent: AppIntent;
			};
		} catch {
			console.error("App for intent not selected/launched.", options.intent);
			return null;
		}
	}

	public async isConnectionAuthorized(id: OpenFin.Identity, payload?: unknown): Promise<boolean> {
		console.log("Interop connection being made by the following identity with payload:", id, payload);
		// perform connection validation checks here if required and return false if it shouldn't be permissioned.
		return true;
	}

	public async isActionAuthorized(
		action: string,
		payload: unknown,
		identity: OpenFin.ClientIdentity
	): Promise<boolean> {
		console.log("Interop Broker is action authorized:", action, payload, identity);
		// perform check here if you wish and return true/false accordingly
		return true;
	}

	public async handleInfoForIntentsByContext(context: { type: string }, clientIdentity) {
		const intents = await getIntentsByContext(context.type);

		if (intents.length === 0) {
			throw new Error(NO_APPS_FOUND);
		}

		const mappedIntents = intents.map((entry) => ({
			intent: entry.intent,
			apps: entry.apps.map((app) => ({
				name: app.appId,
				appId: app.appId,
				title: app.title
			}))
		}));

		return mappedIntents;
	}

	public async handleInfoForIntent(options: { name: string; context?: { type: string } }, clientIdentity) {
		const result = await getIntent(options.name, options.context?.type);
		if (result === null) {
			throw new Error(NO_APPS_FOUND);
		}
		const response = {
			intent: result.intent,
			apps: result.apps.map((app) => {
				const appEntry = {
					name: app.appId,
					appId: app.appId,
					title: app.title
				};
				return appEntry;
			})
		};

		return response;
	}

	public async handleFiredIntentForContext(
		contextForIntent: { type: string; metadata?: { target?: string } },
		clientIdentity
	) {
		const availableIntents = await getIntentsByContext(contextForIntent.type);
		if (availableIntents.length === 0) {
			throw new Error(NO_APPS_FOUND);
		}
		const intent = {
			context: contextForIntent,
			name: undefined,
			displayName: undefined
		};
		let targetApp: App;
		let targetAppIntent;
		let targetAppIntentCount = 0;

		if (contextForIntent.metadata?.target !== undefined) {
			targetApp = await getApp(contextForIntent.metadata?.target);
		}

		if (targetApp !== undefined && Array.isArray(targetApp.intents)) {
			for (let i = 0; i < targetApp.intents.length; i++) {
				targetAppIntent = targetApp.intents[i];
				if (
					Array.isArray(targetAppIntent.contexts) &&
					targetAppIntent.contexts.includes(contextForIntent.type)
				) {
					targetAppIntentCount++;
				}
			}
		}

		if (targetApp !== undefined && targetAppIntent !== undefined && targetAppIntentCount === 1) {
			// a preferred name for an app was given with the context object
			// the app existed and it supported the context type and there was only one intent that supported
			// that context type. Launch the app with that intent otherwise present the user with a list of
			// everything that supports that context type
			intent.name = targetAppIntent.name;
			intent.displayName = targetAppIntent.name;
			const intentResolver = await this.launchAppWithIntent(targetApp, intent);
			if (intentResolver === null) {
				throw new Error(NO_APPS_FOUND);
			}
			return intentResolver;
		}

		if (availableIntents.length === 1) {
			intent.name = availableIntents[0].intent.name;
			intent.displayName = availableIntents[0].intent.name;
			if (availableIntents[0].apps.length === 1) {
				const intentResolver = await this.launchAppWithIntent(availableIntents[0].apps[0], intent);
				if (intentResolver === null) {
					throw new Error(NO_APPS_FOUND);
				}
				return intentResolver;
			}
			if (availableIntents[0].apps.length > 1) {
				try {
					const userSelection = await this.launchAppPicker({
						apps: availableIntents[0].apps,
						intent
					});

					const selectedApp = availableIntents[0].apps.find(
						(entry) => entry.appId === userSelection.appId && entry.appId !== undefined
					);
					if (selectedApp !== null && selectedApp !== undefined) {
						const intentResolver = await this.launchAppWithIntent(selectedApp, intent);
						if (intentResolver === null) {
							throw new Error(NO_APPS_FOUND);
						}
						return intentResolver;
					}
					console.error("We were returned a non existent appId to launch with the intent.");
					throw new Error(NO_APPS_FOUND);
				} catch {
					console.error("App for intent by context not selected/launched.", intent);
					throw new Error(RESOLVER_TIMEOUT);
				}
			}
		} else {
			try {
				const userSelection = await this.launchAppPicker({
					intent,
					intents: availableIntents
				});

				const selectedIntent = availableIntents.find(
					(entry) => entry.intent.name === userSelection.intent.name
				);

				if (selectedIntent === undefined) {
					console.error(
						"The user selected an intent but it's name doesn't match the available intents.",
						userSelection
					);
					throw new Error(NO_APPS_FOUND);
				}
				const selectedApp = selectedIntent.apps.find(
					(entry) => entry.appId === userSelection.appId && entry.appId !== undefined
				);
				if (selectedApp !== null && selectedApp !== undefined) {
					intent.displayName = userSelection.intent.displayName;
					intent.name = userSelection.intent.name;
					const intentResolver = await this.launchAppWithIntent(selectedApp, intent);
					if (intentResolver === null) {
						throw new Error(NO_APPS_FOUND);
					}
					return intentResolver;
				}
				console.error("We were returned a non existent appId to launch with the intent.");
				throw new Error(NO_APPS_FOUND);
			} catch {
				console.error("App for intent by context not selected/launched.", intent);
				throw new Error(RESOLVER_TIMEOUT);
			}
		}
	}

	public async handleFiredIntent(intent: OpenFin.Intent) {
		console.log("Received request for a raised intent:", intent);
		let intentApps = await getAppsByIntent(intent.name);
		let targetApp: App;

		if (intent.metadata?.target !== undefined) {
			targetApp = await getApp(intent.metadata?.target as string);
			if (targetApp === undefined) {
				// check to see if you have been passed a specific identity for a view that should be targetted instead of an app
				const targetIdentity = await this.getTargetIdentity(intent.metadata?.target);
				if (targetIdentity !== undefined) {
					console.log(
						"We were passed a view identity instead of an app entry when raising/firing an intent. We will fire the intent at that as it exists and no app entry exists with that name.:",
						targetIdentity,
						intent
					);
					await super.setIntentTarget(intent, targetIdentity);
					return {
						source: targetIdentity.name
					};
				}
			}
		}

		if (intentApps.length === 0) {
			console.log("No apps support this intent.");
			throw new Error(NO_APPS_FOUND);
		}

		if (targetApp !== undefined && intentApps.includes(targetApp)) {
			console.log("Assigning selected application with intent.", intent);
			intentApps = [targetApp];
		}

		if (intentApps.length === 1) {
			// handle single entry
			const intentResolver = await this.launchAppWithIntent(intentApps[0], intent);
			if (intentResolver === null) {
				throw new Error(NO_APPS_FOUND);
			}
			return intentResolver;
		}
		// show menu
		// launch a new window and optionally pass the available intents as customData.apps as part of the window options
		// the window can then use raiseIntent against a specific app (the selected one). This is a very basic example.
		try {
			const userSelection = await this.launchAppPicker({
				apps: intentApps,
				intent
			});
			if (intentApps === undefined) {
				console.warn("We should have a list of apps to search from.");
				intentApps = [];
			}
			const selectedApp = intentApps.find(
				(entry) => entry.appId === userSelection.appId && entry.appId !== undefined
			);
			if (selectedApp !== null && selectedApp !== undefined) {
				const intentResolver = await this.launchAppWithIntent(selectedApp, intent);
				if (intentResolver === null) {
					throw new Error(NO_APPS_FOUND);
				}
				return intentResolver;
			}
			console.error("We were returned a non existent appId to launch with the intent.");
			throw new Error(NO_APPS_FOUND);
		} catch {
			console.error("App for intent not selected/launched.", intent);
			throw new Error(RESOLVER_TIMEOUT);
		}
	}
>>>>>>> 35b7893d
}<|MERGE_RESOLUTION|>--- conflicted
+++ resolved
@@ -8,738 +8,382 @@
 const NO_APPS_FOUND = "NoAppsFound";
 const RESOLVER_TIMEOUT = "ResolverTimeout";
 
-<<<<<<< HEAD
 export function interopOverride(
-  InteropBroker: OpenFin.Constructor<OpenFin.InteropBroker>,
-  provider?: OpenFin.ChannelProvider,
-  options?: OpenFin.InteropBrokerOptions,
-  ...args: unknown[]
+    InteropBroker: OpenFin.Constructor<OpenFin.InteropBroker>,
+    provider?: OpenFin.ChannelProvider,
+    options?: OpenFin.InteropBrokerOptions,
+    ...args: unknown[]
 ): OpenFin.InteropBroker {
-  class InteropOverride extends InteropBroker {
-    public async launchAppWithIntent(app: App, intent: OpenFin.Intent) {
-      console.log("Launching app with intent.");
-
-      if (app.manifestType !== "view" && app.manifestType !== "inline-view" && app.manifestType !== "snapshot") {
-        // optional logic show a prompt to the user to let them know
-        console.warn("Unable to raise intent against app as only view/snapshot based apps are supported.");
-        return null;
-      }
-
-      if (app.manifestType === "view" || app.manifestType === "inline-view") {
-        console.log(`The supporting app is a view (${app.manifestType})`);
-
-        const identity = await launchView(app);
-        if (identity === null) {
-          // optional logic show a prompt to the user to let them know
-          console.warn("Unable to raise intent against view as no identity was returned.");
-          return null;
-        }
-        await super.setIntentTarget(intent, identity);
-      }
-
-      if (app.manifestType === "snapshot") {
-        console.log("The supporting app is a view.");
-
-        const identities = await launchSnapshot(app);
-        if (identities === null) {
-          // optional logic show a prompt to the user to let them know
-          console.warn("Unable to raise intent against target as no identity was returned.");
-          return null;
-        }
-        for (let i = 0; i < identities.length; i++) {
-          await super.setIntentTarget(intent, identities[i]);
-        }
-      }
-
-      return {
-        source: app.appId,
-        version: app.version
-      };
+    class InteropOverride extends InteropBroker {
+        public async launchAppWithIntent(app: App, intent: OpenFin.Intent) {
+            console.log("Launching app with intent.");
+
+            if (
+                app.manifestType !== "view" &&
+                app.manifestType !== "inline-view" &&
+                app.manifestType !== "snapshot"
+            ) {
+                // optional logic show a prompt to the user to let them know
+                console.warn("Unable to raise intent against app as only view/snapshot based apps are supported.");
+                return null;
+            }
+
+            if (app.manifestType === "view" || app.manifestType === "inline-view") {
+                console.log(`The supporting app is a view (${app.manifestType})`);
+
+                const identity = await launchView(app);
+                if (identity === null) {
+                    // optional logic show a prompt to the user to let them know
+                    console.warn("Unable to raise intent against view as no identity was returned.");
+                    return null;
+                }
+                await super.setIntentTarget(intent, identity);
+            }
+
+            if (app.manifestType === "snapshot") {
+                console.log("The supporting app is a view.");
+
+                const identities = await launchSnapshot(app);
+                if (identities === null) {
+                    // optional logic show a prompt to the user to let them know
+                    console.warn("Unable to raise intent against target as no identity was returned.");
+                    return null;
+                }
+                for (let i = 0; i < identities.length; i++) {
+                    await super.setIntentTarget(intent, identities[i]);
+                }
+            }
+
+            return {
+                source: app.appId,
+                version: app.version
+            };
+        }
+
+        public async getTargetIdentity(appId) {
+            if (appId === undefined || appId === null) {
+                return;
+            }
+            const passedIdentity = appId.split("@");
+            const name = passedIdentity[0];
+            let uuid = fin.me.identity.uuid;
+            if (passedIdentity.length === 2) {
+                uuid = passedIdentity[1];
+            }
+            const resolvedIdentity = { uuid, name };
+
+            try {
+                const targetView = await fin.View.wrap({ uuid, name });
+                await targetView.getInfo();
+                // passed identity found
+                return resolvedIdentity;
+            } catch {
+                // passed identity does not exist
+            }
+        }
+
+        public async launchAppPicker(launchOptions: {
+            apps?: App[];
+            intent?: Partial<AppIntent>;
+            intents?: { intent: Partial<AppIntent>; apps: App[] }[];
+        }): Promise<{
+            appId: string;
+            intent: Partial<AppIntent>;
+        }> {
+            // show menu
+            // launch a new window and optionally pass the available intents as customData.apps as part of the window options
+            // the window can then use raiseIntent against a specific app (the selected one). This is a very basic example.
+            const settings = await getSettings();
+
+            const height = settings?.platformProvider?.intentPicker?.height || 400;
+            const width = settings?.platformProvider?.intentPicker?.width || 400;
+            // this logic runs in the provider so we are using it as a way of determining the root (so it works with root hosting and subdirectory based hosting if a url is not provided)
+            const url =
+                settings?.platformProvider?.intentPicker.url ||
+                window.location.href.replace("platform/provider.html", "common/windows/intents/picker.html");
+
+            const winOption = {
+                name: "intent-picker",
+                includeInSnapshot: false,
+                fdc3InteropApi: "1.2",
+                defaultWidth: width,
+                defaultHeight: height,
+                showTaskbarIcon: false,
+                saveWindowState: false,
+                defaultCentered: true,
+                customData: {
+                    apps: launchOptions.apps,
+                    intent: launchOptions.intent,
+                    intents: launchOptions.intents
+                },
+                url,
+                frame: false,
+                autoShow: true,
+                alwaysOnTop: true
+            };
+
+            const win = await fin.Window.create(winOption);
+            const webWindow = win.getWebWindow();
+            try {
+                // eslint-disable-next-line @typescript-eslint/dot-notation
+                const selectedAppId = await webWindow["getIntentSelection"]();
+                return selectedAppId as {
+                    appId: string;
+                    intent: AppIntent;
+                };
+            } catch {
+                console.error("App for intent not selected/launched.", launchOptions.intent);
+                return null;
+            }
+        }
+
+        public async isConnectionAuthorized(id: OpenFin.Identity, payload?: unknown): Promise<boolean> {
+            console.log("Interop connection being made by the following identity with payload:", id, payload);
+            // perform connection validation checks here if required and return false if it shouldn't be permissioned.
+            return true;
+        }
+
+        public async isActionAuthorized(
+            action: string,
+            payload: unknown,
+            identity: OpenFin.ClientIdentity
+        ): Promise<boolean> {
+            console.log("Interop Broker is action authorized:", action, payload, identity);
+            // perform check here if you wish and return true/false accordingly
+            return true;
+        }
+
+        public async handleInfoForIntentsByContext(context: { type: string }, clientIdentity) {
+            const intents = await getIntentsByContext(context.type);
+
+            if (intents.length === 0) {
+                throw new Error(NO_APPS_FOUND);
+            }
+
+            const mappedIntents = intents.map((entry) => ({
+                intent: entry.intent,
+                apps: entry.apps.map((app) => ({
+                    name: app.appId,
+                    appId: app.appId,
+                    title: app.title
+                }))
+            }));
+
+            return mappedIntents;
+        }
+
+        public async handleInfoForIntent(intentOptions: { name: string; context?: { type: string } }, clientIdentity) {
+            const result = await getIntent(intentOptions.name, intentOptions.context?.type);
+            if (result === null) {
+                throw new Error(NO_APPS_FOUND);
+            }
+            const response = {
+                intent: result.intent,
+                apps: result.apps.map((app) => {
+                    const appEntry = {
+                        name: app.appId,
+                        appId: app.appId,
+                        title: app.title
+                    };
+                    return appEntry;
+                })
+            };
+
+            return response;
+        }
+
+        public async handleFiredIntentForContext(
+            contextForIntent: { type: string; metadata?: { target?: string } },
+            clientIdentity
+        ) {
+            const availableIntents = await getIntentsByContext(contextForIntent.type);
+            if (availableIntents.length === 0) {
+                throw new Error(NO_APPS_FOUND);
+            }
+            const intent = {
+                context: contextForIntent,
+                name: undefined,
+                displayName: undefined
+            };
+            let targetApp: App;
+            let targetAppIntent;
+            let targetAppIntentCount = 0;
+
+            if (contextForIntent.metadata?.target !== undefined) {
+                targetApp = await getApp(contextForIntent.metadata?.target);
+            }
+
+            if (targetApp !== undefined && Array.isArray(targetApp.intents)) {
+                for (let i = 0; i < targetApp.intents.length; i++) {
+                    targetAppIntent = targetApp.intents[i];
+                    if (
+                        Array.isArray(targetAppIntent.contexts) &&
+                        targetAppIntent.contexts.includes(contextForIntent.type)
+                    ) {
+                        targetAppIntentCount++;
+                    }
+                }
+            }
+
+            if (targetApp !== undefined && targetAppIntent !== undefined && targetAppIntentCount === 1) {
+                // a preferred name for an app was given with the context object
+                // the app existed and it supported the context type and there was only one intent that supported
+                // that context type. Launch the app with that intent otherwise present the user with a list of
+                // everything that supports that context type
+                intent.name = targetAppIntent.name;
+                intent.displayName = targetAppIntent.name;
+                const intentResolver = await this.launchAppWithIntent(targetApp, intent);
+                if (intentResolver === null) {
+                    throw new Error(NO_APPS_FOUND);
+                }
+                return intentResolver;
+            }
+
+            if (availableIntents.length === 1) {
+                intent.name = availableIntents[0].intent.name;
+                intent.displayName = availableIntents[0].intent.name;
+                if (availableIntents[0].apps.length === 1) {
+                    const intentResolver = await this.launchAppWithIntent(availableIntents[0].apps[0], intent);
+                    if (intentResolver === null) {
+                        throw new Error(NO_APPS_FOUND);
+                    }
+                    return intentResolver;
+                }
+                if (availableIntents[0].apps.length > 1) {
+                    try {
+                        const userSelection = await this.launchAppPicker({
+                            apps: availableIntents[0].apps,
+                            intent
+                        });
+
+                        const selectedApp = availableIntents[0].apps.find(
+                            (entry) => entry.appId === userSelection.appId && entry.appId !== undefined
+                        );
+                        if (selectedApp !== null && selectedApp !== undefined) {
+                            const intentResolver = await this.launchAppWithIntent(selectedApp, intent);
+                            if (intentResolver === null) {
+                                throw new Error(NO_APPS_FOUND);
+                            }
+                            return intentResolver;
+                        }
+                        console.error("We were returned a non existent appId to launch with the intent.");
+                        throw new Error(NO_APPS_FOUND);
+                    } catch {
+                        console.error("App for intent by context not selected/launched.", intent);
+                        throw new Error(RESOLVER_TIMEOUT);
+                    }
+                }
+            } else {
+                try {
+                    const userSelection = await this.launchAppPicker({
+                        intent,
+                        intents: availableIntents
+                    });
+
+                    const selectedIntent = availableIntents.find(
+                        (entry) => entry.intent.name === userSelection.intent.name
+                    );
+
+                    if (selectedIntent === undefined) {
+                        console.error(
+                            "The user selected an intent but it's name doesn't match the available intents.",
+                            userSelection
+                        );
+                        throw new Error(NO_APPS_FOUND);
+                    }
+                    const selectedApp = selectedIntent.apps.find(
+                        (entry) => entry.appId === userSelection.appId && entry.appId !== undefined
+                    );
+                    if (selectedApp !== null && selectedApp !== undefined) {
+                        intent.displayName = userSelection.intent.displayName;
+                        intent.name = userSelection.intent.name;
+                        const intentResolver = await this.launchAppWithIntent(selectedApp, intent);
+                        if (intentResolver === null) {
+                            throw new Error(NO_APPS_FOUND);
+                        }
+                        return intentResolver;
+                    }
+                    console.error("We were returned a non existent appId to launch with the intent.");
+                    throw new Error(NO_APPS_FOUND);
+                } catch {
+                    console.error("App for intent by context not selected/launched.", intent);
+                    throw new Error(RESOLVER_TIMEOUT);
+                }
+            }
+        }
+
+        public async handleFiredIntent(intent: OpenFin.Intent) {
+            console.log("Received request for a raised intent:", intent);
+            let intentApps = await getAppsByIntent(intent.name);
+            let targetApp: App;
+
+            if (intent.metadata?.target !== undefined) {
+                targetApp = await getApp(intent.metadata?.target as string);
+                if (targetApp === undefined) {
+                    // check to see if you have been passed a specific identity for a view that should be targetted instead of an app
+                    const targetIdentity = await this.getTargetIdentity(intent.metadata?.target);
+                    if (targetIdentity !== undefined) {
+                        console.log(
+                            "We were passed a view identity instead of an app entry when raising/firing an intent. We will fire the intent at that as it exists and no app entry exists with that name.:",
+                            targetIdentity,
+                            intent
+                        );
+                        await super.setIntentTarget(intent, targetIdentity);
+                        return {
+                            source: targetIdentity.name
+                        };
+                    }
+                }
+            }
+
+            if (intentApps.length === 0) {
+                console.log("No apps support this intent.");
+                throw new Error(NO_APPS_FOUND);
+            }
+
+            if (targetApp !== undefined && intentApps.includes(targetApp)) {
+                console.log("Assigning selected application with intent.", intent);
+                intentApps = [targetApp];
+            }
+
+            if (intentApps.length === 1) {
+                // handle single entry
+                const intentResolver = await this.launchAppWithIntent(intentApps[0], intent);
+                if (intentResolver === null) {
+                    throw new Error(NO_APPS_FOUND);
+                }
+                return intentResolver;
+            }
+            // show menu
+            // launch a new window and optionally pass the available intents as customData.apps as part of the window options
+            // the window can then use raiseIntent against a specific app (the selected one). This is a very basic example.
+            try {
+                const userSelection = await this.launchAppPicker({
+                    apps: intentApps,
+                    intent
+                });
+                if (intentApps === undefined) {
+                    console.warn("We should have a list of apps to search from.");
+                    intentApps = [];
+                }
+                const selectedApp = intentApps.find(
+                    (entry) => entry.appId === userSelection.appId && entry.appId !== undefined
+                );
+                if (selectedApp !== null && selectedApp !== undefined) {
+                    const intentResolver = await this.launchAppWithIntent(selectedApp, intent);
+                    if (intentResolver === null) {
+                        throw new Error(NO_APPS_FOUND);
+                    }
+                    return intentResolver;
+                }
+                console.error("We were returned a non existent appId to launch with the intent.");
+                throw new Error(NO_APPS_FOUND);
+            } catch {
+                console.error("App for intent not selected/launched.", intent);
+                throw new Error(RESOLVER_TIMEOUT);
+            }
+        }
     }
 
-    public async getTargetIdentity(appId) {
-      if (appId === undefined || appId === null) {
-        return;
-      }
-      const passedIdentity = appId.split("@");
-      const name = passedIdentity[0];
-      let uuid = fin.me.identity.uuid;
-      if (passedIdentity.length === 2) {
-        uuid = passedIdentity[1];
-      }
-      const resolvedIdentity = { uuid, name };
-
-      try {
-        const targetView = await fin.View.wrap({ uuid, name });
-        await targetView.getInfo();
-        // passed identity found
-        return resolvedIdentity;
-      } catch {
-        // passed identity does not exist
-      }
-    }
-
-    public async launchAppPicker(launchOptions: {
-      apps?: App[];
-      intent?: Partial<AppIntent>;
-      intents?: { intent: Partial<AppIntent>; apps: App[] }[];
-    }): Promise<{
-      appId: string;
-      intent: Partial<AppIntent>;
-    }> {
-      // show menu
-      // launch a new window and optionally pass the available intents as customData.apps as part of the window options
-      // the window can then use raiseIntent against a specific app (the selected one). This is a very basic example.
-      const settings = await getSettings();
-
-      const height = settings?.platformProvider?.intentPicker?.height || 400;
-      const width = settings?.platformProvider?.intentPicker?.width || 400;
-      // this logic runs in the provider so we are using it as a way of determining the root (so it works with root hosting and subdirectory based hosting if a url is not provided)
-      const url =
-        settings?.platformProvider?.intentPicker.url ||
-        window.location.href.replace("platform/provider.html", "common/windows/intents/picker.html");
-
-      const winOption = {
-        name: "intent-picker",
-        includeInSnapshot: false,
-        fdc3InteropApi: "1.2",
-        defaultWidth: width,
-        defaultHeight: height,
-        showTaskbarIcon: false,
-        saveWindowState: false,
-        defaultCentered: true,
-        customData: {
-          apps: launchOptions.apps,
-          intent: launchOptions.intent,
-          intents: launchOptions.intents
-        },
-        url,
-        frame: false,
-        autoShow: true,
-        alwaysOnTop: true
-      };
-
-      const win = await fin.Window.create(winOption);
-      const webWindow = win.getWebWindow();
-      try {
-        // eslint-disable-next-line @typescript-eslint/dot-notation
-        const selectedAppId = await webWindow["getIntentSelection"]();
-        return selectedAppId as {
-          appId: string;
-          intent: AppIntent;
-        };
-      } catch {
-        console.error("App for intent not selected/launched.", launchOptions.intent);
-        return null;
-      }
-    }
-
-    public async isConnectionAuthorized(id: OpenFin.Identity, payload?: unknown): Promise<boolean> {
-      console.log("Interop connection being made by the following identity with payload:", id, payload);
-      // perform connection validation checks here if required and return false if it shouldn't be permissioned.
-      return true;
-    }
-
-    public async isActionAuthorized(
-      action: string,
-      payload: unknown,
-      identity: OpenFin.ClientIdentity
-    ): Promise<boolean> {
-      console.log("Interop Broker is action authorized:", action, payload, identity);
-      // perform check here if you wish and return true/false accordingly
-      return true;
-    }
-
-    public async handleInfoForIntentsByContext(context: { type: string }, clientIdentity) {
-      const intents = await getIntentsByContext(context.type);
-
-      if (intents.length === 0) {
-        throw new Error(NO_APPS_FOUND);
-      }
-
-      const mappedIntents = intents.map((entry) => ({
-        intent: entry.intent,
-        apps: entry.apps.map((app) => ({ name: app.appId, appId: app.appId, title: app.title }))
-      }));
-
-      return mappedIntents;
-    }
-
-    public async handleInfoForIntent(handleOptions: { name: string; context?: { type: string } }, clientIdentity) {
-      const result = await getIntent(handleOptions.name, handleOptions.context?.type);
-      if (result === null) {
-        throw new Error(NO_APPS_FOUND);
-      }
-      const response = {
-        intent: result.intent,
-        apps: result.apps.map((app) => {
-          const appEntry = { name: app.appId, appId: app.appId, title: app.title };
-          return appEntry;
-        })
-      };
-
-      return response;
-    }
-
-    public async handleFiredIntentForContext(
-      contextForIntent: { type: string; metadata?: { target?: string } },
-      clientIdentity
-    ) {
-      const availableIntents = await getIntentsByContext(contextForIntent.type);
-      if (availableIntents.length === 0) {
-        throw new Error(NO_APPS_FOUND);
-      }
-      const intent = {
-        context: contextForIntent,
-        name: undefined,
-        displayName: undefined
-      };
-      let targetApp: App;
-      let targetAppIntent;
-      let targetAppIntentCount = 0;
-
-      if (contextForIntent.metadata?.target !== undefined) {
-        targetApp = await getApp(contextForIntent.metadata?.target);
-      }
-
-      if (targetApp !== undefined && Array.isArray(targetApp.intents)) {
-        for (let i = 0; i < targetApp.intents.length; i++) {
-          targetAppIntent = targetApp.intents[i];
-          if (Array.isArray(targetAppIntent.contexts) && targetAppIntent.contexts.includes(contextForIntent.type)) {
-            targetAppIntentCount++;
-          }
-        }
-      }
-
-      if (targetApp !== undefined && targetAppIntent !== undefined && targetAppIntentCount === 1) {
-        // a preferred name for an app was given with the context object
-        // the app existed and it supported the context type and there was only one intent that supported
-        // that context type. Launch the app with that intent otherwise present the user with a list of
-        // everything that supports that context type
-        intent.name = targetAppIntent.name;
-        intent.displayName = targetAppIntent.name;
-        const intentResolver = await this.launchAppWithIntent(targetApp, intent);
-        if (intentResolver === null) {
-          throw new Error(NO_APPS_FOUND);
-        }
-        return intentResolver;
-      }
-
-      if (availableIntents.length === 1) {
-        intent.name = availableIntents[0].intent.name;
-        intent.displayName = availableIntents[0].intent.name;
-        if (availableIntents[0].apps.length === 1) {
-          const intentResolver = await this.launchAppWithIntent(availableIntents[0].apps[0], intent);
-          if (intentResolver === null) {
-            throw new Error(NO_APPS_FOUND);
-          }
-          return intentResolver;
-        }
-        if (availableIntents[0].apps.length > 1) {
-          try {
-            const userSelection = await this.launchAppPicker({
-              apps: availableIntents[0].apps,
-              intent
-            });
-
-            const selectedApp = availableIntents[0].apps.find(
-              (entry) => entry.appId === userSelection.appId && entry.appId !== undefined
-            );
-            if (selectedApp !== null && selectedApp !== undefined) {
-              const intentResolver = await this.launchAppWithIntent(selectedApp, intent);
-              if (intentResolver === null) {
-                throw new Error(NO_APPS_FOUND);
-              }
-              return intentResolver;
-            }
-            console.error("We were returned a non existent appId to launch with the intent.");
-            throw new Error(NO_APPS_FOUND);
-          } catch {
-            console.error("App for intent by context not selected/launched.", intent);
-            throw new Error(RESOLVER_TIMEOUT);
-          }
-        }
-      } else {
-        try {
-          const userSelection = await this.launchAppPicker({
-            intent,
-            intents: availableIntents
-          });
-
-          const selectedIntent = availableIntents.find((entry) => entry.intent.name === userSelection.intent.name);
-
-          if (selectedIntent === undefined) {
-            console.error(
-              "The user selected an intent but it's name doesn't match the available intents.",
-              userSelection
-            );
-            throw new Error(NO_APPS_FOUND);
-          }
-          const selectedApp = selectedIntent.apps.find(
-            (entry) => entry.appId === userSelection.appId && entry.appId !== undefined
-          );
-          if (selectedApp !== null && selectedApp !== undefined) {
-            intent.displayName = userSelection.intent.displayName;
-            intent.name = userSelection.intent.name;
-            const intentResolver = await this.launchAppWithIntent(selectedApp, intent);
-            if (intentResolver === null) {
-              throw new Error(NO_APPS_FOUND);
-            }
-            return intentResolver;
-          }
-          console.error("We were returned a non existent appId to launch with the intent.");
-          throw new Error(NO_APPS_FOUND);
-        } catch {
-          console.error("App for intent by context not selected/launched.", intent);
-          throw new Error(RESOLVER_TIMEOUT);
-        }
-      }
-    }
-
-    public async handleFiredIntent(intent: OpenFin.Intent) {
-      console.log("Received request for a raised intent:", intent);
-      let intentApps = await getAppsByIntent(intent.name);
-      let targetApp: App;
-
-      if (intent.metadata?.target !== undefined) {
-        targetApp = await getApp(intent.metadata?.target as string);
-        if (targetApp === undefined) {
-          // check to see if you have been passed a specific identity for a view that should be targetted instead of an app
-          const targetIdentity = await this.getTargetIdentity(intent.metadata?.target);
-          if (targetIdentity !== undefined) {
-            console.log(
-              "We were passed a view identity instead of an app entry when raising/firing an intent. We will fire the intent at that as it exists and no app entry exists with that name.:",
-              targetIdentity,
-              intent
-            );
-            await super.setIntentTarget(intent, targetIdentity);
-            return {
-              source: targetIdentity.name
-            };
-          }
-        }
-      }
-
-      if (intentApps.length === 0) {
-        console.log("No apps support this intent.");
-        throw new Error(NO_APPS_FOUND);
-      }
-
-      if (targetApp !== undefined && intentApps.includes(targetApp)) {
-        console.log("Assigning selected application with intent.", intent);
-        intentApps = [targetApp];
-      }
-
-      if (intentApps.length === 1) {
-        // handle single entry
-        const intentResolver = await this.launchAppWithIntent(intentApps[0], intent);
-        if (intentResolver === null) {
-          throw new Error(NO_APPS_FOUND);
-        }
-        return intentResolver;
-      }
-      // show menu
-      // launch a new window and optionally pass the available intents as customData.apps as part of the window options
-      // the window can then use raiseIntent against a specific app (the selected one). This is a very basic example.
-      try {
-        const userSelection = await this.launchAppPicker({
-          apps: intentApps,
-          intent
-        });
-        if (intentApps === undefined) {
-          console.warn("We should have a list of apps to search from.");
-          intentApps = [];
-        }
-
-        const selectedApp = intentApps.find(
-          (entry) => entry.appId === userSelection.appId && entry.appId !== undefined
-        );
-        if (selectedApp !== null && selectedApp !== undefined) {
-          const intentResolver = await this.launchAppWithIntent(selectedApp, intent);
-          if (intentResolver === null) {
-            throw new Error(NO_APPS_FOUND);
-          }
-          return intentResolver;
-        }
-        console.error("We were returned a non existent appId to launch with the intent.");
-        throw new Error(NO_APPS_FOUND);
-      } catch {
-        console.error("App for intent not selected/launched.", intent);
-        throw new Error(RESOLVER_TIMEOUT);
-      }
-    }
-  }
-
-  return new InteropOverride(provider, options, ...args);
-=======
-export class PlatformInteropBroker extends InteropBroker {
-	public async launchAppWithIntent(app: App, intent: OpenFin.Intent) {
-		console.log("Launching app with intent.");
-
-		if (
-			app.manifestType !== "view" &&
-			app.manifestType !== "inline-view" &&
-			app.manifestType !== "snapshot"
-		) {
-			// optional logic show a prompt to the user to let them know
-			console.warn("Unable to raise intent against app as only view/snapshot based apps are supported.");
-			return null;
-		}
-
-		if (app.manifestType === "view" || app.manifestType === "inline-view") {
-			console.log(`The supporting app is a view (${app.manifestType})`);
-
-			const identity = await launchView(app);
-			if (identity === null) {
-				// optional logic show a prompt to the user to let them know
-				console.warn("Unable to raise intent against view as no identity was returned.");
-				return null;
-			}
-			await super.setIntentTarget(intent, identity);
-		}
-
-		if (app.manifestType === "snapshot") {
-			console.log("The supporting app is a view.");
-
-			const identities = await launchSnapshot(app);
-			if (identities === null) {
-				// optional logic show a prompt to the user to let them know
-				console.warn("Unable to raise intent against target as no identity was returned.");
-				return null;
-			}
-			for (let i = 0; i < identities.length; i++) {
-				await super.setIntentTarget(intent, identities[i]);
-			}
-		}
-
-		return {
-			source: app.appId,
-			version: app.version
-		};
-	}
-
-	public async getTargetIdentity(appId) {
-		if (appId === undefined || appId === null) {
-			return;
-		}
-		const passedIdentity = appId.split("@");
-		const name = passedIdentity[0];
-		let uuid = fin.me.identity.uuid;
-		if (passedIdentity.length === 2) {
-			uuid = passedIdentity[1];
-		}
-		const resolvedIdentity = { uuid, name };
-
-		try {
-			const targetView = await fin.View.wrap({ uuid, name });
-			await targetView.getInfo();
-			// passed identity found
-			return resolvedIdentity;
-		} catch {
-			// passed identity does not exist
-		}
-	}
-
-	public async launchAppPicker(options: {
-		apps?: App[];
-		intent?: Partial<AppIntent>;
-		intents?: { intent: Partial<AppIntent>; apps: App[] }[];
-	}): Promise<{
-		appId: string;
-		intent: Partial<AppIntent>;
-	}> {
-		// show menu
-		// launch a new window and optionally pass the available intents as customData.apps as part of the window options
-		// the window can then use raiseIntent against a specific app (the selected one). This is a very basic example.
-		const settings = await getSettings();
-
-		const height = settings?.platformProvider?.intentPicker?.height || 400;
-		const width = settings?.platformProvider?.intentPicker?.width || 400;
-		// this logic runs in the provider so we are using it as a way of determining the root (so it works with root hosting and subdirectory based hosting if a url is not provided)
-		const url =
-			settings?.platformProvider?.intentPicker.url ||
-			window.location.href.replace("platform/provider.html", "common/windows/intents/picker.html");
-
-		const winOption = {
-			name: "intent-picker",
-			includeInSnapshot: false,
-			fdc3InteropApi: "1.2",
-			defaultWidth: width,
-			defaultHeight: height,
-			showTaskbarIcon: false,
-			saveWindowState: false,
-			defaultCentered: true,
-			customData: {
-				apps: options.apps,
-				intent: options.intent,
-				intents: options.intents
-			},
-			url,
-			frame: false,
-			autoShow: true,
-			alwaysOnTop: true
-		};
-
-		const win = await fin.Window.create(winOption);
-		const webWindow = win.getWebWindow();
-		try {
-			// eslint-disable-next-line @typescript-eslint/dot-notation
-			const selectedAppId = await webWindow["getIntentSelection"]();
-			return selectedAppId as {
-				appId: string;
-				intent: AppIntent;
-			};
-		} catch {
-			console.error("App for intent not selected/launched.", options.intent);
-			return null;
-		}
-	}
-
-	public async isConnectionAuthorized(id: OpenFin.Identity, payload?: unknown): Promise<boolean> {
-		console.log("Interop connection being made by the following identity with payload:", id, payload);
-		// perform connection validation checks here if required and return false if it shouldn't be permissioned.
-		return true;
-	}
-
-	public async isActionAuthorized(
-		action: string,
-		payload: unknown,
-		identity: OpenFin.ClientIdentity
-	): Promise<boolean> {
-		console.log("Interop Broker is action authorized:", action, payload, identity);
-		// perform check here if you wish and return true/false accordingly
-		return true;
-	}
-
-	public async handleInfoForIntentsByContext(context: { type: string }, clientIdentity) {
-		const intents = await getIntentsByContext(context.type);
-
-		if (intents.length === 0) {
-			throw new Error(NO_APPS_FOUND);
-		}
-
-		const mappedIntents = intents.map((entry) => ({
-			intent: entry.intent,
-			apps: entry.apps.map((app) => ({
-				name: app.appId,
-				appId: app.appId,
-				title: app.title
-			}))
-		}));
-
-		return mappedIntents;
-	}
-
-	public async handleInfoForIntent(options: { name: string; context?: { type: string } }, clientIdentity) {
-		const result = await getIntent(options.name, options.context?.type);
-		if (result === null) {
-			throw new Error(NO_APPS_FOUND);
-		}
-		const response = {
-			intent: result.intent,
-			apps: result.apps.map((app) => {
-				const appEntry = {
-					name: app.appId,
-					appId: app.appId,
-					title: app.title
-				};
-				return appEntry;
-			})
-		};
-
-		return response;
-	}
-
-	public async handleFiredIntentForContext(
-		contextForIntent: { type: string; metadata?: { target?: string } },
-		clientIdentity
-	) {
-		const availableIntents = await getIntentsByContext(contextForIntent.type);
-		if (availableIntents.length === 0) {
-			throw new Error(NO_APPS_FOUND);
-		}
-		const intent = {
-			context: contextForIntent,
-			name: undefined,
-			displayName: undefined
-		};
-		let targetApp: App;
-		let targetAppIntent;
-		let targetAppIntentCount = 0;
-
-		if (contextForIntent.metadata?.target !== undefined) {
-			targetApp = await getApp(contextForIntent.metadata?.target);
-		}
-
-		if (targetApp !== undefined && Array.isArray(targetApp.intents)) {
-			for (let i = 0; i < targetApp.intents.length; i++) {
-				targetAppIntent = targetApp.intents[i];
-				if (
-					Array.isArray(targetAppIntent.contexts) &&
-					targetAppIntent.contexts.includes(contextForIntent.type)
-				) {
-					targetAppIntentCount++;
-				}
-			}
-		}
-
-		if (targetApp !== undefined && targetAppIntent !== undefined && targetAppIntentCount === 1) {
-			// a preferred name for an app was given with the context object
-			// the app existed and it supported the context type and there was only one intent that supported
-			// that context type. Launch the app with that intent otherwise present the user with a list of
-			// everything that supports that context type
-			intent.name = targetAppIntent.name;
-			intent.displayName = targetAppIntent.name;
-			const intentResolver = await this.launchAppWithIntent(targetApp, intent);
-			if (intentResolver === null) {
-				throw new Error(NO_APPS_FOUND);
-			}
-			return intentResolver;
-		}
-
-		if (availableIntents.length === 1) {
-			intent.name = availableIntents[0].intent.name;
-			intent.displayName = availableIntents[0].intent.name;
-			if (availableIntents[0].apps.length === 1) {
-				const intentResolver = await this.launchAppWithIntent(availableIntents[0].apps[0], intent);
-				if (intentResolver === null) {
-					throw new Error(NO_APPS_FOUND);
-				}
-				return intentResolver;
-			}
-			if (availableIntents[0].apps.length > 1) {
-				try {
-					const userSelection = await this.launchAppPicker({
-						apps: availableIntents[0].apps,
-						intent
-					});
-
-					const selectedApp = availableIntents[0].apps.find(
-						(entry) => entry.appId === userSelection.appId && entry.appId !== undefined
-					);
-					if (selectedApp !== null && selectedApp !== undefined) {
-						const intentResolver = await this.launchAppWithIntent(selectedApp, intent);
-						if (intentResolver === null) {
-							throw new Error(NO_APPS_FOUND);
-						}
-						return intentResolver;
-					}
-					console.error("We were returned a non existent appId to launch with the intent.");
-					throw new Error(NO_APPS_FOUND);
-				} catch {
-					console.error("App for intent by context not selected/launched.", intent);
-					throw new Error(RESOLVER_TIMEOUT);
-				}
-			}
-		} else {
-			try {
-				const userSelection = await this.launchAppPicker({
-					intent,
-					intents: availableIntents
-				});
-
-				const selectedIntent = availableIntents.find(
-					(entry) => entry.intent.name === userSelection.intent.name
-				);
-
-				if (selectedIntent === undefined) {
-					console.error(
-						"The user selected an intent but it's name doesn't match the available intents.",
-						userSelection
-					);
-					throw new Error(NO_APPS_FOUND);
-				}
-				const selectedApp = selectedIntent.apps.find(
-					(entry) => entry.appId === userSelection.appId && entry.appId !== undefined
-				);
-				if (selectedApp !== null && selectedApp !== undefined) {
-					intent.displayName = userSelection.intent.displayName;
-					intent.name = userSelection.intent.name;
-					const intentResolver = await this.launchAppWithIntent(selectedApp, intent);
-					if (intentResolver === null) {
-						throw new Error(NO_APPS_FOUND);
-					}
-					return intentResolver;
-				}
-				console.error("We were returned a non existent appId to launch with the intent.");
-				throw new Error(NO_APPS_FOUND);
-			} catch {
-				console.error("App for intent by context not selected/launched.", intent);
-				throw new Error(RESOLVER_TIMEOUT);
-			}
-		}
-	}
-
-	public async handleFiredIntent(intent: OpenFin.Intent) {
-		console.log("Received request for a raised intent:", intent);
-		let intentApps = await getAppsByIntent(intent.name);
-		let targetApp: App;
-
-		if (intent.metadata?.target !== undefined) {
-			targetApp = await getApp(intent.metadata?.target as string);
-			if (targetApp === undefined) {
-				// check to see if you have been passed a specific identity for a view that should be targetted instead of an app
-				const targetIdentity = await this.getTargetIdentity(intent.metadata?.target);
-				if (targetIdentity !== undefined) {
-					console.log(
-						"We were passed a view identity instead of an app entry when raising/firing an intent. We will fire the intent at that as it exists and no app entry exists with that name.:",
-						targetIdentity,
-						intent
-					);
-					await super.setIntentTarget(intent, targetIdentity);
-					return {
-						source: targetIdentity.name
-					};
-				}
-			}
-		}
-
-		if (intentApps.length === 0) {
-			console.log("No apps support this intent.");
-			throw new Error(NO_APPS_FOUND);
-		}
-
-		if (targetApp !== undefined && intentApps.includes(targetApp)) {
-			console.log("Assigning selected application with intent.", intent);
-			intentApps = [targetApp];
-		}
-
-		if (intentApps.length === 1) {
-			// handle single entry
-			const intentResolver = await this.launchAppWithIntent(intentApps[0], intent);
-			if (intentResolver === null) {
-				throw new Error(NO_APPS_FOUND);
-			}
-			return intentResolver;
-		}
-		// show menu
-		// launch a new window and optionally pass the available intents as customData.apps as part of the window options
-		// the window can then use raiseIntent against a specific app (the selected one). This is a very basic example.
-		try {
-			const userSelection = await this.launchAppPicker({
-				apps: intentApps,
-				intent
-			});
-			if (intentApps === undefined) {
-				console.warn("We should have a list of apps to search from.");
-				intentApps = [];
-			}
-			const selectedApp = intentApps.find(
-				(entry) => entry.appId === userSelection.appId && entry.appId !== undefined
-			);
-			if (selectedApp !== null && selectedApp !== undefined) {
-				const intentResolver = await this.launchAppWithIntent(selectedApp, intent);
-				if (intentResolver === null) {
-					throw new Error(NO_APPS_FOUND);
-				}
-				return intentResolver;
-			}
-			console.error("We were returned a non existent appId to launch with the intent.");
-			throw new Error(NO_APPS_FOUND);
-		} catch {
-			console.error("App for intent not selected/launched.", intent);
-			throw new Error(RESOLVER_TIMEOUT);
-		}
-	}
->>>>>>> 35b7893d
+    return new InteropOverride(provider, options, ...args);
 }