import {
	App,
	CLIFilter,
	CLIFilterOptionType,
	CLIProvider,
	CLISearchListenerRequest,
	CLISearchListenerResponse,
	CLISearchResponse,
	CLITemplate,
	Home,
	HomeDispatchedSearchResult,
	HomeSearchResponse,
	HomeSearchResult,
	TemplateFragment,
	RegistrationMetaInfo
} from "@openfin/workspace";
import { getCurrentSync, Page, Workspace } from "@openfin/workspace-platform";
import { getAppIcon, getApps } from "./apps";
import { getPageBounds, launchPage } from "./browser";
import { getHelpSearchEntries, getSearchResults, itemSelection } from "./integrations";
import { launch } from "./launch";
<<<<<<< HEAD
import { logger } from "./logger-provider";
=======
import { createGroupLogger } from "./logger-provider";
>>>>>>> 712e4169
import { manifestTypes } from "./manifest-types";
import { getSettings } from "./settings";
import { share } from "./share";
import { CURRENT_WORKSPACE_TEMPLATE, PAGE_TEMPLATE, WORKSPACE_TEMPLATE } from "./template";
import { deleteWorkspace, getWorkspaces, launchWorkspace, saveWorkspace } from "./workspace";

const logger = createGroupLogger("Home");

const HOME_ACTION_DELETE_PAGE = "Delete Page";
const HOME_ACTION_LAUNCH_PAGE = "Launch Page";
const HOME_ACTION_SHARE_PAGE = "Share Page";
const HOME_ACTION_DELETE_WORKSPACE = "Delete Workspace";
const HOME_ACTION_LAUNCH_WORKSPACE = "Launch Workspace";
const HOME_ACTION_SHARE_WORKSPACE = "Share Workspace";

const HOME_TAG_FILTERS = "tags";

let isHomeRegistered = false;
let registrationInfo: RegistrationMetaInfo;

function getSearchFilters(tags: string[]): CLIFilter[] {
	if (Array.isArray(tags)) {
		const filters: CLIFilter[] = [];
		const uniqueTags = [...new Set(tags.sort())];
		const tagFilter: CLIFilter = {
			id: HOME_TAG_FILTERS,
			title: "Tags",
			type: CLIFilterOptionType.MultiSelect,
			options: []
		};

		for (const tag of uniqueTags) {
			if (Array.isArray(tagFilter.options)) {
				tagFilter.options.push({
					value: tag,
					isSelected: false
				});
			}
		}

		filters.push(tagFilter);
		return filters;
	}
	return [];
}

function mapAppEntriesToSearchEntries(apps: App[]): HomeSearchResult[] {
	const appResults: HomeSearchResult[] = [];
	if (Array.isArray(apps)) {
		for (let i = 0; i < apps.length; i++) {
			const action = { name: "Launch View", hotkey: "enter" };
			const entry: Partial<HomeSearchResult> = {
				key: apps[i].appId,
				title: apps[i].title,
				data: apps[i]
			};

			switch (apps[i].manifestType) {
				case manifestTypes.view.id:
				case manifestTypes.inlineView.id: {
					entry.label = manifestTypes.view.label;
					break;
				}
				case manifestTypes.window.id:
				case manifestTypes.inlineWindow.id: {
					entry.label = manifestTypes.window.label;
					break;
				}
				case manifestTypes.desktopBrowser.id: {
					entry.label = manifestTypes.desktopBrowser.label;
					break;
				}
				case manifestTypes.snapshot.id: {
					entry.label = manifestTypes.snapshot.label;
					action.name = "Launch Snapshot";
					break;
				}
				case manifestTypes.manifest.id: {
					entry.label = manifestTypes.manifest.label;
					action.name = "Launch App";
					break;
				}
				case manifestTypes.external.id: {
					action.name = "Launch Native App";
					entry.label = manifestTypes.external.label;
					break;
				}
				case manifestTypes.endpoint.id: {
					action.name = "Launch";
					entry.label = manifestTypes.endpoint.label;
					break;
				}
				case manifestTypes.connection.id: {
					action.name = "Launch Connected App";
					entry.label = manifestTypes.connection.label;
					break;
				}
			}

			entry.actions = [action];
			entry.icon = getAppIcon(apps[i]);

			if (apps[i].description !== undefined) {
				entry.description = apps[i].description;
				entry.shortDescription = apps[i].description;
				entry.template = CLITemplate.SimpleText;
				entry.templateContent = apps[i].description;
			} else {
				entry.template = CLITemplate.Plain;
			}

			appResults.push(entry as HomeSearchResult);
		}
	}
	return appResults;
}

async function mapPageEntriesToSearchEntries(pages: Page[]): Promise<HomeSearchResult[]> {
	const pageResults: HomeSearchResult[] = [];
	const settings = await getSettings();
	let pageIcon;
	if (settings?.platformProvider?.rootUrl !== undefined) {
		pageIcon = `${settings.platformProvider.rootUrl}/icons/page.svg`;
	}
	const pageTemplate: TemplateFragment = PAGE_TEMPLATE.template;

	if (Array.isArray(pages)) {
		for (let i = 0; i < pages.length; i++) {
			const entry: HomeSearchResult = {
				key: pages[i].pageId,
				title: pages[i].title,
				label: "Page",
				icon: pageIcon,
				actions: [
					{ name: HOME_ACTION_SHARE_PAGE, hotkey: "CmdOrCtrl+Shift+S" },
					{ name: HOME_ACTION_DELETE_PAGE, hotkey: "CmdOrCtrl+Shift+D" },
					{ name: HOME_ACTION_LAUNCH_PAGE, hotkey: "Enter" }
				],
				data: { tags: ["page"], pageId: pages[i].pageId },
				template: CLITemplate.Custom,
				templateContent: {
					layout: pageTemplate,
					data: {
						title: pages[i].title,
						description: pages[i].description,
						instructions: "Use the buttons below to interact with your saved page:",
						openText: "Launch",
						deleteText: "Delete",
						shareText: "Share"
					}
				}
			};

			pageResults.push(entry);
		}
	}
	return pageResults;
}

async function mapWorkspaceEntriesToSearchEntries(workspaces: Workspace[]): Promise<HomeSearchResult[]> {
	const settings = await getSettings();

	let workspaceIcon;
	if (settings?.platformProvider?.rootUrl !== undefined) {
		workspaceIcon = `${settings.platformProvider.rootUrl}/icons/workspaces.svg`;
	}
	const workspaceTemplate: TemplateFragment = WORKSPACE_TEMPLATE.template;
	const currentWorkspaceTemplate: TemplateFragment = CURRENT_WORKSPACE_TEMPLATE.template;

	const workspaceResults: HomeSearchResult[] = [];
	if (Array.isArray(workspaces)) {
		const platform = getCurrentSync();
		const currentWorkspace = await platform.getCurrentWorkspace();
		const currentWorkspaceId = currentWorkspace?.workspaceId;

		for (let i = 0; i < workspaces.length; i++) {
			const entryWorkspaceId = workspaces[i].workspaceId;
			const actions =
				entryWorkspaceId === currentWorkspaceId
					? []
					: [
							{
								name: HOME_ACTION_SHARE_WORKSPACE,
								hotkey: "CmdOrCtrl+Shift+S"
							},
							{
								name: HOME_ACTION_DELETE_WORKSPACE,
								hotkey: "CmdOrCtrl+Shift+D"
							},
							{ name: HOME_ACTION_LAUNCH_WORKSPACE, hotkey: "Enter" }
					  ];
			const layout =
				currentWorkspaceId === workspaces[i].workspaceId ? currentWorkspaceTemplate : workspaceTemplate;
			const instructions =
				currentWorkspaceId === workspaces[i].workspaceId
					? "This is the currently active workspace. You can use the Browser menu to update/rename this workspace"
					: "Use the buttons below to interact with your saved Workspace:";
			const entry: HomeSearchResult = {
				key: entryWorkspaceId,
				title: workspaces[i].title,
				label: "Workspace",
				icon: workspaceIcon,
				actions,
				data: { tags: ["workspace"], workspaceId: entryWorkspaceId },
				template: CLITemplate.Custom,
				templateContent: {
					layout,
					data: {
						title: workspaces[i].title,
						instructions,
						openText: "Launch",
						deleteText: "Delete",
						shareText: "Share"
					}
				}
			};

			workspaceResults.push(entry);
		}
	}
	return workspaceResults;
}

async function getResults(
	query: string,
	queryMinLength,
	queryAgainst: string[],
	filters: CLIFilter[]
): Promise<HomeSearchResponse> {
	const platform = getCurrentSync();
	const apps = await getApps();
	const pages = await platform.Storage.getPages();
	const workspaces = await getWorkspaces();

	const tags: string[] = [];
	const appSearchEntries = mapAppEntriesToSearchEntries(apps);
	const pageSearchEntries = await mapPageEntriesToSearchEntries(pages);
	const workspaceEntries = await mapWorkspaceEntriesToSearchEntries(workspaces);

	const initialResults: HomeSearchResult[] = [...appSearchEntries, ...pageSearchEntries, ...workspaceEntries];

	if (initialResults.length > 0) {
		const finalResults = initialResults.filter((entry) => {
			let textMatchFound = true;
			let filterMatchFound = true;

			const isCommand = query.startsWith("/");

			if (query.length >= queryMinLength || isCommand) {
				textMatchFound = queryAgainst.some((target) => {
					const path = target.split(".");
					if (path.length === 1) {
						const targetValue = entry[path[0]];

						if (typeof targetValue === "string") {
							const lowerTarget = targetValue.toLowerCase();
							if (isCommand) {
								return lowerTarget.startsWith(query);
							}
							return lowerTarget.includes(query);
						}
					} else if (path.length === 2) {
						const specifiedTarget = entry[path[0]];
						let targetValue: string | string[];
						if (specifiedTarget !== undefined && specifiedTarget !== null) {
							targetValue = specifiedTarget[path[1]];
						}

						if (typeof targetValue === "string") {
							const lowerTarget = targetValue.toLowerCase();
							if (isCommand) {
								return lowerTarget.startsWith(query);
							}
							return lowerTarget.includes(query);
						}

						if (Array.isArray(targetValue)) {
							if (
								targetValue.length > 0 &&
								typeof targetValue[0] === "string" &&
								targetValue.some((matchTarget) => matchTarget.toLowerCase().startsWith(query))
							) {
								return true;
							}
							logger.warn(
<<<<<<< HEAD
								"Home",
=======
>>>>>>> 712e4169
								`Manifest configuration for search specified a queryAgainst target that is an array but not an array of strings. Only string values and arrays are supported: ${specifiedTarget}`
							);
						}
					} else {
						logger.warn(
<<<<<<< HEAD
							"Home",
=======
>>>>>>> 712e4169
							"The manifest configuration for search has a queryAgainst entry that has a depth greater than 1. You can search for e.g. data.tags if data has tags in it and it is either a string or an array of strings"
						);
					}
					return false;
				});
			}

			const tagFilters = Array.isArray(filters) ? filters.filter((f) => f.id === HOME_TAG_FILTERS) : [];
			if (tagFilters.length > 0) {
				filterMatchFound = tagFilters.some((filter) => {
					if (Array.isArray(filter.options)) {
						if (entry.data?.tags !== undefined) {
							return filter.options.every(
								(option) => !option.isSelected || entry.data.tags.includes(option.value)
							);
						}
					} else if (filter.options.isSelected && entry.data?.tags !== undefined) {
						return entry.data?.tags.indexOf(filter.options.value) > -1;
					}
					return true;
				});
			}

			if (textMatchFound && Array.isArray(entry.data?.tags)) {
				tags.push(...(entry.data.tags as string[]));
			}
			return textMatchFound && filterMatchFound;
		});

		return {
			results: finalResults,
			context: {
				filters: getSearchFilters(tags)
			}
		};
	}
	return {
		results: [],
		context: {
			filters: []
		}
	};
}

export async function register(): Promise<RegistrationMetaInfo> {
<<<<<<< HEAD
	logger.info("Home", "Initialising home");
=======
	logger.info("Initialising home");
>>>>>>> 712e4169
	const settings = await getSettings();
	if (
		settings.homeProvider === undefined ||
		settings.homeProvider.id === undefined ||
		settings.homeProvider.title === undefined
	) {
		logger.warn(
<<<<<<< HEAD
			"Home",
=======
>>>>>>> 712e4169
			"Provider not configured in the customSettings of your manifest correctly. Ensure you have the homeProvider object defined in customSettings with the following defined: id, title"
		);
		return null;
	}

	const queryMinLength = settings?.homeProvider?.queryMinLength ?? 3;
	const queryAgainst = settings?.homeProvider?.queryAgainst ?? ["title"];
	let lastResponse: CLISearchListenerResponse;
	let filters: CLIFilter[];

	const onUserInput = async (
		request: CLISearchListenerRequest,
		response: CLISearchListenerResponse
	): Promise<CLISearchResponse> => {
		try {
			const query = request.query.toLowerCase();

			if (query.toLowerCase().startsWith("/w ")) {
				const workspaces = await getWorkspaces();
				const title = request.query.replace("/w ", "");

				const foundMatch = workspaces.find((entry) => entry.title.toLowerCase() === title.toLowerCase());
				if (foundMatch !== undefined && foundMatch !== null) {
					// we have a match
					return {
						results: [
							{
								key: "WORKSPACE-EXISTS",
								title: `Workspace ${foundMatch.title} already exists.`,
								actions: [],
								data: {
									tags: ["workspace"],
									workspaceId: foundMatch.workspaceId
								}
							}
						]
					};
				}
				if (lastResponse !== undefined) {
					lastResponse.close();
				}
				lastResponse = response;
				lastResponse.open();
				return {
					results: [
						{
							key: "WORKSPACE-SAVE",
							title: `Save Current Workspace as ${title}`,
							label: "Suggestion",
							actions: [{ name: "Save Workspace", hotkey: "Enter" }],
							data: {
								tags: ["workspace"],
								workspaceId: crypto.randomUUID(),
								workspaceTitle: title
							}
						}
					]
				};
			}

			filters = request?.context?.selectedFilters;
			if (lastResponse !== undefined) {
				lastResponse.close();
			}
			lastResponse = response;
			lastResponse.open();

			if (query === "?") {
				const integrationHelpSearchEntries = await getHelpSearchEntries();
				const searchResults = {
					results: integrationHelpSearchEntries,
					context: {
						filters: []
					}
				};
				return searchResults;
			}

			const searchResults = await getResults(query, queryMinLength, queryAgainst, filters);
			const integrationResults = await getSearchResults(query, filters, lastResponse);
			if (Array.isArray(integrationResults.results) && integrationResults.results.length > 0) {
				searchResults.results = searchResults.results.concat(integrationResults.results);
			}
			if (
				Array.isArray(integrationResults.context.filters) &&
				integrationResults.context.filters.length > 0
			) {
				searchResults.context.filters = searchResults.context.filters.concat(
					integrationResults.context.filters
				);
			}

			// Remove any empty filter lists as these can cause the UI to continually
			// expand and collapse as you type
			const finalFilters = [];
			if (Array.isArray(searchResults.context?.filters)) {
				for (const filter of searchResults.context.filters) {
					if (Array.isArray(filter.options) && filter.options.length > 0) {
						finalFilters.push(filter);
					}
				}
			}
			searchResults.context.filters = finalFilters.length > 0 ? finalFilters : undefined;

			if (searchResults.results.length > 0 || finalFilters.length > 0) {
				return searchResults;
			}
		} catch (err) {
<<<<<<< HEAD
			logger.error("Home", "Exception while getting search list results", err);
=======
			logger.error("Exception while getting search list results", err);
>>>>>>> 712e4169
		}
	};

	const onSelection = async (result: HomeDispatchedSearchResult) => {
		if (result.data !== undefined) {
			const handled = await itemSelection(result, lastResponse);

			if (!handled) {
				const data: {
					workspaceId?: string;
					workspaceTitle?: string;
					workspaceDescription?: string;
					pageId?: string;
				} & App = result.data;
				if (data.workspaceId !== undefined) {
					if (data.workspaceId !== undefined && result.key === "WORKSPACE-SAVE") {
						await saveWorkspace(data.workspaceId, data.workspaceTitle);
						if (lastResponse !== undefined && lastResponse !== null) {
							lastResponse.revoke(result.key);
							lastResponse.respond([
								{
									key: "WORKSPACE-SAVED",
									title: `Workspace ${data.workspaceTitle} saved.`,
									actions: [],
									data: {
										tags: ["workspace"],
										workspaceId: data.workspaceId,
										workspaceTitle: data.workspaceTitle,
										workspaceDescription: data.workspaceDescription
									}
								}
							]);
						}
					} else if (data.workspaceId !== undefined && result.key === "WORKSPACE-EXISTS") {
						if (lastResponse !== undefined && lastResponse !== null) {
							lastResponse.revoke(result.key);
						}
					} else if (data.workspaceId !== undefined) {
						const workspaceAction = result.action.name;
						if (
							workspaceAction === HOME_ACTION_LAUNCH_WORKSPACE ||
							workspaceAction === WORKSPACE_TEMPLATE.actions.launch
						) {
							await launchWorkspace(data.workspaceId);
						} else if (
							workspaceAction === HOME_ACTION_DELETE_WORKSPACE ||
							workspaceAction === WORKSPACE_TEMPLATE.actions.delete
						) {
							await deleteWorkspace(data.workspaceId);
							if (lastResponse !== undefined && lastResponse !== null) {
								lastResponse.revoke(result.key);
							}
						} else if (
							workspaceAction === HOME_ACTION_SHARE_WORKSPACE ||
							workspaceAction === WORKSPACE_TEMPLATE.actions.share
						) {
							await share({ workspaceId: data.workspaceId });
						} else {
<<<<<<< HEAD
							logger.warn("Home", `Unrecognized action for workspace selection: ${data.workspaceId}`);
=======
							logger.warn(`Unrecognized action for workspace selection: ${data.workspaceId}`);
>>>>>>> 712e4169
						}
					}
				} else if (data.pageId !== undefined) {
					const pageAction = result.action.name;
					if (pageAction === HOME_ACTION_LAUNCH_PAGE || pageAction === PAGE_TEMPLATE.actions.launch) {
						const platform = getCurrentSync();
						const pageToLaunch = await platform.Storage.getPage(data.pageId);
						await launchPage(pageToLaunch);
					} else if (pageAction === HOME_ACTION_DELETE_PAGE || pageAction === PAGE_TEMPLATE.actions.delete) {
						const platform = getCurrentSync();
						await platform.Storage.deletePage(data.pageId);
						if (lastResponse !== undefined && lastResponse !== null) {
							lastResponse.revoke(result.key);
						}
					} else if (pageAction === HOME_ACTION_SHARE_PAGE || pageAction === PAGE_TEMPLATE.actions.share) {
						const platform = getCurrentSync();
						const page = await platform.Storage.getPage(data.pageId);
						const bounds = await getPageBounds(data.pageId, true);
						await share({ page, bounds });
					} else {
<<<<<<< HEAD
						logger.warn("Home", `Unknown action triggered on search result for page Id: ${data.pageId}`);
=======
						logger.warn(`Unknown action triggered on search result for page Id: ${data.pageId}`);
>>>>>>> 712e4169
					}
				} else {
					await launch(data);
				}
			}
		} else {
<<<<<<< HEAD
			logger.warn("Home", "Unable to execute result without data being passed");
=======
			logger.warn("Unable to execute result without data being passed");
>>>>>>> 712e4169
		}
	};

	const cliProvider: CLIProvider = {
		title: settings.homeProvider.title,
		id: settings.homeProvider.id,
		icon: settings.homeProvider.icon,
		onUserInput,
		onResultDispatch: onSelection
	};

	registrationInfo = await Home.register(cliProvider);
<<<<<<< HEAD
	logger.info("Home", "Version:", registrationInfo);
	isHomeRegistered = true;
	logger.info("Home", "Home provider initialized");
=======
	logger.info("Version:", registrationInfo);
	isHomeRegistered = true;
	logger.info("Home provider initialized");
>>>>>>> 712e4169
	return registrationInfo;
}

export async function show() {
	return Home.show();
}

export async function hide() {
	return Home.hide();
}

export async function deregister() {
	if (isHomeRegistered) {
		const settings = await getSettings();
		return Home.deregister(settings.homeProvider.id);
	}
<<<<<<< HEAD
	logger.warn("Home", "Unable to deregister home as there is an indication it was never registered");
=======
	logger.warn("Unable to deregister home as there is an indication it was never registered");
>>>>>>> 712e4169
}<|MERGE_RESOLUTION|>--- conflicted
+++ resolved
@@ -19,11 +19,7 @@
 import { getPageBounds, launchPage } from "./browser";
 import { getHelpSearchEntries, getSearchResults, itemSelection } from "./integrations";
 import { launch } from "./launch";
-<<<<<<< HEAD
-import { logger } from "./logger-provider";
-=======
 import { createGroupLogger } from "./logger-provider";
->>>>>>> 712e4169
 import { manifestTypes } from "./manifest-types";
 import { getSettings } from "./settings";
 import { share } from "./share";
@@ -309,19 +305,11 @@
 								return true;
 							}
 							logger.warn(
-<<<<<<< HEAD
-								"Home",
-=======
->>>>>>> 712e4169
 								`Manifest configuration for search specified a queryAgainst target that is an array but not an array of strings. Only string values and arrays are supported: ${specifiedTarget}`
 							);
 						}
 					} else {
 						logger.warn(
-<<<<<<< HEAD
-							"Home",
-=======
->>>>>>> 712e4169
 							"The manifest configuration for search has a queryAgainst entry that has a depth greater than 1. You can search for e.g. data.tags if data has tags in it and it is either a string or an array of strings"
 						);
 					}
@@ -367,11 +355,7 @@
 }
 
 export async function register(): Promise<RegistrationMetaInfo> {
-<<<<<<< HEAD
-	logger.info("Home", "Initialising home");
-=======
 	logger.info("Initialising home");
->>>>>>> 712e4169
 	const settings = await getSettings();
 	if (
 		settings.homeProvider === undefined ||
@@ -379,10 +363,6 @@
 		settings.homeProvider.title === undefined
 	) {
 		logger.warn(
-<<<<<<< HEAD
-			"Home",
-=======
->>>>>>> 712e4169
 			"Provider not configured in the customSettings of your manifest correctly. Ensure you have the homeProvider object defined in customSettings with the following defined: id, title"
 		);
 		return null;
@@ -491,11 +471,7 @@
 				return searchResults;
 			}
 		} catch (err) {
-<<<<<<< HEAD
-			logger.error("Home", "Exception while getting search list results", err);
-=======
 			logger.error("Exception while getting search list results", err);
->>>>>>> 712e4169
 		}
 	};
 
@@ -554,11 +530,7 @@
 						) {
 							await share({ workspaceId: data.workspaceId });
 						} else {
-<<<<<<< HEAD
-							logger.warn("Home", `Unrecognized action for workspace selection: ${data.workspaceId}`);
-=======
 							logger.warn(`Unrecognized action for workspace selection: ${data.workspaceId}`);
->>>>>>> 712e4169
 						}
 					}
 				} else if (data.pageId !== undefined) {
@@ -579,22 +551,14 @@
 						const bounds = await getPageBounds(data.pageId, true);
 						await share({ page, bounds });
 					} else {
-<<<<<<< HEAD
-						logger.warn("Home", `Unknown action triggered on search result for page Id: ${data.pageId}`);
-=======
 						logger.warn(`Unknown action triggered on search result for page Id: ${data.pageId}`);
->>>>>>> 712e4169
 					}
 				} else {
 					await launch(data);
 				}
 			}
 		} else {
-<<<<<<< HEAD
-			logger.warn("Home", "Unable to execute result without data being passed");
-=======
 			logger.warn("Unable to execute result without data being passed");
->>>>>>> 712e4169
 		}
 	};
 
@@ -607,15 +571,9 @@
 	};
 
 	registrationInfo = await Home.register(cliProvider);
-<<<<<<< HEAD
-	logger.info("Home", "Version:", registrationInfo);
-	isHomeRegistered = true;
-	logger.info("Home", "Home provider initialized");
-=======
 	logger.info("Version:", registrationInfo);
 	isHomeRegistered = true;
 	logger.info("Home provider initialized");
->>>>>>> 712e4169
 	return registrationInfo;
 }
 
@@ -632,9 +590,5 @@
 		const settings = await getSettings();
 		return Home.deregister(settings.homeProvider.id);
 	}
-<<<<<<< HEAD
-	logger.warn("Home", "Unable to deregister home as there is an indication it was never registered");
-=======
 	logger.warn("Unable to deregister home as there is an indication it was never registered");
->>>>>>> 712e4169
 }