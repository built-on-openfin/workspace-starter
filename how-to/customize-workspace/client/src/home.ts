import {
  Home,
  App,
  CLIProvider,
  CLISearchListenerRequest,
  CLIFilter,
  CLITemplate,
  CLISearchListenerResponse,
  CLISearchResponse,
  CLIDispatchedSearchResult,
  CLIFilterOptionType,
  TemplateFragment,
  HomeSearchResponse,
  HomeSearchResult,
} from "@openfin/workspace";
import { Page } from "@openfin/workspace-platform";
import { getSettings } from "./settings";
import { launch } from "./launch";
import { getApps } from "./apps";
import {
  getPage,
  getPages,
  deletePage,
  launchPage,
  getPageBounds,
} from "./browser";
import {
  getWorkspaces,
  deleteWorkspace,
  launchWorkspace,
  saveWorkspace,
} from "./workspace";
import { PageTemplate, WorkspaceTemplate } from "./template";
import { share } from "./share";
import { getAppSearchEntries, getSearchResults, itemSelection } from "./integrations";

const HOME_ACTION_DELETE_PAGE = "Delete Page";
const HOME_ACTION_LAUNCH_PAGE = "Launch Page";
const HOME_ACTION_SHARE_PAGE = "Share Page";
const HOME_ACTION_DELETE_WORKSPACE = "Delete Workspace";
const HOME_ACTION_LAUNCH_WORKSPACE = "Launch Workspace";
const HOME_ACTION_SHARE_WORKSPACE = "Share Workspace";

const HOME_TAG_FILTERS = "tags";

let isHomeRegistered = false;

function getSearchFilters(tags: string[]): CLIFilter[] {
  if (Array.isArray(tags)) {
    let filters: CLIFilter[] = [];
    let uniqueTags = [...new Set(tags.sort())];
    let tagFilter: CLIFilter = {
      id: HOME_TAG_FILTERS,
      title: "Tags",
      type: CLIFilterOptionType.MultiSelect,
      options: [],
    };

    uniqueTags.forEach((tag) => {
      if (Array.isArray(tagFilter.options)) {
        tagFilter.options.push({
          value: tag,
          isSelected: false,
        });
      }
    });

    filters.push(tagFilter);
    return filters;
  }
  return [];
}

function mapAppEntriesToSearchEntries(apps: App[]): HomeSearchResult[] {
  let appResults: HomeSearchResult[] = [];
  if (Array.isArray(apps)) {
    for (let i = 0; i < apps.length; i++) {
      let action = { name: "Launch View", hotkey: "enter" };
      let entry: any = {
        key: apps[i].appId,
        title: apps[i].title,
        data: apps[i],
        template: CLITemplate.Plain,
      };

      if (apps[i].manifestType === "view") {
        entry.label = "View";
        entry.actions = [action];
      }
      if (apps[i].manifestType === "snapshot") {
        entry.label = "Snapshot";
        action.name = "Launch Snapshot";
        entry.actions = [action];
      }
      if (apps[i].manifestType === "manifest") {
        entry.label = "App";
        action.name = "Launch App";
        entry.actions = [action];
      }
      if (apps[i].manifestType === "external") {
        action.name = "Launch Native App";
        entry.actions = [action];
        entry.label = "Native App";
      }

      if (Array.isArray(apps[i].icons) && apps[i].icons.length > 0) {
        entry.icon = apps[i].icons[0].src;
      }

      if (apps[i].description !== undefined) {
        entry.description = apps[i].description;
        entry.shortDescription = apps[i].description;
        entry.template = CLITemplate.SimpleText;
        entry.templateContent = apps[i].description;
      }

      appResults.push(entry);
    }
  }
  return appResults;
}

async function mapPageEntriesToSearchEntries(pages: Page[]): Promise<HomeSearchResult[]> {
  let pageResults: HomeSearchResult[] = [];
  let settings = await getSettings();
  let pageIcon;
  if (settings?.platformProvider?.rootUrl !== undefined) {
    pageIcon = settings.platformProvider.rootUrl + "/icons/page.svg";
  }
  const pageTemplate: TemplateFragment = PageTemplate.template;

  if (Array.isArray(pages)) {
    for (let i = 0; i < pages.length; i++) {
      let entry: any = {
        key: pages[i].pageId,
        title: pages[i].title,
        label: "Page",
        icon: pageIcon,
        actions: [
          { name: HOME_ACTION_SHARE_PAGE, hotkey: "CmdOrCtrl+Shift+S" },
          { name: HOME_ACTION_DELETE_PAGE, hotkey: "CmdOrCtrl+Shift+D" },
          { name: HOME_ACTION_LAUNCH_PAGE, hotkey: "Enter" },
        ],
        data: { tags: ["page"], pageId: pages[i].pageId },
        template: CLITemplate.Custom,
        templateContent: {
          layout: pageTemplate,
          data: {
            title: pages[i].title,
            description: pages[i].description,
            instructions:
              "Use the buttons below to interact with your saved page:",
            openText: "Launch",
            deleteText: "Delete",
            shareText: "Share",
          },
        },
      };

      pageResults.push(entry);
    }
  }
  return pageResults;
}

async function mapWorkspaceEntriesToSearchEntries(
  workspaces: {
    id: string;
    title: string;
    description?: string;
    snapshot: any;
  }[]
): Promise<HomeSearchResult[]> {
  let settings = await getSettings();

  let workspaceIcon;
  if (settings?.platformProvider?.rootUrl !== undefined) {
    workspaceIcon = settings.platformProvider.rootUrl + "/icons/workspaces.svg";
  }
  const workspaceTemplate: TemplateFragment = WorkspaceTemplate.template;

  let workspaceResults: HomeSearchResult[] = [];
  if (Array.isArray(workspaces)) {
    for (let i = 0; i < workspaces.length; i++) {
      let entry: any = {
        key: workspaces[i].id,
        title: workspaces[i].title,
        label: "Workspace",
        icon: workspaceIcon,
        actions: [
          { name: HOME_ACTION_SHARE_WORKSPACE, hotkey: "CmdOrCtrl+Shift+S" },
          { name: HOME_ACTION_DELETE_WORKSPACE, hotkey: "CmdOrCtrl+Shift+D" },
          { name: HOME_ACTION_LAUNCH_WORKSPACE, hotkey: "Enter" },
        ],
        data: { tags: ["workspace"], workspaceId: workspaces[i].id },
        template: CLITemplate.Custom,
        templateContent: {
          layout: workspaceTemplate,
          data: {
            title: workspaces[i].title,
            description: workspaces[i].description,
            instructions:
              "Use the buttons below to interact with your saved Workspace:",
            openText: "Launch",
            deleteText: "Delete",
            shareText: "Share",
          },
        },
      };

      workspaceResults.push(entry);
    }
  }
  return workspaceResults;
}

async function getResults(
  query?: string,
  queryMinLength = 3,
  queryAgainst: string[] = ["title"],
  filters?: CLIFilter[]
): Promise<HomeSearchResponse> {
  let apps = await getApps();
  let pages = await getPages();
  let workspaces = await getWorkspaces();

  let tags = [];
  let appSearchEntries = mapAppEntriesToSearchEntries(apps).concat(await getAppSearchEntries());
  let pageSearchEntries = await mapPageEntriesToSearchEntries(pages);
  let workspaceEntries = await mapWorkspaceEntriesToSearchEntries(
    workspaces as any
  );

  let initialResults: HomeSearchResult[] = [
    ...appSearchEntries,
    ...pageSearchEntries,
    ...workspaceEntries,
  ];

  if (initialResults.length > 0) {
    let finalResults = initialResults.filter((entry) => {
      let textMatchFound = true;
      let filterMatchFound = true;

      if (
        query !== undefined &&
        query !== null &&
        query.length >= queryMinLength
      ) {
        textMatchFound = queryAgainst.some((target) => {
          let path = target.split(".");
          if (path.length === 1) {
            let targetValue = entry[path[0]];

            if (
              targetValue !== undefined &&
              targetValue !== null &&
              typeof targetValue === "string"
            ) {
              return targetValue.toLowerCase().indexOf(query) > -1;
            }
          } else if (path.length === 2) {
            let target = entry[path[0]];
            let targetValue: string | string[];
            if (target !== undefined && target !== null) {
              targetValue = target[path[1]];
            }

            if (
              targetValue !== undefined &&
              targetValue !== null &&
              typeof targetValue === "string"
            ) {
              return targetValue.toLowerCase().indexOf(query) > -1;
            }

            if (
              targetValue !== undefined &&
              targetValue !== null &&
              Array.isArray(targetValue)
            ) {
              if (
                targetValue.length > 0 &&
                typeof targetValue[0] === "string" &&
                targetValue.some(
                  (target) => target.toLowerCase().indexOf(query) === 0
                )
              ) {
                return true;
              } else {
                console.warn(
                  "Manifest configuration for search specified a queryAgainst target that is an array but not an array of strings. Only string values and arrays are supported: " +
                  target
                );
              }
            }
          } else {
            console.warn(
              "The manifest configuration for search has a queryAgainst entry that has a depth greater than 1. You can search for e.g. data.tags if data has tags in it and it is either a string or an array of strings."
            );
          }
          return false;
        });
      }

      const tagFilters = Array.isArray(filters) ? filters.filter(f => f.id === HOME_TAG_FILTERS) : [];
      if (tagFilters.length > 0) {
<<<<<<< HEAD
        filterMatchFound = filters.some((filter) => {
=======
        filterMatchFound = tagFilters.some((filter) => {
>>>>>>> 76a8bfae
          if (Array.isArray(filter.options)) {
            if (entry.data?.tags !== undefined) {
              return filter.options.every((option) => {
                return (
                  !option.isSelected ||
                  entry.data.tags.indexOf(option.value) > -1
                );
              });
            }
          } else if (
            filter.options.isSelected &&
            entry.data?.tags !== undefined
          ) {
            return entry.data?.tags.indexOf(filter.options.value) > -1;
          }
          return true;
        });
      }

      if (textMatchFound && Array.isArray(entry.data?.tags)) {
        tags.push(...entry.data.tags);
      }
      return textMatchFound && filterMatchFound;
    });

    return {
      results: finalResults,
      context: {
        filters: getSearchFilters(tags),
      },
    };
  }
  return {
    results: [],
    context: {
      filters: []
    }
  };
}

export async function register() {
  console.log("Initialising home.");
  let settings = await getSettings();
  if (
    settings.homeProvider === undefined ||
    settings.homeProvider.id === undefined ||
    settings.homeProvider.title === undefined
  ) {
    console.warn(
      "homeProvider: not configured in the customSettings of your manifest correctly. Ensure you have the homeProvider object defined in customSettings with the following defined: id, title"
    );
    return;
  }

  const queryMinLength = settings?.homeProvider?.queryMinLength || 3;
  const queryAgainst = settings?.homeProvider?.queryAgainst;
  let lastResponse: CLISearchListenerResponse;
  let filters;

  const onUserInput = async (
    request: CLISearchListenerRequest,
    response: CLISearchListenerResponse
  ): Promise<CLISearchResponse> => {
    let query = request.query.toLowerCase();
    if (query.indexOf("/") === 0 && query.toLowerCase().indexOf("/w ") !== 0) {
      return { results: [] };
    }

    if (query.toLowerCase().indexOf("/w ") === 0) {
      let workspaces = await getWorkspaces();
      let workspaceText = request.query.replace("/w ", "");
      let parts = workspaceText.split(">");
      let title;
      let description;
      if (parts.length === 1 || parts.length === 2) {
        title = parts[0].trim();
      }
      if (parts.length === 2) {
        description = parts[1].trim();
      }

      let foundMatch = workspaces.find(
        (entry) => entry.title.toLowerCase() === title.toLowerCase()
      );
      if (foundMatch !== undefined && foundMatch !== null) {
        // we have a match
        return {
          results: [
            {
              key: "WORKSPACE-EXISTS",
              title: "Workspace " + foundMatch.title + " already exists.",
              actions: [],
              data: { tags: ["workspace"], workspaceId: foundMatch.id },
            },
          ],
        };
      } else {
        if (lastResponse !== undefined) {
          lastResponse.close();
        }
        lastResponse = response;
        lastResponse.open();
        return {
          results: [
            {
              key: "WORKSPACE-SAVE",
              title: "Save Current Workspace as " + title,
              label: "Suggestion",
              actions: [{ name: "Save Workspace", hotkey: "Enter" }],
              data: {
                tags: ["workspace"],
                workspaceId: crypto["randomUUID"](),
                workspaceTitle: title,
                workspaceDescription: description,
              },
            },
          ],
        };
      }
    }

    filters = request?.context?.selectedFilters;
    if (lastResponse !== undefined) {
      lastResponse.close();
    }
    lastResponse = response;
    lastResponse.open();
    const searchResults = await getResults(
      query,
      queryMinLength,
      queryAgainst,
      filters
    );

    const integrationResults = await getSearchResults(query, filters);
    if (Array.isArray(integrationResults.results)) {
      searchResults.results = searchResults.results.concat(integrationResults.results);
    }
    if (Array.isArray(integrationResults.context.filters)) {
      searchResults.context.filters = searchResults.context.filters.concat(integrationResults.context.filters);
    }

    return searchResults;
  };

  const onSelection = async (result: CLIDispatchedSearchResult) => {
    if (result.data !== undefined) {
      const handled = await itemSelection(result, lastResponse);

      if (!handled) {
        if (result.data.workspaceId !== undefined) {
          if (
            result.data.workspaceId !== undefined &&
            result.key === "WORKSPACE-SAVE"
          ) {
            await saveWorkspace(
              result.data.workspaceId,
              result.data.workspaceTitle,
              result.data.workspaceDescription
            );
            if (lastResponse !== undefined && lastResponse !== null) {
              lastResponse.revoke(result.key);
              lastResponse.respond([
                {
                  key: "WORKSPACE-SAVED",
                  title: "Workspace " + result.data.workspaceTitle + " saved.",
                  actions: [],
                  data: {
                    tags: ["workspace"],
                    workspaceId: result.data.workspaceId,
                    workspaceTitle: result.data.workspaceTitle,
                    workspaceDescription: result.data.workspaceDescription,
                  },
                },
              ]);
            }
          } else if (
            result.data.workspaceId !== undefined &&
            result.key === "WORKSPACE-EXISTS"
          ) {
            if (lastResponse !== undefined && lastResponse !== null) {
              lastResponse.revoke(result.key);
            }
          } else if (result.data.workspaceId !== undefined) {
            let workspaceAction = result.action.name;
            if (
              workspaceAction === HOME_ACTION_LAUNCH_WORKSPACE ||
              workspaceAction === WorkspaceTemplate.actions.launch
            ) {
              await launchWorkspace(result.data.workspaceId);
            } else if (
              workspaceAction === HOME_ACTION_DELETE_WORKSPACE ||
              workspaceAction === WorkspaceTemplate.actions.delete
            ) {
              await deleteWorkspace(result.data.workspaceId);
              if (lastResponse !== undefined && lastResponse !== null) {
                lastResponse.revoke(result.key);
              }
            } else if (
              workspaceAction === HOME_ACTION_SHARE_WORKSPACE ||
              workspaceAction === WorkspaceTemplate.actions.share
            ) {
              await share({ workspaceId: result.data.workspaceId });
            } else {
              console.warn(
                "Unrecognised action for workspace selection: " +
                result.data.workspaceId
              );
            }
          }
        } else if (result.data.pageId !== undefined) {
          let pageAction = result.action.name;
          if (
            pageAction === HOME_ACTION_LAUNCH_PAGE ||
            pageAction === PageTemplate.actions.launch
          ) {
            let pageToLaunch = await getPage(result.data.pageId);
            await launchPage(pageToLaunch);
          } else if (
            pageAction === HOME_ACTION_DELETE_PAGE ||
            pageAction === PageTemplate.actions.delete
          ) {
            await deletePage(result.data.pageId);
            if (lastResponse !== undefined && lastResponse !== null) {
              lastResponse.revoke(result.key);
            }
          } else if (
            pageAction == HOME_ACTION_SHARE_PAGE ||
            pageAction === PageTemplate.actions.share
          ) {
            let page = await getPage(result.data.pageId);
            let bounds = await getPageBounds(result.data.pageId, true);
            await share({ page, bounds });
          } else {
            console.warn(
              "Unknown action triggered on search result for page Id: " +
              result.data.pageId
            );
          }
        } else {
          await launch(result.data);
        }
      }
    } else {
      console.warn("Unable to execute result without data being passed");
    }
  };

  const cliProvider: CLIProvider = {
    title: settings.homeProvider.title,
    id: settings.homeProvider.id,
    icon: settings.homeProvider.icon,
    onUserInput: onUserInput,
    onResultDispatch: onSelection,
  };

  await Home.register(cliProvider);
  isHomeRegistered = true;
  console.log("Home configured.");
}

export async function show() {
  return Home.show();
}

export async function hide() {
  return Home.hide();
}

export async function deregister() {
  if (isHomeRegistered) {
    let settings = await getSettings();
    return Home.deregister(settings.homeProvider.id);
  } else {
    console.warn(
      "Unable to deregister home as there is an indication it was never registered"
    );
  }
}<|MERGE_RESOLUTION|>--- conflicted
+++ resolved
@@ -305,11 +305,7 @@
 
       const tagFilters = Array.isArray(filters) ? filters.filter(f => f.id === HOME_TAG_FILTERS) : [];
       if (tagFilters.length > 0) {
-<<<<<<< HEAD
-        filterMatchFound = filters.some((filter) => {
-=======
         filterMatchFound = tagFilters.some((filter) => {
->>>>>>> 76a8bfae
           if (Array.isArray(filter.options)) {
             if (entry.data?.tags !== undefined) {
               return filter.options.every((option) => {
