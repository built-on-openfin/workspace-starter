--- conflicted
+++ resolved
@@ -7,12 +7,9 @@
 import { getSettings } from "./settings";
 import { getWorkspace } from "./workspace";
 
-<<<<<<< HEAD
 const logger = createLogger("Share");
 
-=======
 export let isShareEnabled = false;
->>>>>>> 5ffb5347
 let shareRegistered = false;
 let initOptionsListenerId: string;
 
@@ -265,7 +262,7 @@
 		});
 		await notifyOfSuccess(finsLink, expiryInHours);
 	} catch (error) {
-		logger.error("Error saving share request", error);
+		logger.error("Error saving share request:", error);
 		await notifyOfFailure("The share request you raised could not be generated.");
 	}
 }
@@ -289,26 +286,11 @@
 			await notifyOfExpiry();
 		}
 	} catch (error) {
-		logger.error("There has been an error trying to load and apply the share link", error);
+		logger.error("There has been an error trying to load and apply the share link.", error);
 		await notifyOfFailure("The specified share link cannot be loaded.");
 	}
 }
 
-<<<<<<< HEAD
-export async function register() {
-	if (!shareRegistered) {
-		shareRegistered = true;
-		initOptionsListenerId = registerListener("shareId", async (initOptions) => {
-			logger.info("Received share request");
-			if (typeof initOptions.shareId === "string") {
-				await loadSharedEntry(initOptions.shareId);
-			} else {
-				logger.warn("shareId passed but it wasn't a string");
-			}
-		});
-	} else {
-		logger.warn("Share cannot be registered more than once");
-=======
 export async function register(bootstrapEnabled: boolean) {
 	isShareEnabled = bootstrapEnabled;
 
@@ -316,42 +298,33 @@
 		if (!shareRegistered) {
 			shareRegistered = true;
 			initOptionsListenerId = registerListener("shareId", async (initOptions) => {
-				console.log("Received share request.");
+				logger.info("Received share request.");
 				if (typeof initOptions.shareId === "string") {
 					await loadSharedEntry(initOptions.shareId);
 				} else {
-					console.warn("shareId passed but it wasn't a string");
+					logger.warn("shareId passed but it wasn't a string");
 				}
 			});
 		} else {
-			console.warn("Share cannot be registered more than once.");
-		}
->>>>>>> 5ffb5347
+			logger.warn("Share cannot be registered more than once.");
+		}
 	}
 }
 
 export async function deregister() {
-<<<<<<< HEAD
-	if (shareRegistered) {
-		// any cleanup logic can go here
-		removeListener(initOptionsListenerId);
-	} else {
-		logger.warn("Share isn't registered yet so cannot be deregistered");
-=======
 	if (isShareEnabled) {
 		if (shareRegistered) {
 			// any cleanup logic can go here
 			removeListener(initOptionsListenerId);
 		} else {
-			console.warn("Share isn't registered yet so cannot be deregistered.");
-		}
->>>>>>> 5ffb5347
+			logger.warn("Share isn't registered yet so cannot be deregistered.");
+		}
 	}
 }
 
 export async function showShareOptions(payload: { windowIdentity: OpenFin.Identity; x: number; y: number }) {
 	if (shareRegistered) {
-		logger.info("Share called with payload", payload);
+		logger.info("Share called with payload:", payload);
 
 		const windowIdentity = payload.windowIdentity;
 		let pageId;
@@ -385,27 +358,27 @@
 		});
 
 		if (r.result === "closed") {
-			logger.info("share menu dismissed");
+			logger.info("share menu dismissed.");
 		} else if (r.data.type === "page") {
 			await saveSharedPage(r.data.identity as IShareCustomData);
 		} else if (r.data.type === "workspace") {
 			await saveSharedWorkspace();
 		}
 	} else {
-		logger.warn("Share cannot be triggered as it hasn't been registered yet");
+		logger.warn("Share cannot be triggered as it hasn't been registered yet.");
 	}
 }
 
 export async function share(options?: IShareCustomData) {
 	if (shareRegistered) {
 		if (options === undefined || options.workspaceId !== undefined) {
-			logger.info("A request to share the workspace has been raised");
+			logger.info("A request to share the workspace has been raised.");
 			await saveSharedWorkspace(options?.workspaceId);
 		} else {
-			logger.info("Share called with payload", options);
+			logger.info("Share called with payload: =", options);
 			await saveSharedPage(options);
 		}
 	} else {
-		logger.warn("Share cannot be triggered as it hasn't been registered yet");
+		logger.warn("Share cannot be triggered as it hasn't been registered yet.");
 	}
 }