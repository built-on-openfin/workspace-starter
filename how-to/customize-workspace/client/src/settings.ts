--- conflicted
+++ resolved
@@ -1,8 +1,4 @@
-<<<<<<< HEAD
-import { logger } from "./logger-provider";
-=======
 import { createGroupLogger } from "./logger-provider";
->>>>>>> 712e4169
 import { CustomSettings } from "./shapes";
 
 let settings: CustomSettings;
@@ -29,19 +25,11 @@
 }
 
 export async function isValid() {
-<<<<<<< HEAD
-	logger.info("Settings", "Validating source of initial settings");
-	const app = await fin.Application.getCurrent();
-	const info = await app.getInfo();
-	const manifestUrl = info.manifestUrl;
-	logger.info("Settings", `Source of initial settings: ${manifestUrl}`);
-=======
 	logger.info("Validating source of initial settings");
 	const app = await fin.Application.getCurrent();
 	const info = await app.getInfo();
 	const manifestUrl = info.manifestUrl;
 	logger.info(`Source of initial settings: ${manifestUrl}`);
->>>>>>> 712e4169
 	// this check could be removed or it could be dynamically generated as part of the code or passed made available from the server
 	// that hosts the code. It couldn't be from the manifest itself as it is validating where the manifest is coming from.
 	const validHosts = [
@@ -53,22 +41,12 @@
 		"cdn.openfin.co"
 	];
 	const url = new URL(manifestUrl);
-<<<<<<< HEAD
-	logger.info("Settings", `Checking host: ${url.hostname} vs valid list: ${JSON.stringify(validHosts)}`);
-	const isValidHost = validHosts.includes(url.hostname);
-	if (isValidHost) {
-		logger.info("Settings", "The source of the initial settings is valid");
-	} else {
-		logger.warn(
-			"Settings",
-=======
 	logger.info(`Checking host: ${url.hostname} vs valid list: ${JSON.stringify(validHosts)}`);
 	const isValidHost = validHosts.includes(url.hostname);
 	if (isValidHost) {
 		logger.info("The source of the initial settings is valid");
 	} else {
 		logger.warn(
->>>>>>> 712e4169
 			`The source of the initial settings ${manifestUrl} does not match any of the valid host names. Please update the list if required.`
 		);
 	}
