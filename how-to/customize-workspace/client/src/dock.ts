import { Dock, DockButton, DockButtonNames, RegistrationMetaInfo } from "@openfin/workspace";
import { ACTION_IDS } from "./actions";
import { getApp, getAppIcon, getAppsByTag } from "./apps";
<<<<<<< HEAD
import { logger } from "./logger-provider";
=======
import { createGroupLogger } from "./logger-provider";
>>>>>>> 712e4169
import { getSettings } from "./settings";
import { BootstrapOptions } from "./shapes";

const logger = createGroupLogger("Dock");

let isDockRegistered = false;

export async function register(bootstrapOptions: BootstrapOptions): Promise<RegistrationMetaInfo> {
	const settings = await getSettings();

	const buttons: DockButton[] = [];

	if (Array.isArray(settings.dockProvider.apps)) {
		for (const appButton of settings.dockProvider.apps) {
			if (!Array.isArray(appButton.tags)) {
<<<<<<< HEAD
				logger.error("Dock", "You must specify an array for the tags parameter for an DockAppButton");
=======
				logger.error("You must specify an array for the tags parameter for an DockAppButton");
>>>>>>> 712e4169
			} else {
				const dockApps = await getAppsByTag(appButton.tags);

				if (appButton.display === "individual") {
					for (const dockApp of dockApps) {
						buttons.push({
							tooltip: appButton.tooltip ?? dockApp.title,
							iconUrl: appButton.iconUrl ?? getAppIcon(dockApp),
							action: {
								id: ACTION_IDS.launchApp,
								customData: {
									source: "dock",
									appId: dockApp.appId
								}
							}
						});
					}
				} else if (appButton.display === "group") {
					if (!appButton.tooltip) {
<<<<<<< HEAD
						logger.error("Dock", "You must specify the tooltip for a grouped DockAppButton");
=======
						logger.error("You must specify the tooltip for a grouped DockAppButton");
>>>>>>> 712e4169
					}
					let iconUrl = appButton.iconUrl;
					const options = [];

					for (const dockApp of dockApps) {
						// If the config doesn't specify an icon, just use the icon from the first entry
						if (!iconUrl) {
							iconUrl = getAppIcon(dockApp);
						}

						options.push({
							tooltip: dockApp.title,
							action: {
								id: ACTION_IDS.launchApp,
								customData: {
									source: "dock",
									appId: dockApp.appId
								}
							}
						});
					}

					buttons.push({
						type: DockButtonNames.DropdownButton,
						tooltip: appButton.tooltip,
						iconUrl,
						options
					});
				}
			}
		}
	}

	// Now add the custom buttons
	if (Array.isArray(settings.dockProvider?.buttons)) {
		for (const dockButton of settings.dockProvider.buttons) {
			// Is this a dock drop down
			if ("options" in dockButton) {
				if (!dockButton.tooltip || !dockButton.iconUrl) {
<<<<<<< HEAD
					logger.error("Dock", "You must specify the tooltip and iconUrl for a DockButtonDropdown");
=======
					logger.error("You must specify the tooltip and iconUrl for a DockButtonDropdown");
>>>>>>> 712e4169
				} else {
					const options = [];

					for (const option of dockButton.options) {
						let optionTooltip = option.tooltip;

						// If the options has an appId we are going to launch that
						// but the config can override the tooltip
						if (option.appId && !optionTooltip) {
							const app = await getApp(option.appId);
							optionTooltip = app.title;
						}

						// If we have an appId do the default dock launch action
						// otherwise we just perform a custom action and this
						// must be handled in actions.ts
						options.push({
							tooltip: optionTooltip,
							action: option.appId
								? {
										id: ACTION_IDS.launchApp,
										customData: {
											source: "dock",
											appId: option.appId
										}
								  }
								: option.action
						});
					}

					buttons.push({
						type: DockButtonNames.DropdownButton,
						tooltip: dockButton.tooltip,
						iconUrl: dockButton.iconUrl,
						options
					});
				}
			} else {
				let tooltip = dockButton.tooltip;
				let iconUrl = dockButton.iconUrl;

				// If the button has an appId we are going to launch that
				// but the config can override the tooltip or icon
				if (dockButton.appId && (!tooltip || !iconUrl)) {
					const app = await getApp(dockButton.appId);
					if (!tooltip) {
						tooltip = app.title;
					}
					if (!iconUrl) {
						iconUrl = getAppIcon(app);
					}
				}

				// This is just a button with no dropdown
				// it might be launching an app or a custom action
				// which we must define in actions.ts
				buttons.push({
					type: DockButtonNames.ActionButton,
					tooltip,
					iconUrl,
					action: dockButton.appId
						? {
								id: ACTION_IDS.launchApp,
								customData: {
									source: "dock",
									appId: dockButton.appId
								}
						  }
						: dockButton.action
				});
			}
		}
	}

	const registrationInfo = await Dock.register({
		id: settings.dockProvider?.id,
		title: settings.dockProvider?.title,
		icon: settings.dockProvider?.icon,
		workspaceComponents: {
			hideWorkspacesButton: settings.dockProvider.workspaceComponents?.hideWorkspacesButton,
			hideHomeButton: !bootstrapOptions.home || settings.dockProvider.workspaceComponents?.hideHomeButton,
			hideStorefrontButton:
				!bootstrapOptions.store || settings.dockProvider.workspaceComponents?.hideStorefrontButton,
			hideNotificationsButton:
				!bootstrapOptions.notifications || settings.dockProvider.workspaceComponents?.hideNotificationsButton
		},
		buttons
	});

<<<<<<< HEAD
	logger.info("Dock", "Version:", registrationInfo);
	isDockRegistered = true;
	logger.info("Dock", "Dock provider initialized");
=======
	logger.info("Version:", registrationInfo);
	isDockRegistered = true;
	logger.info("Dock provider initialized");
>>>>>>> 712e4169

	return registrationInfo;
}

export async function show() {
	return Dock.show();
}

export async function minimize() {
	return Dock.minimize();
}

export async function deregister() {
	if (isDockRegistered) {
		return Dock.deregister();
	}
<<<<<<< HEAD
	logger.warn("Dock", "Unable to deregister home as there is an indication it was never registered");
=======
	logger.warn("Unable to deregister home as there is an indication it was never registered");
>>>>>>> 712e4169
}<|MERGE_RESOLUTION|>--- conflicted
+++ resolved
@@ -1,11 +1,7 @@
 import { Dock, DockButton, DockButtonNames, RegistrationMetaInfo } from "@openfin/workspace";
 import { ACTION_IDS } from "./actions";
 import { getApp, getAppIcon, getAppsByTag } from "./apps";
-<<<<<<< HEAD
-import { logger } from "./logger-provider";
-=======
 import { createGroupLogger } from "./logger-provider";
->>>>>>> 712e4169
 import { getSettings } from "./settings";
 import { BootstrapOptions } from "./shapes";
 
@@ -21,11 +17,7 @@
 	if (Array.isArray(settings.dockProvider.apps)) {
 		for (const appButton of settings.dockProvider.apps) {
 			if (!Array.isArray(appButton.tags)) {
-<<<<<<< HEAD
-				logger.error("Dock", "You must specify an array for the tags parameter for an DockAppButton");
-=======
 				logger.error("You must specify an array for the tags parameter for an DockAppButton");
->>>>>>> 712e4169
 			} else {
 				const dockApps = await getAppsByTag(appButton.tags);
 
@@ -45,11 +37,7 @@
 					}
 				} else if (appButton.display === "group") {
 					if (!appButton.tooltip) {
-<<<<<<< HEAD
-						logger.error("Dock", "You must specify the tooltip for a grouped DockAppButton");
-=======
 						logger.error("You must specify the tooltip for a grouped DockAppButton");
->>>>>>> 712e4169
 					}
 					let iconUrl = appButton.iconUrl;
 					const options = [];
@@ -89,11 +77,7 @@
 			// Is this a dock drop down
 			if ("options" in dockButton) {
 				if (!dockButton.tooltip || !dockButton.iconUrl) {
-<<<<<<< HEAD
-					logger.error("Dock", "You must specify the tooltip and iconUrl for a DockButtonDropdown");
-=======
 					logger.error("You must specify the tooltip and iconUrl for a DockButtonDropdown");
->>>>>>> 712e4169
 				} else {
 					const options = [];
 
@@ -183,15 +167,9 @@
 		buttons
 	});
 
-<<<<<<< HEAD
-	logger.info("Dock", "Version:", registrationInfo);
-	isDockRegistered = true;
-	logger.info("Dock", "Dock provider initialized");
-=======
 	logger.info("Version:", registrationInfo);
 	isDockRegistered = true;
 	logger.info("Dock provider initialized");
->>>>>>> 712e4169
 
 	return registrationInfo;
 }
@@ -208,9 +186,5 @@
 	if (isDockRegistered) {
 		return Dock.deregister();
 	}
-<<<<<<< HEAD
-	logger.warn("Dock", "Unable to deregister home as there is an indication it was never registered");
-=======
 	logger.warn("Unable to deregister home as there is an indication it was never registered");
->>>>>>> 712e4169
 }