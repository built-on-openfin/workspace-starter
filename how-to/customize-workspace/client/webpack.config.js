--- conflicted
+++ resolved
@@ -405,8 +405,6 @@
 		experiments: {
 			outputModule: true
 		}
-<<<<<<< HEAD
-=======
 	},
 	{
 		entry: './client/src/modules/composite/about/index.ts',
@@ -434,7 +432,6 @@
 		experiments: {
 			outputModule: true
 		}
->>>>>>> 02aab559
 	}
 ];
 
