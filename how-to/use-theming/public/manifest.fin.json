--- conflicted
+++ resolved
@@ -35,11 +35,7 @@
 		"company": "OpenFin",
 		"description": "A way of showing examples of what OpenFin can do.",
 		"icon": "http://localhost:8080/favicon.ico",
-<<<<<<< HEAD
-		"name": "Use Theming - vnext",
-=======
 		"name": "Use Theming - v15.0.0",
->>>>>>> 437a01a9
 		"target": ["desktop", "start-menu"]
 	},
 	"supportInformation": {
