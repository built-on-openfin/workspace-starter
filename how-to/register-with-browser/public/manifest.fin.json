--- conflicted
+++ resolved
@@ -3,11 +3,7 @@
 	"licenseKey": "openfin-demo-license-key",
 	"runtime": {
 		"arguments": "--v=1 --inspect --disable-features=CookiesWithoutSameSiteMustSecure,SameSiteByDefaultCookies",
-<<<<<<< HEAD
 		"version": "29.108.73.12"
-=======
-		"version": "28.106.72.17"
->>>>>>> 02aab559
 	},
 	"platform": {
 		"uuid": "launch-browser-from-window",
@@ -24,7 +20,7 @@
 		"company": "OpenFin",
 		"description": "A way of showing examples of what OpenFin can do.",
 		"icon": "https://www.openfin.co/favicon.ico",
-		"name": "Launch Browser Windows - v10.0.0",
+		"name": "Launch Browser Windows - v11.0.0",
 		"target": ["desktop", "start-menu"]
 	},
 	"supportInformation": {
