--- conflicted
+++ resolved
@@ -3,11 +3,7 @@
 	"licenseKey": "openfin-demo-license-key",
 	"runtime": {
 		"arguments": "--v=1 --inspect --disable-features=CookiesWithoutSameSiteMustSecure,SameSiteByDefaultCookies",
-<<<<<<< HEAD
-		"version": "30.110.74.11"
-=======
 		"version": "30.110.74.13"
->>>>>>> a710301c
 	},
 	"platform": {
 		"uuid": "launch-browser-from-window",
