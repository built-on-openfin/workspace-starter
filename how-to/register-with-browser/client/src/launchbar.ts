<<<<<<< HEAD
import {
  BrowserButtonType,
  BrowserCreateWindowRequest,
  BrowserWindowModule,
  getCurrentSync,
  Page,
  PageLayout,
  ToolbarOptions,
  WorkspacePlatformModule
} from "@openfin/workspace-platform";
import { fin } from "openfin-adapter/src/mock";
import { createPageWithLayout, createViewIdentity } from "./browser";

const platform: WorkspacePlatformModule = getCurrentSync();
const defaultPageLayout: PageLayout = {
  content: [
    {
      type: "stack",
      content: [
        {
          type: "component",
          componentName: "view",
          componentState: {
            identity: createViewIdentity(fin.me.uuid, "v1"),
            url: "https://examples.com"
          }
        },
        {
          type: "component",
          componentName: "view",
          componentState: {
            identity: createViewIdentity(fin.me.uuid, "v2"),
            url: "https://openfin.co"
          }
        }
      ]
    }
  ]
};

export async function createBrowserWindow(): Promise<BrowserWindowModule> {
  const page: Page = await createPageWithLayout("Untitled Page", defaultPageLayout);
  const pages: Page[] = [page];

  const options: BrowserCreateWindowRequest = {
    workspacePlatform: { pages }
  };
  const createdBrowserWin: BrowserWindowModule = await platform.Browser.createWindow(options);
  return createdBrowserWin;
}

export async function createSinglePageNoTabWindow(): Promise<BrowserWindowModule> {
  const page: Page = await createPageWithLayout("Untitled Page", defaultPageLayout);
  const pages: Page[] = [page];

  const options: BrowserCreateWindowRequest = {
    workspacePlatform: { pages, disableMultiplePages: true }
  };
  const createdBrowserWin: BrowserWindowModule = await platform.Browser.createWindow(options);
  return createdBrowserWin;
}

export async function createCustomToolbarWindow(): Promise<BrowserWindowModule> {
  const page: Page = await createPageWithLayout("Untitled Page", defaultPageLayout);
  const pages: Page[] = [page];
  const toolbarOptions: ToolbarOptions = {
    buttons: [
      {
        type: BrowserButtonType.Custom,
        tooltip: "Save Current Page",
        iconUrl: "https://www.openfin.co/favicon.ico",
        action: {
          id: "custom-save-page-clicked",
          customData: {
            pageId: page.pageId,
            layout: page.layout
          }
        }
      },
      {
        type: BrowserButtonType.ShowHideTabs
      },
      {
        type: BrowserButtonType.ColorLinking
      },
      {
        type: BrowserButtonType.PresetLayouts
      }
    ]
  };
  const options: BrowserCreateWindowRequest = {
    workspacePlatform: { pages, toolbarOptions }
  };
  const createdBrowserWin: BrowserWindowModule = await platform.Browser.createWindow(options);
  return createdBrowserWin;
}

export async function createMultiPageWindow(): Promise<BrowserWindowModule> {
  const page: Page = await createPageWithLayout("Untitled Page", defaultPageLayout);
  const pages: Page[] = [page, page, page];
  const options: BrowserCreateWindowRequest = {
    workspacePlatform: { pages }
  };
  const createdBrowserWin: BrowserWindowModule = await platform.Browser.createWindow(options);
  return createdBrowserWin;
}

document.addEventListener("DOMContentLoaded", async () => {
  await (fin.me as OpenFin.Window).showDeveloperTools();

  // CREATE BROWSER WINDOW WITH VIEW
  const createBrowserWinBtn = document.querySelector("#launch-browser-window");
  createBrowserWinBtn.addEventListener("click", createBrowserWindow);

  // CREATE BROWSER WINDOW WITH CUSTOM SAVE PAGE BUTTON
  const customToolbarBtn = document.querySelector("#launch-browser-window-with-custom-btn");
  customToolbarBtn.addEventListener("click", createCustomToolbarWindow);

  // CREATE BROWSER WINDOW WITH SINGLE PAGE AND NO TAB
  const singlePageBrowserWinNoTabBtn = document.querySelector("#launch-nopagetab-browser-window");
  singlePageBrowserWinNoTabBtn.addEventListener("click", createSinglePageNoTabWindow);

  // CREATE BROWSER WINDOW WITH MULTIPLE PAGES
  const multiPageBrowserWinBtn = document.querySelector("#launch-multipage-browser-window");
  multiPageBrowserWinBtn.addEventListener("click", createMultiPageWindow);

  // GET ALL BROWSER PAGES
  const getBrowserPagesBtn = document.querySelector("#get-browser-pages");
  getBrowserPagesBtn.addEventListener("click", async () => {
    const lastFocusedWindow = await platform.Browser.getLastFocusedWindow();
    if (lastFocusedWindow) {
      const pages = await platform.Browser.getAllAttachedPages();
      const { uuid, name } = await platform.Browser.getLastFocusedWindow();
      const wrappedBrowserWindow = platform.Browser.wrapSync({ uuid, name });
      const lastBrowserWindowPages = await wrappedBrowserWindow.getPages();
      const unsavedPages = lastBrowserWindowPages.filter((page) => page.hasUnsavedChanges);
      console.dir({ message: "All PAGES", pages });
      console.dir({ message: "UNSAVED PAGES", unsavedPages });
      console.dir({ message: "LAST FOCUSED WINDOW", wrappedBrowserWindow });
    }
  });

  // QUIT LAUNCHER / BROWSER
  const quitBtn = document.querySelector("#quit");
  quitBtn.addEventListener("click", async () => {
    await platform.quit();
  });
});
=======
import { fin } from "openfin-adapter/src/mock";
import { BrowserCreateWindowRequest, BrowserButtonType, BrowserWindowModule, getCurrentSync, Page, ToolbarOptions, WorkspacePlatformModule, PageLayout } from '@openfin/workspace-platform';
import { createPageWithLayout, createViewIdentity } from "./browser";

const platform: WorkspacePlatformModule = getCurrentSync();
const defaultPageLayout: PageLayout = {
    content: [
        {
            type: 'stack',
            content: [
                {
                    type: 'component',
                    componentName: 'view',
                    componentState: {
                        identity: createViewIdentity(fin.me.uuid, 'v1'),
                        url: 'https://examples.com'
                    }
                },
                {
                    type: 'component',
                    componentName: 'view',
                    componentState: {
                        identity: createViewIdentity(fin.me.uuid, 'v2'),
                        url: 'https://openfin.co'
                    }
                }
            ]
        }
    ]
};

export async function createBrowserWindow(): Promise<BrowserWindowModule> {
    const page: Page = await createPageWithLayout('Untitled Page', defaultPageLayout);
    const pages: Page[] = [page];

    const options: BrowserCreateWindowRequest = {
        workspacePlatform: { pages }
    };
    const createdBrowserWin: BrowserWindowModule = await platform.Browser.createWindow(options);
    return createdBrowserWin;
}

export async function createSinglePageNoTabWindow(): Promise<BrowserWindowModule> {
    const page: Page = await createPageWithLayout('Untitled Page', defaultPageLayout);
    const pages: Page[] = [page];

    const options: BrowserCreateWindowRequest = {
        workspacePlatform: { pages, disableMultiplePages:true }
    };
    const createdBrowserWin: BrowserWindowModule = await platform.Browser.createWindow(options);
    return createdBrowserWin;
}

export async function createCustomToolbarWindow(): Promise<BrowserWindowModule> {
    const page: Page = await createPageWithLayout('Untitled Page', defaultPageLayout);
    const pages: Page[] = [page];
    const toolbarOptions: ToolbarOptions = {
        buttons: [
            {
                type: BrowserButtonType.Custom,
                tooltip: 'Save Current Page',
                iconUrl: 'https://www.openfin.co/favicon.ico',
                action: {
                    id: 'custom-save-page-clicked',
                    customData: {
                        pageId: page.pageId,
                        layout: page.layout
                    }
                }
            },
            {
                type: BrowserButtonType.ShowHideTabs
            },
            {
                type: BrowserButtonType.ColorLinking
            },
            {
                type: BrowserButtonType.PresetLayouts
            }
        ]
    };
    const options: BrowserCreateWindowRequest = {
        workspacePlatform: { pages, toolbarOptions }
    };
    const createdBrowserWin: BrowserWindowModule = await platform.Browser.createWindow(options);
    return createdBrowserWin;
}

export async function createMultiPageWindow(): Promise<BrowserWindowModule> {
    const page: Page = await createPageWithLayout('Untitled Page', defaultPageLayout);
    const page1: Page = await createPageWithLayout('Untitled Page', defaultPageLayout);
    const page2: Page = await createPageWithLayout('Untitled Page', defaultPageLayout);
    const pages: Page[] = [page, page1, page2];
    const options: BrowserCreateWindowRequest = {
        workspacePlatform: { pages }
    };
    const createdBrowserWin: BrowserWindowModule = await platform.Browser.createWindow(options);
    return createdBrowserWin;
}

document.addEventListener('DOMContentLoaded', async () => {

    (fin.me as OpenFin.Window).showDeveloperTools();

    /************************ CREATE BROWSER WINDOW WITH VIEW ************************/
    const createBrowserWinBtn = document.querySelector("#launch-browser-window");
    createBrowserWinBtn.addEventListener('click', createBrowserWindow);

    /************************ CREATE BROWSER WINDOW WITH CUSTOM SAVE PAGE BUTTON ************************/
    const customToolbarBtn = document.querySelector("#launch-browser-window-with-custom-btn");
    customToolbarBtn.addEventListener('click', createCustomToolbarWindow);

    /************************ CREATE BROWSER WINDOW WITH SINGLE PAGE AND NO TAB ************************/
    const singlePageBrowserWinNoTabBtn = document.querySelector("#launch-nopagetab-browser-window");
    singlePageBrowserWinNoTabBtn.addEventListener('click', createSinglePageNoTabWindow);

    /************************ CREATE BROWSER WINDOW WITH MULTIPLE PAGES ************************/
    const multiPageBrowserWinBtn = document.querySelector("#launch-multipage-browser-window");
    multiPageBrowserWinBtn.addEventListener('click', createMultiPageWindow);

    /************************ GET ALL BROWSER PAGES ************************/
    const getBrowserPagesBtn = document.querySelector("#get-browser-pages");
    getBrowserPagesBtn.addEventListener('click', async () => {
        const lastFocusedWindow = await platform.Browser.getLastFocusedWindow();
        if(lastFocusedWindow) {
            const pages = await platform.Browser.getAllAttachedPages();
            const { uuid, name } = await platform.Browser.getLastFocusedWindow();
            const wrappedBrowserWindow = platform.Browser.wrapSync({ uuid, name });
            const lastBrowserWindowPages = await wrappedBrowserWindow.getPages();
            const unsavedPages = lastBrowserWindowPages.filter(page => page.hasUnsavedChanges);
            console.dir({ message: "All PAGES", pages });
            console.dir({ message: "UNSAVED PAGES", unsavedPages });
            console.dir({ message: "LAST FOCUSED WINDOW", wrappedBrowserWindow });
        }
    });

    /************************ QUIT LAUNCHER / BROWSER ************************/
    const quitBtn = document.querySelector("#quit");
    quitBtn.addEventListener('click', () => {
        platform.quit();
    });
});
>>>>>>> dc367e4a
<|MERGE_RESOLUTION|>--- conflicted
+++ resolved
@@ -1,4 +1,3 @@
-<<<<<<< HEAD
 import {
   BrowserButtonType,
   BrowserCreateWindowRequest,
@@ -98,7 +97,9 @@
 
 export async function createMultiPageWindow(): Promise<BrowserWindowModule> {
   const page: Page = await createPageWithLayout("Untitled Page", defaultPageLayout);
-  const pages: Page[] = [page, page, page];
+  const page1: Page = await createPageWithLayout("Untitled Page", defaultPageLayout);
+  const page2: Page = await createPageWithLayout("Untitled Page", defaultPageLayout);
+  const pages: Page[] = [page, page1, page2];
   const options: BrowserCreateWindowRequest = {
     workspacePlatform: { pages }
   };
@@ -146,148 +147,4 @@
   quitBtn.addEventListener("click", async () => {
     await platform.quit();
   });
-});
-=======
-import { fin } from "openfin-adapter/src/mock";
-import { BrowserCreateWindowRequest, BrowserButtonType, BrowserWindowModule, getCurrentSync, Page, ToolbarOptions, WorkspacePlatformModule, PageLayout } from '@openfin/workspace-platform';
-import { createPageWithLayout, createViewIdentity } from "./browser";
-
-const platform: WorkspacePlatformModule = getCurrentSync();
-const defaultPageLayout: PageLayout = {
-    content: [
-        {
-            type: 'stack',
-            content: [
-                {
-                    type: 'component',
-                    componentName: 'view',
-                    componentState: {
-                        identity: createViewIdentity(fin.me.uuid, 'v1'),
-                        url: 'https://examples.com'
-                    }
-                },
-                {
-                    type: 'component',
-                    componentName: 'view',
-                    componentState: {
-                        identity: createViewIdentity(fin.me.uuid, 'v2'),
-                        url: 'https://openfin.co'
-                    }
-                }
-            ]
-        }
-    ]
-};
-
-export async function createBrowserWindow(): Promise<BrowserWindowModule> {
-    const page: Page = await createPageWithLayout('Untitled Page', defaultPageLayout);
-    const pages: Page[] = [page];
-
-    const options: BrowserCreateWindowRequest = {
-        workspacePlatform: { pages }
-    };
-    const createdBrowserWin: BrowserWindowModule = await platform.Browser.createWindow(options);
-    return createdBrowserWin;
-}
-
-export async function createSinglePageNoTabWindow(): Promise<BrowserWindowModule> {
-    const page: Page = await createPageWithLayout('Untitled Page', defaultPageLayout);
-    const pages: Page[] = [page];
-
-    const options: BrowserCreateWindowRequest = {
-        workspacePlatform: { pages, disableMultiplePages:true }
-    };
-    const createdBrowserWin: BrowserWindowModule = await platform.Browser.createWindow(options);
-    return createdBrowserWin;
-}
-
-export async function createCustomToolbarWindow(): Promise<BrowserWindowModule> {
-    const page: Page = await createPageWithLayout('Untitled Page', defaultPageLayout);
-    const pages: Page[] = [page];
-    const toolbarOptions: ToolbarOptions = {
-        buttons: [
-            {
-                type: BrowserButtonType.Custom,
-                tooltip: 'Save Current Page',
-                iconUrl: 'https://www.openfin.co/favicon.ico',
-                action: {
-                    id: 'custom-save-page-clicked',
-                    customData: {
-                        pageId: page.pageId,
-                        layout: page.layout
-                    }
-                }
-            },
-            {
-                type: BrowserButtonType.ShowHideTabs
-            },
-            {
-                type: BrowserButtonType.ColorLinking
-            },
-            {
-                type: BrowserButtonType.PresetLayouts
-            }
-        ]
-    };
-    const options: BrowserCreateWindowRequest = {
-        workspacePlatform: { pages, toolbarOptions }
-    };
-    const createdBrowserWin: BrowserWindowModule = await platform.Browser.createWindow(options);
-    return createdBrowserWin;
-}
-
-export async function createMultiPageWindow(): Promise<BrowserWindowModule> {
-    const page: Page = await createPageWithLayout('Untitled Page', defaultPageLayout);
-    const page1: Page = await createPageWithLayout('Untitled Page', defaultPageLayout);
-    const page2: Page = await createPageWithLayout('Untitled Page', defaultPageLayout);
-    const pages: Page[] = [page, page1, page2];
-    const options: BrowserCreateWindowRequest = {
-        workspacePlatform: { pages }
-    };
-    const createdBrowserWin: BrowserWindowModule = await platform.Browser.createWindow(options);
-    return createdBrowserWin;
-}
-
-document.addEventListener('DOMContentLoaded', async () => {
-
-    (fin.me as OpenFin.Window).showDeveloperTools();
-
-    /************************ CREATE BROWSER WINDOW WITH VIEW ************************/
-    const createBrowserWinBtn = document.querySelector("#launch-browser-window");
-    createBrowserWinBtn.addEventListener('click', createBrowserWindow);
-
-    /************************ CREATE BROWSER WINDOW WITH CUSTOM SAVE PAGE BUTTON ************************/
-    const customToolbarBtn = document.querySelector("#launch-browser-window-with-custom-btn");
-    customToolbarBtn.addEventListener('click', createCustomToolbarWindow);
-
-    /************************ CREATE BROWSER WINDOW WITH SINGLE PAGE AND NO TAB ************************/
-    const singlePageBrowserWinNoTabBtn = document.querySelector("#launch-nopagetab-browser-window");
-    singlePageBrowserWinNoTabBtn.addEventListener('click', createSinglePageNoTabWindow);
-
-    /************************ CREATE BROWSER WINDOW WITH MULTIPLE PAGES ************************/
-    const multiPageBrowserWinBtn = document.querySelector("#launch-multipage-browser-window");
-    multiPageBrowserWinBtn.addEventListener('click', createMultiPageWindow);
-
-    /************************ GET ALL BROWSER PAGES ************************/
-    const getBrowserPagesBtn = document.querySelector("#get-browser-pages");
-    getBrowserPagesBtn.addEventListener('click', async () => {
-        const lastFocusedWindow = await platform.Browser.getLastFocusedWindow();
-        if(lastFocusedWindow) {
-            const pages = await platform.Browser.getAllAttachedPages();
-            const { uuid, name } = await platform.Browser.getLastFocusedWindow();
-            const wrappedBrowserWindow = platform.Browser.wrapSync({ uuid, name });
-            const lastBrowserWindowPages = await wrappedBrowserWindow.getPages();
-            const unsavedPages = lastBrowserWindowPages.filter(page => page.hasUnsavedChanges);
-            console.dir({ message: "All PAGES", pages });
-            console.dir({ message: "UNSAVED PAGES", unsavedPages });
-            console.dir({ message: "LAST FOCUSED WINDOW", wrappedBrowserWindow });
-        }
-    });
-
-    /************************ QUIT LAUNCHER / BROWSER ************************/
-    const quitBtn = document.querySelector("#quit");
-    quitBtn.addEventListener('click', () => {
-        platform.quit();
-    });
-});
->>>>>>> dc367e4a
+});