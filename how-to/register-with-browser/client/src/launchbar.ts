import type OpenFin from "@openfin/core";
import {
	BrowserButtonType,
	PanelPosition,
	getCurrentSync,
	type BrowserCreateWindowRequest,
	type BrowserWindowModule,
	type Page,
	type PageLayout,
	type PageLayoutDetails,
	type PageWithUpdatableRuntimeAttribs,
	type ToolbarOptions
} from "@openfin/workspace-platform";

document.addEventListener("DOMContentLoaded", async () => {
	// create browser window with view
	const createBrowserWinBtn = document.querySelector("#launch-browser-window");
	if (createBrowserWinBtn) {
		createBrowserWinBtn.addEventListener("click", async () => createBrowserWindow());
	}

	// create browser window with no save requirement
	const createBrowserWinNoSaveBtn = document.querySelector("#launch-browser-window-no-save");
	if (createBrowserWinNoSaveBtn) {
		createBrowserWinNoSaveBtn.addEventListener("click", createBrowserWindowWithoutRequiringSave);
	}

	// create browser window maximized
	const createBrowserMaximized = document.querySelector("#launch-browser-window-maximized");
	if (createBrowserMaximized) {
		createBrowserMaximized.addEventListener("click", createBrowserWindowMaximized);
	}

	// create browser window with custom save page button
	const customToolbarBtn = document.querySelector("#launch-browser-window-with-custom-btn");
	if (customToolbarBtn) {
		customToolbarBtn.addEventListener("click", createCustomToolbarWindow);
	}

	// create browser window with single page and no tab
	const singlePageBrowserWinNoTabBtn = document.querySelector("#launch-nopagetab-browser-window");
	if (singlePageBrowserWinNoTabBtn) {
		singlePageBrowserWinNoTabBtn.addEventListener("click", createSinglePageNoTabWindow);
	}

	// create browser window with multiple pages
	const multiPageBrowserWinBtn = document.querySelector("#launch-multipage-browser-window");
	if (multiPageBrowserWinBtn) {
		multiPageBrowserWinBtn.addEventListener("click", createMultiPageWindow);
	}

	// create browser window with fixed views
	const fixedViews = document.querySelector("#launch-fixed-views");
	if (fixedViews) {
		fixedViews.addEventListener("click", createWindowWithFixedViews);
	}

	// get all browser pages
	const getBrowserPagesBtn = document.querySelector("#get-browser-pages");
	if (getBrowserPagesBtn) {
		getBrowserPagesBtn.addEventListener("click", async () => {
			await (fin.me as OpenFin.Window).showDeveloperTools();
			const platform = getCurrentSync();
			const lastFocusedWindow = await platform.Browser.getLastFocusedWindow();
			if (lastFocusedWindow) {
				const pages = await platform.Browser.getAllAttachedPages();
				const { uuid, name } = await platform.Browser.getLastFocusedWindow();
				const wrappedBrowserWindow = platform.Browser.wrapSync({ uuid, name });
				const lastBrowserWindowPages = await wrappedBrowserWindow.getPages();
				const unsavedPages = lastBrowserWindowPages.filter((page) => page.hasUnsavedChanges);
				console.dir({ message: "All PAGES", pages });
				console.dir({ message: "UNSAVED PAGES", unsavedPages });
				console.dir({ message: "LAST FOCUSED WINDOW", wrappedBrowserWindow });
			}
		});
	}

	// Create browser window with fixed views
	const singleLockedPage = document.querySelector("#launch-single-locked-page");
	if (singleLockedPage) {
		singleLockedPage.addEventListener("click", createWindowWithLockedPage);
	}

	// quit launcher / browser
	const quitBtn = document.querySelector("#quit");
	if (quitBtn) {
		quitBtn.addEventListener("click", async () => {
			const platform = getCurrentSync();
			await platform.quit();
		});
	}
});

/**
 * Create a browser window.
 * @param hasUnsavedChanges Determines if the window has unsaved changed.
 * @returns The created window.
 */
async function createBrowserWindow(hasUnsavedChanges = true): Promise<BrowserWindowModule> {
	const page: Page = await createPageWithLayout(
		"Untitled Page",
		createDefaultPageLayout(),
		hasUnsavedChanges
	);
	const pages: Page[] = [page];

	const options: BrowserCreateWindowRequest = {
		workspacePlatform: { pages }
	};

	const platform = getCurrentSync();
	const createdBrowserWin: BrowserWindowModule = await platform.Browser.createWindow(options);
	return createdBrowserWin;
}

/**
 * Create a browser window which has changes so required saving.
 * @returns The created browser window.
 */
async function createBrowserWindowWithoutRequiringSave(): Promise<BrowserWindowModule> {
	return createBrowserWindow(false);
}

/**
 * Create a browser window in its maximized state.
 * @returns The created browser window.
 */
async function createBrowserWindowMaximized(): Promise<BrowserWindowModule> {
	const page: Page = await createPageWithLayout("Untitled Page", createDefaultPageLayout());
	const pages: Page[] = [page];

	const options: BrowserCreateWindowRequest = {
		workspacePlatform: { pages },
		state: "maximized"
	};

	const platform = getCurrentSync();
	const createdBrowserWin: BrowserWindowModule = await platform.Browser.createWindow(options);
	return createdBrowserWin;
}

/**
 * Create a browser window which has a single page and hidden tabs.
 * @returns The created browser window.
 */
async function createSinglePageNoTabWindow(): Promise<BrowserWindowModule> {
	const page: Page = await createPageWithLayout("Untitled Page", createDefaultPageLayout());
	const pages: Page[] = [page];

	const options: BrowserCreateWindowRequest = {
		workspacePlatform: { pages, disableMultiplePages: true },
		experimental: {
			showFavicons: false
		}
	};

	const platform = getCurrentSync();
	const createdBrowserWin: BrowserWindowModule = await platform.Browser.createWindow(options);
	return createdBrowserWin;
}

/**
 * Create a window which has a custom toolbar.
 * @returns The created browser window.
 */
async function createCustomToolbarWindow(): Promise<BrowserWindowModule> {
	const page: Page = await createPageWithLayout("Untitled Page", createDefaultPageLayout());
	const pages: Page[] = [page];
	const toolbarOptions: ToolbarOptions = {
		buttons: [
			{
				type: BrowserButtonType.Custom,
				tooltip: "Save Current Page",
				iconUrl: "https://www.openfin.co/favicon.ico",
				action: {
					id: "custom-save-page",
					customData: {
						pageId: page.pageId,
						layout: page.layout
					}
				}
			},
			{
				type: BrowserButtonType.Custom,
<<<<<<< HEAD
=======
				tooltip: "Announce",
				iconUrl: "http://localhost:8080/icons/announce.svg",
				action: {
					id: "announce"
				}
			},
			{
				type: BrowserButtonType.Custom,
>>>>>>> 0d33bf43
				tooltip: "Print",
				iconUrl: "http://localhost:8080/icons/print.svg",
				action: {
					id: "custom-print"
				}
			},
			{
				type: BrowserButtonType.ShowHideTabs
			},
			{
				type: BrowserButtonType.ColorLinking
			},
			{
				type: BrowserButtonType.PresetLayouts
			},
			{
				type: BrowserButtonType.LockUnlockPage
			}
		]
	};
	const options: BrowserCreateWindowRequest = {
		workspacePlatform: { pages, toolbarOptions }
	};

	const platform = getCurrentSync();
	const createdBrowserWin: BrowserWindowModule = await platform.Browser.createWindow(options);
	return createdBrowserWin;
}

/**
 * Create a window which has multiple pages.
 * @returns The created browser window.
 */
async function createMultiPageWindow(): Promise<BrowserWindowModule> {
	const page: Page = await createPageWithLayout("Untitled Page", createDefaultPageLayout());
	const page1: Page = await createPageWithLayout("Untitled Page", createDefaultPageLayout());
	const page2: Page = await createPageWithLayout("Untitled Page", createDefaultPageLayout());
	const pages: Page[] = [page, page1, page2];

	const options: BrowserCreateWindowRequest = {
		workspacePlatform: { pages }
	};

	const platform = getCurrentSync();
	const createdBrowserWin: BrowserWindowModule = await platform.Browser.createWindow(options);
	return createdBrowserWin;
}

/**
 * Create a window with a locked page.
 * @returns The created browser window.
 */
async function createWindowWithLockedPage(): Promise<BrowserWindowModule> {
	const page: Page = await createPageWithLayout("Untitled Page", createDefaultPageLayout());
	const page1: Page = await createPageWithLayout("Locked Page", createDefaultPageLayout());
	const lockPage1: Page = { isLocked: true, ...page1 };
	const pages: Page[] = [page, lockPage1];
	const toolbarOptions: ToolbarOptions = {
		buttons: [
			{
				type: BrowserButtonType.Custom,
				tooltip: "Save Current Page",
				iconUrl: "https://www.openfin.co/favicon.ico",
				action: {
					id: "custom-save-page",
					customData: {
						pageId: page.pageId,
						layout: page.layout
					}
				}
			},
			{
				type: BrowserButtonType.Custom,
				tooltip: "Manual Lock Page",
				iconUrl: "http://localhost:8080/icons/lock.svg",
				action: {
					id: "lock-page-toggle"
				}
			},
			{
				type: BrowserButtonType.ShowHideTabs
			},
			{
				type: BrowserButtonType.ColorLinking
			},
			{
				type: BrowserButtonType.PresetLayouts
			},
			{
				type: BrowserButtonType.SavePage
			}
		]
	};

	const options: BrowserCreateWindowRequest = {
		workspacePlatform: { pages, toolbarOptions }
	};

	const platform = getCurrentSync();
	const createdBrowserWin: BrowserWindowModule = await platform.Browser.createWindow(options);
	return createdBrowserWin;
}

/**
 * Create a window which has fixed views.
 * @returns The created browser window.
 */
async function createWindowWithFixedViews(): Promise<BrowserWindowModule> {
	const page: Page = await createPageWithLayout("Untitled Page", createDefaultPageLayout());
	const page2: Page = await createPageWithLayout("Untitled Page (2)", createDefaultPageLayout());

	page.panels = [
		{
			position: PanelPosition.Top,
			height: "50px",
			viewOptions: {
				url: "http://localhost:8080/html/top-panel.html"
			}
		},
		{
			position: PanelPosition.Left,
			width: "50px",
			viewOptions: {
				url: "http://localhost:8080/html/left-panel.html"
			}
		},
		{
			position: PanelPosition.Right,
			width: "50px",
			viewOptions: {
				url: "http://localhost:8080/html/right-panel.html"
			}
		},
		{
			position: PanelPosition.Bottom,
			height: "50px",
			viewOptions: {
				url: "http://localhost:8080/html/bottom-panel.html"
			}
		}
	];

	page2.panels = [
		{
			position: PanelPosition.Top,
			height: "50px",
			viewOptions: {
				url: "http://localhost:8080/html/top-panel.html"
			}
		}
	];

	const pages: Page[] = [page, page2];

	const options: BrowserCreateWindowRequest = {
		workspacePlatform: { pages }
	};

	const platform = getCurrentSync();
	const createdBrowserWin: BrowserWindowModule = await platform.Browser.createWindow(options);
	return createdBrowserWin;
}

/**
 * Create a page with a specific layout.
 * @param title The title of the page.
 * @param layout The layout for the page.
 * @param hasUnsavedChanges Flag to determine if it has unsaved changed.
 * @returns The created page.
 */
async function createPageWithLayout(
	title: string,
	layout: PageLayout,
	hasUnsavedChanges = true
): Promise<PageWithUpdatableRuntimeAttribs> {
	return {
		pageId: randomUUID(),
		title,
		layout: {
			...layout,
			layoutDetails: { layoutId: `layout-${randomUUID()}` } as unknown as PageLayoutDetails
		},
		isReadOnly: false,
		hasUnsavedChanges
	};
}

/**
 * Create the default page layout.
 * @returns The default page layout.
 */
function createDefaultPageLayout(): PageLayout {
	return {
		content: [
			{
				type: "stack",
				content: [
					{
						type: "component",
						componentName: "view",
						componentState: {
							uuid: fin.me.uuid,
							name: `${randomUUID()}-v1`,
							url: "https://examples.com"
						} as Partial<OpenFin.ViewOptions>
					},
					{
						type: "component",
						componentName: "view",
						componentState: {
							uuid: fin.me.uuid,
							name: `${randomUUID()}-v2`,
							url: "https://openfin.co"
						} as Partial<OpenFin.ViewOptions>
					}
				]
			}
		]
	};
}

/**
 * Polyfills randomUUID if running in a non-secure context.
 * @returns The random UUID.
 */
function randomUUID(): string {
	if ("randomUUID" in window.crypto) {
		// eslint-disable-next-line no-restricted-syntax
		return window.crypto.randomUUID();
	}
	// Polyfill the window.crypto.randomUUID if we are running in a non secure context that doesn't have it
	// we are still using window.crypto.getRandomValues which is always available
	// https://stackoverflow.com/a/2117523/2800218
	/**
	 * Get random hex value.
	 * @param c The number to base the random value on.
	 * @returns The random value.
	 */
	function getRandomHex(c: string): string {
		// eslint-disable-next-line no-bitwise
		const rnd = window.crypto.getRandomValues(new Uint8Array(1))[0] & (15 >> (Number(c) / 4));
		return (
			// eslint-disable-next-line no-bitwise
			(Number(c) ^ rnd).toString(16)
		);
	}
	return "10000000-1000-4000-8000-100000000000".replace(/[018]/g, getRandomHex);
}<|MERGE_RESOLUTION|>--- conflicted
+++ resolved
@@ -182,8 +182,6 @@
 			},
 			{
 				type: BrowserButtonType.Custom,
-<<<<<<< HEAD
-=======
 				tooltip: "Announce",
 				iconUrl: "http://localhost:8080/icons/announce.svg",
 				action: {
@@ -192,7 +190,6 @@
 			},
 			{
 				type: BrowserButtonType.Custom,
->>>>>>> 0d33bf43
 				tooltip: "Print",
 				iconUrl: "http://localhost:8080/icons/print.svg",
 				action: {
