--- conflicted
+++ resolved
@@ -13,31 +13,6 @@
 
 const platform: WorkspacePlatformModule = getCurrentSync();
 const defaultPageLayout: PageLayout = {
-<<<<<<< HEAD
-  content: [
-    {
-      type: "stack",
-      content: [
-        {
-          type: "component",
-          componentName: "view",
-          componentState: {
-            ...createViewIdentity(fin.me.uuid, "v1"),
-            url: "https://examples.com"
-          }
-        },
-        {
-          type: "component",
-          componentName: "view",
-          componentState: {
-            ...createViewIdentity(fin.me.uuid, "v2"),
-            url: "https://openfin.co"
-          }
-        }
-      ]
-    }
-  ]
-=======
 	content: [
 		{
 			type: "stack",
@@ -46,7 +21,7 @@
 					type: "component",
 					componentName: "view",
 					componentState: {
-						identity: createViewIdentity(fin.me.uuid, "v1"),
+						...createViewIdentity(fin.me.uuid, "v1"),
 						url: "https://examples.com"
 					}
 				},
@@ -54,14 +29,13 @@
 					type: "component",
 					componentName: "view",
 					componentState: {
-						identity: createViewIdentity(fin.me.uuid, "v2"),
+						...createViewIdentity(fin.me.uuid, "v2"),
 						url: "https://openfin.co"
 					}
 				}
 			]
 		}
 	]
->>>>>>> 35b7893d
 };
 
 export async function createBrowserWindow(): Promise<BrowserWindowModule> {
