--- conflicted
+++ resolved
@@ -146,8 +146,6 @@
 				}
 			}
 		},
-<<<<<<< HEAD
-=======
 		announce: async (payload: CustomActionPayload): Promise<void> => {
 			if (payload.callerType === CustomActionCallerType.CustomButton) {
 				console.info("Announce called with payload:", payload);
@@ -170,7 +168,6 @@
 				);
 			}
 		},
->>>>>>> 0d33bf43
 		"custom-print": async (payload: CustomActionPayload): Promise<void> => {
 			if (payload.callerType === CustomActionCallerType.CustomButton) {
 				console.info("Print called with payload:", payload);
@@ -505,8 +502,6 @@
 			content: "screenshot"
 		});
 	}
-<<<<<<< HEAD
-=======
 }
 
 /**
@@ -535,5 +530,4 @@
 		);
 	}
 	return "10000000-1000-4000-8000-100000000000".replace(/[018]/g, getRandomHex);
->>>>>>> 0d33bf43
 }