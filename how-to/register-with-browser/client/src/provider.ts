import type OpenFin from "@openfin/core";
import type { CustomActionPayload, WorkspacePlatformProvider } from "@openfin/workspace-platform";
import {
	CustomActionCallerType,
	GlobalContextMenuOptionType,
	getCurrentSync,
	init,
	type CreateSavedPageRequest,
	type CreateSavedWorkspaceRequest,
	type CustomActionsMap,
	type GlobalContextMenuItemTemplate,
	type OpenGlobalContextMenuPayload,
	type OpenPageTabContextMenuPayload,
	type OpenViewTabContextMenuPayload,
	type Page,
	type UpdateSavedPageRequest,
	type UpdateSavedWorkspaceRequest,
	type Workspace,
	type WorkspacePlatformModule
} from "@openfin/workspace-platform";
import type { CustomSettings } from "./shapes";

window.addEventListener("DOMContentLoaded", async () => {
	// When the platform api is ready we bootstrap the platform.
	const platform = fin.Platform.getCurrentSync();
	await platform.once("platform-api-ready", async () => initializeWorkspaceComponents());

	// Load the settings from the manifest
	const customSettings = await getManifestCustomSettings();

	// The DOM is ready so initialize the platform
	// Provide default icons and default theme for the browser windows
	await initializeWorkspacePlatform(customSettings);

	// If we have launch bar settings then open the window
	// The content is from launch-bar.html and is driven by launch-bar.ts
	if (customSettings.launchBarWindowSettings) {
		await fin.Window.create(customSettings.launchBarWindowSettings);
	}
});

/**
 * Initialize the workspace platform.
 * @param customSettings The custom settings from the manifest.
 */
async function initializeWorkspacePlatform(customSettings: CustomSettings): Promise<void> {
	console.log("Initializing workspace platform");
	await init({
		browser: {
			defaultWindowOptions: {
				icon: customSettings.launchBarWindowSettings?.icon,
				workspacePlatform: {
					pages: [],
					favicon: customSettings.launchBarWindowSettings?.icon
				}
			}
		},
		theme: [
			{
				label: "Default",
				default: "dark",
				palette: {
					brandPrimary: "#0A76D3",
					brandSecondary: "#383A40",
					backgroundPrimary: "#1E1F23"
				}
			}
		],
		// Get the custom action used the launched windows.
		customActions: getCustomActions(),
		// Implement an override of some of the platform callback methods.
		overrideCallback
	});
}

/**
 * Bring the platform to life.
 */
async function initializeWorkspaceComponents(): Promise<void> {
	console.log("Initializing the workspace components");

	// When the platform requests to be close we deregister from home and quit
	const providerWindow = fin.Window.getCurrentSync();
	await providerWindow.once("close-requested", async () => {
		await fin.Platform.getCurrentSync().quit();
	});
}

/**
 * Read the custom settings from the manifest.fin.json.
 * @returns The custom settings from the manifest.
 */
async function getManifestCustomSettings(): Promise<CustomSettings> {
	// Get the manifest for the current application
	const app = await fin.Application.getCurrent();

	// Extract the custom settings for this application
	const manifest: OpenFin.Manifest & { customSettings?: CustomSettings } = await app.getManifest();
	return manifest.customSettings ?? {};
}

/**
 * Get the custom actions for the app.
 * @returns The custom actions map.
 */
function getCustomActions(): CustomActionsMap {
	return {
		"custom-save-page": async (payload: CustomActionPayload): Promise<void> => {
			if (payload.callerType === CustomActionCallerType.CustomButton) {
				console.dir({ message: "CUSTOM SAVE PAGE CLICKED", payload });
				console.dir({ message: "LAYOUT", layout: payload.customData.layout });
			}
		},
		"open-page": async (payload: CustomActionPayload): Promise<void> => {
			if (payload.callerType === CustomActionCallerType.CustomButton) {
				const pageId: string = payload?.customData?.pageId;
				const targetWindowIdentity: OpenFin.Identity = payload?.customData?.windowIdentity;
				if (pageId !== undefined && targetWindowIdentity !== undefined) {
					const platform: WorkspacePlatformModule = getCurrentSync();
					const page = await platform.Storage.getPage(pageId);

					if (page !== undefined && page !== null) {
						const targetWindow = platform.Browser.wrapSync(targetWindowIdentity);
						await targetWindow.addPage(page);
						await targetWindow.setActivePage(pageId);
					}
				}
			}
		},
		"lock-page-toggle": async (payload: CustomActionPayload): Promise<void> => {
			if (payload.callerType === CustomActionCallerType.CustomButton) {
				const platform: WorkspacePlatformModule = getCurrentSync();

				const { uuid, name } = await platform.Browser.getLastFocusedWindow();
				const browserWindow = platform.Browser.wrapSync({ uuid, name });

				// Get the active page and toggle its locked state
				const allPages = await browserWindow.getPages();
				const activePage = allPages.find((pg) => pg.isActive);
				if (activePage) {
					activePage.isLocked = !activePage.isLocked;
					await browserWindow.updatePage({
						pageId: activePage.pageId,
						page: activePage
					});
				}
			}
		},
		announce: async (payload: CustomActionPayload): Promise<void> => {
			if (payload.callerType === CustomActionCallerType.CustomButton) {
				console.info("Announce called with payload:", payload);
				await showPopup(
					{ width: 400, height: 300 },
					payload.windowIdentity,
					"Announce",
					"Announce the application to anyone listening ?",
					[
						{
							id: "yes",
							label: "Yes",
							default: true
						},
						{
							id: "no",
							label: "No"
						}
					]
				);
			}
		}
	};
}

<<<<<<< HEAD
async function showPopup(
	dimensions: { width: number; height: number },
	parentIdentity: OpenFin.Identity,
	title: string,
	instructions: string,
	buttons: {
		id: string;
		label: string;
		default?: boolean;
	}[]
): Promise<string | undefined> {
	console.log("Parent Identity", parentIdentity);

	const browserWindow = fin.Window.wrapSync(parentIdentity);
	const parentBounds = await browserWindow.getBounds();

	console.log("Parent Bounds", parentBounds);

	const halfParentWidth = parentBounds.width / 2;
	const halfParentHeight = parentBounds.height / 2;
	const halfWidth = dimensions.width / 2;
	const halfHeight = dimensions.height / 2;

	const result = await browserWindow.showPopupWindow({
		name: randomUUID(),
		initialOptions: {
			modalParentIdentity: parentIdentity
		},
		additionalOptions: {
			customData: {
				title,
				instructions,
				buttons
			}
		},
		url: "http://localhost:8080/html/popup.html",
		x: halfParentWidth - halfWidth,
		y: halfParentHeight - halfHeight,
		width: dimensions.width,
		height: dimensions.height
	});

	if (result.result === "dismissed") {
		console.log("Popup dismissed");
	} else if (result.result === "clicked") {
		console.log("Popup clicked", result.data);
		return result.data as string;
	}
}

export const overrideCallback: WorkspacePlatformOverrideCallback = async (WorkspacePlatformProvider) => {
=======
/**
 * Override methods in the platform.
 * @param WorkspacePlatformProvider The workspace platform class to extend.
 * @returns The overridden class.
 */
function overrideCallback(
	WorkspacePlatformProvider: OpenFin.Constructor<WorkspacePlatformProvider>
): WorkspacePlatformProvider {
>>>>>>> 20bf18f4
	/**
	 * Create a class which overrides the platform provider.
	 */
	class Override extends WorkspacePlatformProvider {
		/**
		 * Implementation for getting a list of saved workspaces from persistent storage.
		 * @param query an optional query.
		 * @returns The workspaces.
		 */
		public async getSavedWorkspaces(query?: string): Promise<Workspace[]> {
			// you can add your own custom implementation here if you are storing your workspaces
			// in non-default location (e.g. on the server instead of locally)
			return super.getSavedWorkspaces(query);
		}

		/**
		 * Implementation for getting a single workspace in persistent storage.
		 * @param id The id of the workspace to get.
		 * @returns The workspace.
		 */
		public async getSavedWorkspace(id: string): Promise<Workspace> {
			// you can add your own custom implementation here if you are storing your workspaces
			// in non-default location (e.g. on the server instead of locally)
			return super.getSavedWorkspace(id);
		}

		/**
		 * Implementation for creating a saved workspace in persistent storage.
		 * @param req the create saved workspace request.
		 * @returns Nothing.
		 */
		public async createSavedWorkspace(req: CreateSavedWorkspaceRequest): Promise<void> {
			// you can add your own custom implementation here if you are storing your workspaces
			// in non-default location (e.g. on the server instead of locally)
			return super.createSavedWorkspace(req);
		}

		/**
		 * Implementation for updating a saved workspace in persistent storage.
		 * @param req the update saved workspace request.
		 * @returns Nothing.
		 */
		public async updateSavedWorkspace(req: UpdateSavedWorkspaceRequest): Promise<void> {
			// you can add your own custom implementation here if you are storing your workspaces
			// in non-default location (e.g. on the server instead of locally)
			return super.updateSavedWorkspace(req);
		}

		/**
		 * Implementation for deleting a saved workspace in persistent storage.
		 * @param id of the id of the workspace to delete.
		 * @returns Nothing.
		 */
		public async deleteSavedWorkspace(id: string): Promise<void> {
			// you can add your own custom implementation here if you are storing your workspaces
			// in non-default location (e.g. on the server instead of locally)
			return super.deleteSavedWorkspace(id);
		}

		/**
		 * Implementation for getting a list of saved pages from persistent storage.
		 * @param query an optional query.
		 * @returns The saved pages.
		 */
		public async getSavedPages(query?: string): Promise<Page[]> {
			// you can add your own custom implementation here if you are storing your pages
			// in non-default location (e.g. on the server instead of locally)
			return super.getSavedPages(query);
		}

		/**
		 * Implementation for getting a single page in persistent storage.
		 * @param id The id of the saved page to get.
		 * @returns The saved page.
		 */
		public async getSavedPage(id: string): Promise<Page> {
			// you can add your own custom implementation here if you are storing your pages
			// in non-default location (e.g. on the server instead of locally)
			return super.getSavedPage(id);
		}

		/**
		 * Implementation for creating a saved page in persistent storage.
		 * @param req the create saved page request.
		 * @returns Nothing.
		 */
		public async createSavedPage(req: CreateSavedPageRequest): Promise<void> {
			// you can add your own custom implementation here if you are storing your pages
			// in non-default location (e.g. on the server instead of locally)
			return super.createSavedPage(req);
		}

		/**
		 * Implementation for updating a saved page in persistent storage.
		 * @param req the update saved page request.
		 * @returns Nothing.
		 */
		public async updateSavedPage(req: UpdateSavedPageRequest): Promise<void> {
			// you can add your own custom implementation here if you are storing your pages
			// in non-default location (e.g. on the server instead of locally)
			return super.updateSavedPage(req);
		}

		/**
		 * Implementation for deleting a saved page in persistent storage.
		 * @param id of the id of the page to delete.
		 */
		public async deleteSavedPage(id: string): Promise<void> {
			// you can add your own custom implementation here if you are storing your pages
			// in non-default location (e.g. on the server instead of locally)
			await super.deleteSavedPage(id);
		}

		/**
		 * Implementation for showing a global context menu given a menu template,
		 * handler callback, and screen coordinates.
		 * @param req the payload received by the provider call
		 * @param callerIdentity OF identity of the entity from which the request originated
		 * @returns Nothing.
		 */
		public async openGlobalContextMenu(
			req: OpenGlobalContextMenuPayload,
			callerIdentity: OpenFin.Identity
		): Promise<void> {
			// you can customize the browser main menu here
			const template = req.template;
			const platform = getCurrentSync();
			const pages: Page[] = await platform.Storage.getPages();
			const pagesMenu: OpenFin.MenuItemTemplate[] = [];
			const menuEntry: GlobalContextMenuItemTemplate = {
				label: "Open Page",
				submenu: []
			};
			const allOpenPages = await platform.Browser.getAllAttachedPages();
			if (pages.length > 0) {
				for (const page of pages) {
					const pageExists = allOpenPages.some((openPage) => page.pageId === openPage.pageId);

					pagesMenu.push({
						label: page.title,
						type: "normal",
						enabled: !pageExists,
						data: {
							type: GlobalContextMenuOptionType.Custom,
							action: {
								id: "open-page",
								customData: { pageId: page.pageId, windowIdentity: callerIdentity }
							}
						}
					});
				}
				if (menuEntry.submenu) {
					menuEntry.submenu.push(...pagesMenu);
				}

				const savePageAsIndex = template.findIndex(
					(existingMenuEntry) =>
						existingMenuEntry?.data?.type !== undefined &&
						existingMenuEntry.data.type === GlobalContextMenuOptionType.SavePageAs
				);

				template.splice(savePageAsIndex + 1, 0, menuEntry);
			}

			return super.openGlobalContextMenu(
				{
					...req,
					template
				},
				callerIdentity
			);
		}

		/**
		 * Implementation for showing a view tab context menu given a menu template,
		 * handler callback, and screen coordinates.
		 * @param req the payload received by the provider call
		 * @param callerIdentity OF identity of the entity from which the request originated
		 * @returns Nothing.
		 */
		public async openViewTabContextMenu(
			req: OpenViewTabContextMenuPayload,
			callerIdentity: OpenFin.Identity
		): Promise<void> {
			// you can customize the view right click context menu here
			return super.openViewTabContextMenu(
				{
					...req
				},
				callerIdentity
			);
		}

		/**
		 * Implementation for showing a page tab context menu given a menu template,
		 * handler callback, and screen coordinates.
		 * @param req the payload received by the provider call
		 * @param callerIdentity OF identity of the entity from which the request originated
		 * @returns Nothing.
		 */
		public async openPageTabContextMenu(
			req: OpenPageTabContextMenuPayload,
			callerIdentity: OpenFin.Identity
		): Promise<void> {
			// you can customize the page tab right click context menu here
			return super.openPageTabContextMenu(
				{
					...req
				},
				callerIdentity
			);
		}
	}
	return new Override();
<<<<<<< HEAD
};

/**
 * Polyfills randomUUID if running in a non-secure context.
 * @returns The random UUID.
 */
function randomUUID(): string {
	if ("randomUUID" in window.crypto) {
		// eslint-disable-next-line no-restricted-syntax
		return window.crypto.randomUUID();
	}
	// Polyfill the window.crypto.randomUUID if we are running in a non secure context that doesn't have it
	// we are still using window.crypto.getRandomValues which is always available
	// https://stackoverflow.com/a/2117523/2800218
	const getRandomHex = (c: string): string =>
		// eslint-disable-next-line no-bitwise, no-mixed-operators
		(Number(c) ^ (window.crypto.getRandomValues(new Uint8Array(1))[0] & (15 >> (Number(c) / 4)))).toString(
			16
		);
	return "10000000-1000-4000-8000-100000000000".replace(/[018]/g, getRandomHex);
=======
>>>>>>> 20bf18f4
}<|MERGE_RESOLUTION|>--- conflicted
+++ resolved
@@ -171,7 +171,17 @@
 	};
 }
 
-<<<<<<< HEAD
+/**
+ * Show a popup window.
+ * @param dimensions The dimensions of the popup window.
+ * @param dimensions.width The window width.
+ * @param dimensions.height The window height.
+ * @param parentIdentity The parent window to be relative to.
+ * @param title The title of the window.
+ * @param instructions The instructions for the window.
+ * @param buttons The buttons for the window.
+ * @returns The result of the window.
+ */
 async function showPopup(
 	dimensions: { width: number; height: number },
 	parentIdentity: OpenFin.Identity,
@@ -222,8 +232,6 @@
 	}
 }
 
-export const overrideCallback: WorkspacePlatformOverrideCallback = async (WorkspacePlatformProvider) => {
-=======
 /**
  * Override methods in the platform.
  * @param WorkspacePlatformProvider The workspace platform class to extend.
@@ -232,7 +240,6 @@
 function overrideCallback(
 	WorkspacePlatformProvider: OpenFin.Constructor<WorkspacePlatformProvider>
 ): WorkspacePlatformProvider {
->>>>>>> 20bf18f4
 	/**
 	 * Create a class which overrides the platform provider.
 	 */
@@ -447,8 +454,7 @@
 		}
 	}
 	return new Override();
-<<<<<<< HEAD
-};
+}
 
 /**
  * Polyfills randomUUID if running in a non-secure context.
@@ -462,12 +468,18 @@
 	// Polyfill the window.crypto.randomUUID if we are running in a non secure context that doesn't have it
 	// we are still using window.crypto.getRandomValues which is always available
 	// https://stackoverflow.com/a/2117523/2800218
-	const getRandomHex = (c: string): string =>
-		// eslint-disable-next-line no-bitwise, no-mixed-operators
-		(Number(c) ^ (window.crypto.getRandomValues(new Uint8Array(1))[0] & (15 >> (Number(c) / 4)))).toString(
-			16
+	/**
+	 * Get random hex value.
+	 * @param c The number to base the random value on.
+	 * @returns The random value.
+	 */
+	function getRandomHex(c: string): string {
+		// eslint-disable-next-line no-bitwise
+		const rnd = window.crypto.getRandomValues(new Uint8Array(1))[0] & (15 >> (Number(c) / 4));
+		return (
+			// eslint-disable-next-line no-bitwise
+			(Number(c) ^ rnd).toString(16)
 		);
+	}
 	return "10000000-1000-4000-8000-100000000000".replace(/[018]/g, getRandomHex);
-=======
->>>>>>> 20bf18f4
 }