{
	"name": "openfin-workspace--register-with-browser",
	"version": "16.0.0",
	"description": "OpenFin Workspace -- Register with browser",
	"main": "index.js",
	"scripts": {
		"dos": "node ./scripts/dos.mjs && node ./scripts/kill.mjs",
		"kill": "node ./scripts/kill.mjs",
		"client": "node ./scripts/launch.mjs",
		"build-client": "webpack build --config ./client/webpack.config.js --mode=development",
		"build": "npm run build-client",
		"start": "npx --yes http-server ./public -p 8080 -c-1",
		"setup": "npm install && npm run build"
	},
	"author": "adam.saland@openfin.co",
	"license": "SEE LICENSE IN LICENSE.MD",
	"dependencies": {
<<<<<<< HEAD
		"@openfin/workspace": "16.0.4",
		"@openfin/workspace-platform": "16.0.4"
	},
	"devDependencies": {
		"@openfin/core": "33.77.11",
		"@openfin/node-adapter": "33.77.11",
		"ts-loader": "^9.5.0",
=======
		"@openfin/workspace": "15.0.12",
		"@openfin/workspace-platform": "15.0.12"
	},
	"devDependencies": {
		"@openfin/core": "32.76.20",
		"openfin-adapter": "32.76.10",
		"ts-loader": "^9.5.1",
>>>>>>> fe163efd
		"typescript": "^5.2.2",
		"webpack": "^5.89.0",
		"webpack-cli": "^5.1.4"
	}
}<|MERGE_RESOLUTION|>--- conflicted
+++ resolved
@@ -15,23 +15,13 @@
 	"author": "adam.saland@openfin.co",
 	"license": "SEE LICENSE IN LICENSE.MD",
 	"dependencies": {
-<<<<<<< HEAD
-		"@openfin/workspace": "16.0.4",
-		"@openfin/workspace-platform": "16.0.4"
+		"@openfin/workspace": "16.0.6",
+		"@openfin/workspace-platform": "16.0.6"
 	},
 	"devDependencies": {
 		"@openfin/core": "33.77.11",
 		"@openfin/node-adapter": "33.77.11",
-		"ts-loader": "^9.5.0",
-=======
-		"@openfin/workspace": "15.0.12",
-		"@openfin/workspace-platform": "15.0.12"
-	},
-	"devDependencies": {
-		"@openfin/core": "32.76.20",
-		"openfin-adapter": "32.76.10",
 		"ts-loader": "^9.5.1",
->>>>>>> fe163efd
 		"typescript": "^5.2.2",
 		"webpack": "^5.89.0",
 		"webpack-cli": "^5.1.4"
