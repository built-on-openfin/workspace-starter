import { spawnSync } from 'child_process';
import fs from 'fs';
import os from 'os';
import path from 'path';

const tempDir = os.tmpdir();
const tempDosFile = path.join(tempDir, `openfin-dos-${Date.now()}.json`);

const DOS = {
	desktopSettings: {
		securedAPIDefaultPermission: 'allow',
		systemApps: {
			workspace: {
<<<<<<< HEAD
				version: '16.0.4'
=======
				version: '15.0.12'
>>>>>>> fe163efd
			}
		}
	}
};

fs.writeFileSync(tempDosFile, JSON.stringify(DOS));

spawnSync(
	`Echo Y|reg add "HKCU\\Software\\OpenFin\\RVM\\Settings" -v "DesktopOwnerSettings" -d "file:\\\\\\${tempDosFile}"`,
	{ shell: true }
);<|MERGE_RESOLUTION|>--- conflicted
+++ resolved
@@ -11,11 +11,7 @@
 		securedAPIDefaultPermission: 'allow',
 		systemApps: {
 			workspace: {
-<<<<<<< HEAD
-				version: '16.0.4'
-=======
-				version: '15.0.12'
->>>>>>> fe163efd
+				version: '16.0.6'
 			}
 		}
 	}
