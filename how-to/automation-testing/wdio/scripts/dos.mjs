--- conflicted
+++ resolved
@@ -11,11 +11,7 @@
 		securedAPIDefaultPermission: 'allow',
 		systemApps: {
 			workspace: {
-<<<<<<< HEAD
-				version: '15.0.11'
-=======
 				version: '16.0.4'
->>>>>>> cfa80f69
 			}
 		}
 	}
