import { spawnSync } from 'child_process';
import fs from 'fs';
import os from 'os';
import path from 'path';

const tempDir = os.tmpdir();
const tempDosFile = path.join(tempDir, `openfin-dos-${Date.now()}.json`);

const DOS = {
	desktopSettings: {
		securedAPIDefaultPermission: 'allow',
		systemApps: {
			workspace: {
<<<<<<< HEAD
				version: '15.0.8'
=======
				version: '15.0.11'
>>>>>>> e39154d6
			}
		}
	}
};

fs.writeFileSync(tempDosFile, JSON.stringify(DOS));

spawnSync(
	`Echo Y|reg add "HKCU\\Software\\OpenFin\\RVM\\Settings" -v "DesktopOwnerSettings" -d "file:\\\\\\${tempDosFile}"`,
	{ shell: true }
);<|MERGE_RESOLUTION|>--- conflicted
+++ resolved
@@ -11,11 +11,7 @@
 		securedAPIDefaultPermission: 'allow',
 		systemApps: {
 			workspace: {
-<<<<<<< HEAD
-				version: '15.0.8'
-=======
 				version: '15.0.11'
->>>>>>> e39154d6
 			}
 		}
 	}
