{
	"name": "automation-testing-wdio",
	"version": "11.0.0",
	"scripts": {
		"build": "echo Nothing to build",
		"test": "wdio run wdio.conf.js",
		"dos": "node ./scripts/dos.mjs",
		"kill": "fkill -f -s OpenFin.exe OpenFinRVM.exe chromedriver.exe OpenFin OpenFinRVM chromedriver"
	},
	"devDependencies": {
<<<<<<< HEAD
		"@openfin/automation-helpers": "^1.0.0",
		"@openfin/automation-native": "^1.0.0",
		"@wdio/cli": "7.25.1",
		"@wdio/local-runner": "7.25.1",
		"@wdio/mocha-framework": "7.25.1",
		"@wdio/shared-store-service": "7.25.1",
		"@wdio/spec-reporter": "7.25.1",
		"chai": "4.3.6",
		"chromedriver": "108.0.0",
=======
		"@openfin/automation-helpers": "^1.0.1",
		"@openfin/automation-native": "^1.0.1",
		"@wdio/cli": "8.3.5",
		"@wdio/local-runner": "8.3.5",
		"@wdio/mocha-framework": "8.3.0",
		"@wdio/shared-store-service": "8.3.5",
		"@wdio/spec-reporter": "8.3.0",
		"chai": "4.3.7",
		"chromedriver": "106.0.0",
>>>>>>> b6106548
		"fkill": "7.2.1",
		"fkill-cli": "7.1.0",
		"wdio-chromedriver-service": "8.0.1"
	}
}<|MERGE_RESOLUTION|>--- conflicted
+++ resolved
@@ -8,17 +8,6 @@
 		"kill": "fkill -f -s OpenFin.exe OpenFinRVM.exe chromedriver.exe OpenFin OpenFinRVM chromedriver"
 	},
 	"devDependencies": {
-<<<<<<< HEAD
-		"@openfin/automation-helpers": "^1.0.0",
-		"@openfin/automation-native": "^1.0.0",
-		"@wdio/cli": "7.25.1",
-		"@wdio/local-runner": "7.25.1",
-		"@wdio/mocha-framework": "7.25.1",
-		"@wdio/shared-store-service": "7.25.1",
-		"@wdio/spec-reporter": "7.25.1",
-		"chai": "4.3.6",
-		"chromedriver": "108.0.0",
-=======
 		"@openfin/automation-helpers": "^1.0.1",
 		"@openfin/automation-native": "^1.0.1",
 		"@wdio/cli": "8.3.5",
@@ -27,8 +16,7 @@
 		"@wdio/shared-store-service": "8.3.5",
 		"@wdio/spec-reporter": "8.3.0",
 		"chai": "4.3.7",
-		"chromedriver": "106.0.0",
->>>>>>> b6106548
+		"chromedriver": "108.0.0",
 		"fkill": "7.2.1",
 		"fkill-cli": "7.1.0",
 		"wdio-chromedriver-service": "8.0.1"
