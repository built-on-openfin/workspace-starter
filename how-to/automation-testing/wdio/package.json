--- conflicted
+++ resolved
@@ -1,10 +1,6 @@
 {
 	"name": "automation-testing-wdio",
-<<<<<<< HEAD
-	"version": "19.1.0",
-=======
 	"version": "19.0.0",
->>>>>>> 8d46d0d5
 	"scripts": {
 		"build": "echo Nothing to build",
 		"test": "wdio run wdio.conf.js",
