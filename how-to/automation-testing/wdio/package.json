{
	"name": "automation-testing-wdio",
	"version": "10.3.0",
	"scripts": {
		"build": "echo Nothing to build",
		"test": "wdio run wdio.conf.js",
		"dos": "node ./scripts/dos.mjs",
		"kill": "fkill -f -s OpenFin.exe OpenFinRVM.exe chromedriver.exe OpenFin OpenFinRVM chromedriver"
	},
	"devDependencies": {
		"@openfin/automation-helpers": "^1.0.0",
		"@openfin/automation-native": "^1.0.0",
		"@wdio/cli": "7.25.1",
		"@wdio/local-runner": "7.25.1",
		"@wdio/mocha-framework": "7.25.1",
		"@wdio/shared-store-service": "7.25.1",
		"@wdio/spec-reporter": "7.25.1",
		"chai": "4.3.6",
<<<<<<< HEAD
		"chromedriver": "108.0.0",
=======
		"chromedriver": "106.0.0",
>>>>>>> 02aab559
		"fkill": "7.2.1",
		"fkill-cli": "7.1.0",
		"wdio-chromedriver-service": "8.0.0"
	}
}<|MERGE_RESOLUTION|>--- conflicted
+++ resolved
@@ -1,6 +1,6 @@
 {
 	"name": "automation-testing-wdio",
-	"version": "10.3.0",
+	"version": "11.0.0",
 	"scripts": {
 		"build": "echo Nothing to build",
 		"test": "wdio run wdio.conf.js",
@@ -16,11 +16,7 @@
 		"@wdio/shared-store-service": "7.25.1",
 		"@wdio/spec-reporter": "7.25.1",
 		"chai": "4.3.6",
-<<<<<<< HEAD
 		"chromedriver": "108.0.0",
-=======
-		"chromedriver": "106.0.0",
->>>>>>> 02aab559
 		"fkill": "7.2.1",
 		"fkill-cli": "7.1.0",
 		"wdio-chromedriver-service": "8.0.0"
