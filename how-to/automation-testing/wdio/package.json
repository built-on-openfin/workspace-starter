--- conflicted
+++ resolved
@@ -8,21 +8,12 @@
 		"kill": "fkill -f -s OpenFin.exe OpenFinRVM.exe chromedriver.exe OpenFin OpenFinRVM chromedriver"
 	},
 	"devDependencies": {
-<<<<<<< HEAD
-		"@openfin/automation-helpers": "^1.1.8",
-		"@openfin/automation-native": "^1.1.8",
-		"@wdio/cli": "8.21.0",
-		"@wdio/local-runner": "8.21.0",
-		"@wdio/mocha-framework": "8.21.0",
-		"@wdio/shared-store-service": "8.21.0",
-=======
 		"@openfin/automation-helpers": "^1.1.10",
 		"@openfin/automation-native": "^1.1.10",
 		"@wdio/cli": "8.22.1",
 		"@wdio/local-runner": "8.22.1",
 		"@wdio/mocha-framework": "8.22.0",
 		"@wdio/shared-store-service": "8.22.1",
->>>>>>> e39154d6
 		"@wdio/spec-reporter": "8.21.0",
 		"chai": "4.3.10",
 		"chromedriver": "114.0.3",
