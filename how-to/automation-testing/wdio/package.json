--- conflicted
+++ resolved
@@ -1,10 +1,6 @@
 {
 	"name": "automation-testing-wdio",
-<<<<<<< HEAD
 	"version": "16.0.0",
-=======
-	"version": "15.0.0",
->>>>>>> a1683169
 	"scripts": {
 		"build": "echo Nothing to build",
 		"test": "wdio run wdio.conf.js",
@@ -12,19 +8,15 @@
 		"kill": "fkill -f -s OpenFin.exe OpenFinRVM.exe chromedriver.exe OpenFin OpenFinRVM chromedriver"
 	},
 	"devDependencies": {
-		"@openfin/automation-helpers": "^1.1.8",
-		"@openfin/automation-native": "^1.1.8",
-		"@wdio/cli": "8.21.0",
-		"@wdio/local-runner": "8.21.0",
-		"@wdio/mocha-framework": "8.21.0",
-		"@wdio/shared-store-service": "8.21.0",
+		"@openfin/automation-helpers": "^1.1.10",
+		"@openfin/automation-native": "^1.1.10",
+		"@wdio/cli": "8.22.1",
+		"@wdio/local-runner": "8.22.1",
+		"@wdio/mocha-framework": "8.22.0",
+		"@wdio/shared-store-service": "8.22.1",
 		"@wdio/spec-reporter": "8.21.0",
 		"chai": "4.3.10",
-<<<<<<< HEAD
 		"chromedriver": "116.0.0",
-=======
-		"chromedriver": "114.0.3",
->>>>>>> a1683169
 		"fkill": "7.2.1",
 		"fkill-cli": "7.1.0",
 		"wdio-chromedriver-service": "8.1.1"
