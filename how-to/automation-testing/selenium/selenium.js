const { SeleniumWebDriver, OpenFinSystem } = require('@openfin/automation-helpers');
const childProcess = require('child_process');
const chromedriver = require('chromedriver');
const fkill = require('fkill');
const fs = require('fs');
const fsPromises = require('fs/promises');
const Mocha = require('mocha');
const path = require('path');
const { Builder } = require('selenium-webdriver');

async function run(openFinRVM, manifestUrl, chromeDriverPort, devToolsPort) {
	let seleniumDriver;
	let openFinRVMProcess;
	try {
		// Spawn the OpenFin runtime with a specific debugging port and also
		// configure the selenium web driver to use the same port for debugger address
		console.log('Start OpenFin Runtime');
		openFinRVMProcess = childProcess.spawn(
			openFinRVM,
			[`--config=${manifestUrl}`, `--runtime-arguments="--remote-debugging-port=${devToolsPort}"`],
			{ shell: true }
		);

		try {
			// Cleanup the old screenshots from the last run
			await fsPromises.rm('./reports/screenshots/', { recursive: true, force: true });
		} catch {}

		// Configure the chromedriver on a specific port and also communicate
		// this to the selenium driver
		await chromedriver.start([`--port=${chromeDriverPort}`], true);

		// Start the selenium webdriver with the ports for debugging and chrome driver
		// This allows for greater flexibility in term of configuration
		// but you could just call startSession on the SeleniumWebDriver
		console.log('Building the selenium webdriver');
		seleniumDriver = new Builder()
			.usingServer(`http://localhost:${chromeDriverPort}`)
			.withCapabilities({
				'goog:chromeOptions': {
					debuggerAddress: `localhost:${devToolsPort}`
				}
			})
			.forBrowser('chrome')
			.build();

		// Set the webdriver in the global namespace to that any test helper methods
		// can access it directly, this will also set a global seleniumWebDriver
		// which can be use in tests to access the raw selenium methods
		globalThis.webDriver = new SeleniumWebDriver(seleniumDriver);

		console.log('Waiting for OpenFin runtime to be available...');
		await OpenFinSystem.waitForReady(10000);

		await runMochaTests();
	} finally {
		try {
			if (seleniumDriver) {
				await seleniumDriver.quit();
			}
			chromedriver.stop();
			if (openFinRVMProcess) {
				await fkill(openFinRVMProcess.pid, { silent: true, force: true });
			}
		} catch (err) {
			console.error(err);
		}
	}
}

async function runMochaTests() {
	return new Promise((resolve, reject) => {
		console.log();
		console.log('Running Tests with Mocha');

		const mocha = new Mocha();
		mocha.timeout(60000);

		mocha.addFile('./test/index.spec.js');

		const runner = mocha.run(resolve);

		runner.on('test', (test) => {
			// Set the current test name, which is used by screenshots to name the file
			globalThis.automation = globalThis.automation ?? {};
			globalThis.automation.currentTestName = test.title;
		});
	});
}

// The version of the chromedriver in the package.json should match the runtime version from the app manifest.
<<<<<<< HEAD
// e.g. if the manifest runtime version is 30.110.74.11 then the chromedriver version should be "108.0.0"
=======
// e.g. if the manifest runtime version is 30.110.74.13 then the chromedriver version should be "108.0.0"
>>>>>>> a710301c
const testManifestUrl =
	'https://built-on-openfin.github.io/workspace-starter/workspace/vnext/register-with-home/manifest.fin.json';
const chromeDriverPort = 5678;
const devToolsPort = 9122;

console.log('DevTools Port', devToolsPort);
console.log('ChromeDriver Port', chromeDriverPort);
const openFinRVM = path.join(process.env.LocalAppData, 'OpenFin', 'OpenFinRVM.exe');
console.log('OpenFinRVM', openFinRVM);

let isFile = false;
try {
	const stats = fs.statSync(openFinRVM);
	isFile = stats.isFile();
} catch {}
if (!isFile) {
	console.error('ERROR: OpenFinRVM is missing, exiting...');
	// eslint-disable-next-line unicorn/no-process-exit
	process.exit(1);
}

// These parameters could be supplied through command line options
run(openFinRVM, testManifestUrl, chromeDriverPort, devToolsPort)
	.then(() => console.log('Done'))
	.catch((err) => console.error(err));<|MERGE_RESOLUTION|>--- conflicted
+++ resolved
@@ -89,11 +89,7 @@
 }
 
 // The version of the chromedriver in the package.json should match the runtime version from the app manifest.
-<<<<<<< HEAD
-// e.g. if the manifest runtime version is 30.110.74.11 then the chromedriver version should be "108.0.0"
-=======
 // e.g. if the manifest runtime version is 30.110.74.13 then the chromedriver version should be "108.0.0"
->>>>>>> a710301c
 const testManifestUrl =
 	'https://built-on-openfin.github.io/workspace-starter/workspace/vnext/register-with-home/manifest.fin.json';
 const chromeDriverPort = 5678;
