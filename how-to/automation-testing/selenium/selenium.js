--- conflicted
+++ resolved
@@ -106,11 +106,7 @@
 }
 
 // The version of the chromedriver in the package.json should match the runtime version from the app manifest.
-<<<<<<< HEAD
 // e.g. if the manifest runtime version is 31.112.75.4 then the chromedriver version should be "112.0.0"
-=======
-// e.g. if the manifest runtime version is 30.110.74.16 then the chromedriver version should be "108.0.0"
->>>>>>> 8374f5da
 const testManifestUrl =
 	'https://built-on-openfin.github.io/workspace-starter/workspace/v13.0.0/register-with-home/manifest.fin.json';
 const chromeDriverPort = 5678;
