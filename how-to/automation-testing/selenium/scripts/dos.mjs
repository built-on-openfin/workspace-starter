import { spawnSync } from 'child_process';
import fs from 'fs';
import os from 'os';
import path from 'path';

const tempDir = os.tmpdir();
const tempDosFile = path.join(tempDir, `openfin-dos-${Date.now()}.json`);

const DOS = {
	desktopSettings: {
		securedAPIDefaultPermission: 'allow',
		systemApps: {
			workspace: {
<<<<<<< HEAD
				version: '16.0.3'
=======
				version: '15.0.8'
>>>>>>> a1683169
			}
		}
	}
};

fs.writeFileSync(tempDosFile, JSON.stringify(DOS));

spawnSync(
	`Echo Y|reg add "HKCU\\Software\\OpenFin\\RVM\\Settings" -v "DesktopOwnerSettings" -d "file:\\\\\\${tempDosFile}"`,
	{ shell: true }
);<|MERGE_RESOLUTION|>--- conflicted
+++ resolved
@@ -11,11 +11,7 @@
 		securedAPIDefaultPermission: 'allow',
 		systemApps: {
 			workspace: {
-<<<<<<< HEAD
-				version: '16.0.3'
-=======
-				version: '15.0.8'
->>>>>>> a1683169
+				version: '16.0.4'
 			}
 		}
 	}
