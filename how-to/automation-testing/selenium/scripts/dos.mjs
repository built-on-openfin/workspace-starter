--- conflicted
+++ resolved
@@ -11,11 +11,7 @@
 		securedAPIDefaultPermission: 'allow',
 		systemApps: {
 			workspace: {
-<<<<<<< HEAD
-				version: '12.6.1'
-=======
-				version: '12.1.5'
->>>>>>> a710301c
+				version: '12.6.6'
 			}
 		}
 	}
