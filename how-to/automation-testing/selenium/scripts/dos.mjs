import { spawnSync } from 'child_process';
import fs from 'fs';
import os from 'os';
import path from 'path';

const tempDir = os.tmpdir();
const tempDosFile = path.join(tempDir, `openfin-dos-${Date.now()}.json`);

const DOS = {
	desktopSettings: {
		securedAPIDefaultPermission: 'allow',
		systemApps: {
			workspace: {
<<<<<<< HEAD
				version: '17.0.12'
=======
				version: '17.0.14'
>>>>>>> 62f293e8
			}
		}
	}
};

fs.writeFileSync(tempDosFile, JSON.stringify(DOS));

spawnSync(
	`Echo Y|reg add "HKCU\\Software\\OpenFin\\RVM\\Settings" -v "DesktopOwnerSettings" -d "file:\\\\\\${tempDosFile}"`,
	{ shell: true }
);<|MERGE_RESOLUTION|>--- conflicted
+++ resolved
@@ -11,11 +11,7 @@
 		securedAPIDefaultPermission: 'allow',
 		systemApps: {
 			workspace: {
-<<<<<<< HEAD
-				version: '17.0.12'
-=======
 				version: '17.0.14'
->>>>>>> 62f293e8
 			}
 		}
 	}
