import { spawnSync } from 'child_process';
import fs from 'fs';
import os from 'os';
import path from 'path';

const tempDir = os.tmpdir();
const tempDosFile = path.join(tempDir, `openfin-dos-${Date.now()}.json`);

const DOS = {
	desktopSettings: {
		securedAPIDefaultPermission: 'allow',
		systemApps: {
			workspace: {
<<<<<<< HEAD
				version: '12.6.4'
=======
				version: '12.1.5'
>>>>>>> 9551f016
			}
		}
	}
};

fs.writeFileSync(tempDosFile, JSON.stringify(DOS));

spawnSync(
	`Echo Y|reg add "HKCU\\Software\\OpenFin\\RVM\\Settings" -v "DesktopOwnerSettings" -d "file:\\\\\\${tempDosFile}"`,
	{ shell: true }
);<|MERGE_RESOLUTION|>--- conflicted
+++ resolved
@@ -11,11 +11,7 @@
 		securedAPIDefaultPermission: 'allow',
 		systemApps: {
 			workspace: {
-<<<<<<< HEAD
-				version: '12.6.4'
-=======
-				version: '12.1.5'
->>>>>>> 9551f016
+				version: '12.6.5'
 			}
 		}
 	}
