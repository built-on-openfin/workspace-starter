--- conflicted
+++ resolved
@@ -11,11 +11,7 @@
 		securedAPIDefaultPermission: 'allow',
 		systemApps: {
 			workspace: {
-<<<<<<< HEAD
-				version: '19.0.3'
-=======
 				version: '19.0.4'
->>>>>>> b9ebb785
 			}
 		}
 	}
