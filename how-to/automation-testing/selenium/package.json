{
	"name": "automation-testing-selenium",
<<<<<<< HEAD
	"version": "17.0.0",
=======
	"version": "16.0.0",
>>>>>>> 90970d54
	"description": "OpenFin Workspace Starter Selenium Example",
	"scripts": {
		"build": "echo Nothing to build",
		"test": "node ./selenium.js",
		"dos": "node ./scripts/dos.mjs",
		"kill": "fkill -f -s OpenFin.exe OpenFinRVM.exe chromedriver.exe OpenFin OpenFinRVM chromedriver"
	},
	"author": "martyn.janes@openfin.co",
	"license": "SEE LICENSE IN LICENSE.MD",
	"devDependencies": {
		"@openfin/automation-helpers": "^1.2.0",
		"@openfin/automation-native": "^1.2.0",
		"chai": "4.3.10",
<<<<<<< HEAD
		"chromedriver": "117.0.0",
=======
		"chromedriver": "116.0.0",
>>>>>>> 90970d54
		"fkill": "7.2.1",
		"fkill-cli": "7.1.0",
		"mocha": "10.2.0",
		"selenium-webdriver": "4.15.0"
	}
}<|MERGE_RESOLUTION|>--- conflicted
+++ resolved
@@ -1,10 +1,6 @@
 {
 	"name": "automation-testing-selenium",
-<<<<<<< HEAD
 	"version": "17.0.0",
-=======
-	"version": "16.0.0",
->>>>>>> 90970d54
 	"description": "OpenFin Workspace Starter Selenium Example",
 	"scripts": {
 		"build": "echo Nothing to build",
@@ -18,14 +14,10 @@
 		"@openfin/automation-helpers": "^1.2.0",
 		"@openfin/automation-native": "^1.2.0",
 		"chai": "4.3.10",
-<<<<<<< HEAD
 		"chromedriver": "117.0.0",
-=======
-		"chromedriver": "116.0.0",
->>>>>>> 90970d54
 		"fkill": "7.2.1",
 		"fkill-cli": "7.1.0",
 		"mocha": "10.2.0",
-		"selenium-webdriver": "4.15.0"
+		"selenium-webdriver": "4.16.0"
 	}
 }