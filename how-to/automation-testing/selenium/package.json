--- conflicted
+++ resolved
@@ -1,26 +1,4 @@
 {
-<<<<<<< HEAD
-  "name": "automation-testing-selenium",
-  "version": "19.1.20",
-  "description": "OpenFin Workspace Starter Selenium Example",
-  "scripts": {
-    "build": "echo Nothing to build",
-    "test": "node ./selenium.js",
-    "dos": "node ./scripts/dos.mjs",
-    "kill": "fkill -f -s OpenFin.exe OpenFinRVM.exe chromedriver.exe OpenFin OpenFinRVM chromedriver"
-  },
-  "author": "martyn.janes@openfin.co",
-  "license": "SEE LICENSE IN LICENSE.MD",
-  "devDependencies": {
-    "@openfin/automation-helpers": "^1.2.0",
-    "chai": "4.3.10",
-    "chromedriver": "122.0.6",
-    "fkill": "7.2.1",
-    "fkill-cli": "7.1.0",
-    "mocha": "10.3.0",
-    "selenium-webdriver": "4.18.1"
-  }
-=======
 	"name": "automation-testing-selenium",
 	"version": "19.0.0",
 	"description": "OpenFin Workspace Starter Selenium Example",
@@ -41,5 +19,4 @@
 		"mocha": "10.3.0",
 		"selenium-webdriver": "4.18.1"
 	}
->>>>>>> 8d46d0d5
 }