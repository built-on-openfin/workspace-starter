--- conflicted
+++ resolved
@@ -39,11 +39,7 @@
 	it('The runtime version should be set', async () => {
 		const fin = await OpenFinProxy.fin();
 		const version = await fin.System.getVersion();
-<<<<<<< HEAD
-		expect(version).to.equal('38.126.82.61');
-=======
 		expect(version).to.equal('38.126.82.69');
->>>>>>> b9ebb785
 	});
 
 	it('The identity should be set', async () => {
