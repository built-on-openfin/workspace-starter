--- conflicted
+++ resolved
@@ -1,10 +1,6 @@
 {
 	"name": "openfin-workspace--integrate-with-snap-basic",
-<<<<<<< HEAD
 	"version": "15.0.0",
-=======
-	"version": "14.1.3",
->>>>>>> fc416d3f
 	"description": "OpenFin Workspace -- Integrate with Snap - Basic",
 	"main": "index.js",
 	"scripts": {
@@ -19,15 +15,9 @@
 	"author": "martyn.janes@openfin.co",
 	"license": "SEE LICENSE IN LICENSE.MD",
 	"dependencies": {
-<<<<<<< HEAD
-		"@openfin/snap-sdk": "0.1.0",
+		"@openfin/snap-sdk": "0.2.0-beta.1",
 		"@openfin/workspace": "15.0.6",
 		"@openfin/workspace-platform": "15.0.6"
-=======
-		"@openfin/snap-sdk": "0.2.0-beta.1",
-		"@openfin/workspace": "14.1.3",
-		"@openfin/workspace-platform": "14.1.3"
->>>>>>> fc416d3f
 	},
 	"devDependencies": {
 		"@openfin/core": "32.76.20",
