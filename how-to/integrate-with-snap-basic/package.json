--- conflicted
+++ resolved
@@ -15,15 +15,9 @@
 	"author": "martyn.janes@openfin.co",
 	"license": "SEE LICENSE IN LICENSE.MD",
 	"dependencies": {
-<<<<<<< HEAD
-		"@openfin/snap-sdk": "0.2.0-beta.1",
+		"@openfin/snap-sdk": "0.1.0",
 		"@openfin/workspace": "15.0.5",
 		"@openfin/workspace-platform": "15.0.5"
-=======
-		"@openfin/snap-sdk": "0.1.0",
-		"@openfin/workspace": "14.0.22",
-		"@openfin/workspace-platform": "14.0.22"
->>>>>>> 724290f0
 	},
 	"devDependencies": {
 		"@openfin/core": "32.76.10",
