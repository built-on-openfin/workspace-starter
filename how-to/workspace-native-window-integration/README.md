![OpenFin Workspace Example Application -- Adding your application to OpenFin Workspace (Home, Browser & Store)](../../assets/OpenFin-Workspace-Starter.png)

> **_:information_source: OpenFin Workspace:_** [OpenFin Workspace](https://www.openfin.co/workspace/) is a commercial product and this repo is for evaluation purposes (See [LICENSE.MD](LICENSE.MD)). Use of the OpenFin Container and OpenFin Workspace components is only granted pursuant to a license from OpenFin (see [manifest](public/manifest.fin.json)). Please [**contact us**](https://www.openfin.co/workspace/poc/) if you would like to request a developer evaluation key or to discuss a production license.
> OpenFin Workspace is currently **only supported on Windows** although you can run the sample on a Mac for development purposes.

# Workspace Native Window Integration

The goal of this sample is to demonstrate the use of:

- Custom workspace saving in home through /w name of workspace
- Launching a saved workspace from home by typing it's name and using the presented options
- Launching a native application and being able to save it's position
- Using a golden data source (in [apps.json](../common/public/apps.json)) to drive the apps that show up in Home (Only one native app for now).

The Native Integration Module provided by OpenFin can be found here:

[https://www.npmjs.com/package/@openfin/native-window-integration-client](https://www.npmjs.com/package/@openfin/native-window-integration-client) and the documentation related to it can be found here: [https://developers.openfin.co/of-docs/docs/native-windows-in-snapshots](https://developers.openfin.co/of-docs/docs/native-windows-in-snapshots)

This example assumes you have already [set up your development environment](https://developers.openfin.co/of-docs/docs/set-up-your-dev-environment)

## Running the Sample

To run this sample you can:

- Clone this repo and follow the instructions below. This will let you customize the sample to learn more about our APIs.
<<<<<<< HEAD
- Launch the Github hosted version of this sample to interact with it by going to the following link: [Github Workspace Starter Workspace Native Window Integration](https://start.openfin.co/?manifest=https%3A%2F%2Fbuilt-on-openfin.github.io%2Fworkspace-starter%2Fworkspace%2Fv10.0.0%2Fworkspace-native-window-integration%2Fmanifest.fin.json)
=======
- Launch the Github hosted version of this sample to interact with it by going to the following link: [Github Workspace Starter Workspace Native Window Integration](https://start.openfin.co/?manifest=https%3A%2F%2Fbuilt-on-openfin.github.io%2Fworkspace-starter%2Fworkspace%2Fv9.1.0%2Fworkspace-native-window-integration%2Fmanifest.fin.json)
>>>>>>> fb506ad6

---

## Getting Started

1. Install dependencies and do the initial build. Note that these examples assume you are in the sub-directory for the example.

```shell
npm run setup
```

<<<<<<< HEAD
2. Optional (if you wish to pin the version of OpenFin Workspace to version 10.0.0 and you are on Windows) - Set Windows registry key for [Desktop Owner Settings](https://developers.openfin.co/docs/desktop-owner-settings).
=======
2. Optional (if you wish to pin the version of OpenFin Workspace to version 9.1.0 and you are on Windows) - Set Windows registry key for [Desktop Owner Settings](https://developers.openfin.co/docs/desktop-owner-settings).
>>>>>>> fb506ad6
   This example runs a utility [desktop-owner-settings.bat](../common/desktop-owner-settings.bat) that adds the Windows registry key for you, pointing to a local desktop owner
   settings file so you can test these settings. If you already have a desktop owner settings file, this script prompts to overwrite the location. Be sure to capture the existing location so you can update the key when you are done using this example.

   (**WARNING**: This script kills all open OpenFin processes. **This is not something you should do in production to close apps as force killing processes could kill an application while it's trying to save state/perform an action**).

```shell
npm run dos
```

3. Start the test server in a new window.

```shell
npm run start
```

4. Start Your Workspace Platform (this starts Workspace if it isn't already running).

```shell
npm run client
```

5. Type any character into the search box to show the default list of Applications.
   You can now use the custom commands e.g. `/price MSFT.

6. If you modify the project and wish to rebuild you can run setup again or the build command below:

```shell
npm run build
```

## How it works

The Server in this example provides two sets of content over HTTP GET.

- [A Desktop Owner Settings file](../common/public/dos.json)
- [A list of applications](../common/public/apps.json)
- A native winform application

### List of Applications

The [list of applications](../common/public/apps.json) contains:

- A native winform application is the only application in this example as the focus is on launching and saving this application as part of a workspace.

The entries are read and transformed in order to be sent to our API.

### NPM Packages Included

- @openfin/native-window-integration-client
- file-loader
- @openfin/workspace
- @openfin/workspace-platform

### Addition to the Webpack Module Rules

```shell
        {
          test: /\.(zip)/,
          loader: 'file-loader',
          options: {
            name: '[name].[ext]',
            outputPath: 'assets/',
          }
        }
```

### Note About The App

This is a headless application. If you wish to debug it then you can update the [manifest file](public/manifest.fin.json) and set platform.autoShow to **true**.

### How this example works

You have your own [Workspace Platform](public/manifest.fin.json) that is defined through a manifest. It is headless and it starts up a [custom platform provider](../common/public/platform/provider.html). It is launched by the following command (step 5 above):

```shell
npm run client
```

The custom platform provider [provider.ts](client/src/provider.ts) imports the [platform.ts](client/src/platform.ts) and initializes the platform.

The [platform.ts](client/src/platform.ts) initializes the workspace platform by using the init function from [@openfin/workspace-platform](https://www.npmjs.com/package/@openfin/workspace-platform). This function lets us the overrideCallback for our platform (where we can provide an implementation for getSnapshot and applySnapshot and this is where we tie in our native window support [browser.ts](client/src/browser.ts). [native-window-integration.ts](client/src/native-window-integration.ts) exports the needed decorateSnapshot and applyDecoratedSnapshot functions so that the native application is captured as part of the snapshot.

Once initialized the bootstrapper (that was also imported) is called [bootstrapper](client/src/bootstrapper.ts).

The bootstrapper has the following responsibilities:

1. Import [home.ts](client/src/home.ts) and ensure that a home provider is registered against home in order to provide a list of applications (if enabled).
2. Show Home after registration.
3. Listen for when your workspace platform is about to close and deregister from home.

The **home provider**([home.ts](client/src/home.ts)) imports the following:

- [OpenFin's Workspace NPM Module](https://www.npmjs.com/package/@openfin/workspace) to have access to the relevant functions
- [OpenFin's Workspace Platform NPM Module](https://www.npmjs.com/package/@openfin/workspace-platform) to have access to the right types
- [settings.ts](client/src/settings.ts) to read settings (such as the id, title of the provider and where it should get the list of apps from)
- [apps.ts](client/src/apps.ts) to fetch a list of applications (the home provider maps these into CLI Search Results)
- [workspace.ts](client/src/workspace.ts) to fetch saved workspaces and display them in the Home UI and launch/delete them when the action is executed.
- [template.ts](client/src/template.ts) Workspace 6 supports custom templates for search results. This file exports a template for custom saved workspaces.
- [launch.ts](client/src/launch.ts) to launch the entry the user selects from OpenFin Home

The registration of a provider against home will look like the following:

```javascript
const cliProvider: CLIProvider = {
  title: settings.homeProvider.title,
  id: settings.homeProvider.id,
  icon: settings.homeProvider.icon,
  onUserInput: onUserInput,
  onResultDispatch: onSelection
};

await Home.register(cliProvider);
```

The [settings.ts](client/src/settings.ts) file reads the customSettings section of your [manifest file](public/manifest.fin.json):

```javascript
"customSettings": {
    "platformProvider": {
      "rootUrl": "http://localhost:8080"
    },
    "appProvider": {
      "appsSourceUrl": "http://localhost:8080/apps.json",
      "includeCredentialOnSourceRequest": "include",
      "cacheDurationInMinutes": 1,
      "appAssetTag": "appasset"
    },
    "homeProvider": {
      "id": "workspace-native-window-integration",
      "title": "Home Starter",
      "icon": "http://localhost:8080/favicon.ico",
      "queryMinLength": 3,
      "queryAgainst":["title"]
    }
  }
```

| Property                         | Description                                                                                                                                                                                                                                                                                                                                                          |
| -------------------------------- | -------------------------------------------------------------------------------------------------------------------------------------------------------------------------------------------------------------------------------------------------------------------------------------------------------------------------------------------------------------------- |
| **appProvider**                  | Config related to where the apps should be fetched from                                                                                                                                                                                                                                                                                                              |
| appsSourceUrl                    | Where should we fetch the apps from                                                                                                                                                                                                                                                                                                                                  |
| includeCredentialOnSourceRequest | Should we include credentials when doing the search request. Options: "omit", "same-origin", "include"                                                                                                                                                                                                                                                               |
| cacheDurationInMinutes           | How many minutes should we wait before refreshing the list from the server?                                                                                                                                                                                                                                                                                          |
| appAssetTag                      | If including app assets in your manifest, what tag in the app definition will highlight this manifestType:"external" is actually an app asset and shouldn't be run from a path? If undefined then appasset is assumed                                                                                                                                                |
| **homeProvider**                 | Config related to the home provider setup to list things in Home                                                                                                                                                                                                                                                                                                     |
| id                               | What your provider should be called                                                                                                                                                                                                                                                                                                                                  |
| title                            | The title that should be shown in the Home UI to represent your provider                                                                                                                                                                                                                                                                                             |
| icon                             | The icon to show in the Home UI (top right section as well as an icon to switch between providers when there is more than one registered)                                                                                                                                                                                                                            |
| queryMinLength                   | How many characters should be typed before filtering the list?                                                                                                                                                                                                                                                                                                       |
| queryAgainst                     | What do you wish to run the query against when inspecting your search results. An array of entries. If not specified it will default to ["title"]. Since this example stores the app definition inside of a cli search result's data field you can add data.tags to the array so that it will see if the query matches the start of a tag e.g. ["title","data.tags"] |

### Note About The Manifest

> This is a demo application for learning and is not meant for production use. Please use this as a way of seeing how you might approach configuring your store.

These are settings you can experiment with (e.g., if you already have your own CDS for apps, you can update the URL and restart the Workspace Platform. Your server will need to support CORS).

The home provider checks the [apps.ts](client/src/apps.ts) file for a list of applications and then it reads the apps directory REST endpoint and returns it. The home provider then maps the apps to an array of SearchResult objects. The apps file checks to see if it has permission to launch external processes or download app assets and filter out entries as appropriate. It logs a warning of the apps filtered out and in a real app you could move this logic to the launch action to then notify the user they can't launch that app on this machine.

When a user selects a result in OpenFin Home, it is returned to the home provider and the home provider uses [launch.ts](client/src/launch.ts) to launch the result.

The [launch.ts](client/src/launch.ts) file imports [OpenFin's Workspace NPM Module](https://www.npmjs.com/package/@openfin/workspace) and [OpenFin's Workspace Platform NPM Module](https://www.npmjs.com/package/@openfin/workspace-platform). It checks the passed app. If the passed app is a Native Application (manifestType: "external") that requires launch external process permissions then it is up to the **Platform Workspace** to support the permission (like this example does).

### Note About This Example

This is an example of how to use our APIs to configure OpenFin Workspace. It's purpose is to provide an example and provide suggestions. This is not a production application and shouldn't be treated as such. Please use this as a guide and provide feedback. Thanks!

---

## FAQ

- Why do you only have one application?

  - The goal was to keep it simple so we include the winform app used in the other starters.

- How do I save a workspace?

  - Type Win or hit enter and you will see the winform app. Launch it and move it somewhere.
  - Bring up home and type /w mynativewks and hit enter
  - You should see the workspace has been saved. Clear the text and type mynative and you should see your workspace entry.

---

### Read more about [working with Workspace](https://developers.openfin.co/of-docs/docs/overview-of-workspace)<|MERGE_RESOLUTION|>--- conflicted
+++ resolved
@@ -23,11 +23,7 @@
 To run this sample you can:
 
 - Clone this repo and follow the instructions below. This will let you customize the sample to learn more about our APIs.
-<<<<<<< HEAD
-- Launch the Github hosted version of this sample to interact with it by going to the following link: [Github Workspace Starter Workspace Native Window Integration](https://start.openfin.co/?manifest=https%3A%2F%2Fbuilt-on-openfin.github.io%2Fworkspace-starter%2Fworkspace%2Fv10.0.0%2Fworkspace-native-window-integration%2Fmanifest.fin.json)
-=======
 - Launch the Github hosted version of this sample to interact with it by going to the following link: [Github Workspace Starter Workspace Native Window Integration](https://start.openfin.co/?manifest=https%3A%2F%2Fbuilt-on-openfin.github.io%2Fworkspace-starter%2Fworkspace%2Fv9.1.0%2Fworkspace-native-window-integration%2Fmanifest.fin.json)
->>>>>>> fb506ad6
 
 ---
 
@@ -39,11 +35,7 @@
 npm run setup
 ```
 
-<<<<<<< HEAD
-2. Optional (if you wish to pin the version of OpenFin Workspace to version 10.0.0 and you are on Windows) - Set Windows registry key for [Desktop Owner Settings](https://developers.openfin.co/docs/desktop-owner-settings).
-=======
 2. Optional (if you wish to pin the version of OpenFin Workspace to version 9.1.0 and you are on Windows) - Set Windows registry key for [Desktop Owner Settings](https://developers.openfin.co/docs/desktop-owner-settings).
->>>>>>> fb506ad6
    This example runs a utility [desktop-owner-settings.bat](../common/desktop-owner-settings.bat) that adds the Windows registry key for you, pointing to a local desktop owner
    settings file so you can test these settings. If you already have a desktop owner settings file, this script prompts to overwrite the location. Be sure to capture the existing location so you can update the key when you are done using this example.
 
