import { App } from "@openfin/workspace";
import { fin } from "openfin-adapter/src/mock";
import { getSettings } from "./settings";

let cachedApps: App[];

async function validateEntries(apps: App[]) {
<<<<<<< HEAD
  const canLaunchExternalProcessResponse = await fin.System.queryPermissionForCurrentContext(
    "System.launchExternalProcess"
  );
  const canLaunchExternalProcess = canLaunchExternalProcessResponse?.granted;

  const canDownloadAppAssetsResponse = await fin.System.queryPermissionForCurrentContext("System.downloadAsset");
  const canDownloadAppAssets = canDownloadAppAssetsResponse?.granted;
=======
  let canLaunchExternalProcessResponse;

  try {
    canLaunchExternalProcessResponse =
      await fin.System.queryPermissionForCurrentContext(
        "System.launchExternalProcess"
      );
  } catch (error) {
    console.error("Error while querying for System.launchExternalProcess permission", error);
  }
  let canLaunchExternalProcess =
    canLaunchExternalProcessResponse !== undefined &&
    canLaunchExternalProcessResponse.granted;

  let canDownloadAppAssetsResponse;

  try {
    canDownloadAppAssetsResponse =
      await fin.System.queryPermissionForCurrentContext("System.downloadAsset");
  } catch (error) {
    console.error("Error while querying for System.downloadAsset permission", error);
  }

  let canDownloadAppAssets =
    canDownloadAppAssetsResponse !== undefined &&
    canDownloadAppAssetsResponse.granted;
>>>>>>> bde8009b

  if (canLaunchExternalProcess && canDownloadAppAssets) {
    return apps;
  }

  const validatedApps: App[] = [];
  const rejectedAppIds = [];
  const settings = await getSettings();
  const appAssetTag = settings?.appProvider?.appAssetTag ?? "appasset";

  for (let i = 0; i < apps.length; i++) {
    if (apps[i].manifestType !== "external") {
      validatedApps.push(apps[i]);
    } else if (!canLaunchExternalProcess) {
      rejectedAppIds.push(apps[i].appId);
    } else if (Array.isArray(apps[i].tags) && apps[i].tags.includes(appAssetTag) && !canDownloadAppAssets) {
      rejectedAppIds.push(apps[i].appId);
    } else {
      validatedApps.push(apps[i]);
    }
  }

  if (rejectedAppIds.length > 0) {
    console.warn(
      "Apps.ts: validateEntries: Not passing the following list of applications as they will not be able to run on this machine due to missing permissions. Alternatively this logic could be moved to the launch function where a selection is not launched but the user is presented with a modal saying they can't launch it due to permissions.",
      rejectedAppIds
    );
  }

  return validatedApps;
}

async function getRestEntries(
  url: string,
  credentials?: "omit" | "same-origin" | "include",
  cacheDuration?: number
): Promise<App[]> {
  const options = credentials !== undefined ? { credentials } : undefined;
  if (url === undefined) {
    return [];
  }
  const response = await fetch(url, options);

  const apps: App[] = await response.json();

  cachedApps = await validateEntries(apps);

  if (cacheDuration !== undefined) {
    const setTimeoutInMs = cacheDuration * 60 * 1000;
    setTimeout(() => {
      console.log("Clearing cache of apps as cache duration has passed.");
      cachedApps = undefined;
    }, setTimeoutInMs);
  }

  return cachedApps;
}

export async function getApps(): Promise<App[]> {
  console.log("Requesting apps.");
  try {
    const settings = await getSettings();
    const apps =
      cachedApps ??
      (await getRestEntries(
        settings?.appProvider?.appsSourceUrl,
        settings?.appProvider?.includeCredentialOnSourceRequest,
        settings?.appProvider?.cacheDurationInMinutes
      ));
    return apps;
  } catch (err) {
    console.error("Error retrieving apps. Returning empty list.", err);
    return [];
  }
}

export async function getAppsByTag<T extends App>(tags: string[], mustMatchAll = false): Promise<T[]> {
  const apps = await getApps();
  const filteredApps: T[] = apps.filter((value) => {
    if (value.tags === undefined) {
      return false;
    }
    let matchFound = false;
    for (let i = 0; i < tags.length; i++) {
<<<<<<< HEAD
      if (value.tags.includes(tags[i])) {
=======
      if (value.tags.indexOf(tags[i]) > -1) {
>>>>>>> bde8009b
        if (mustMatchAll) {
          matchFound = true;
        } else {
          return true;
        }
<<<<<<< HEAD
      } else if (mustMatchAll) {
        return false;
=======
      } else {
        if (mustMatchAll) {
          return false;
        }
>>>>>>> bde8009b
      }
    }
    return matchFound;
  }) as T[];
  return filteredApps;
}

export async function getApp(requestedApp: string | { appId: string }): Promise<App> {
<<<<<<< HEAD
  const apps = await getApps();
=======
  let apps = await getApps();
>>>>>>> bde8009b
  let appId;
  if (requestedApp !== undefined) {
    if (typeof requestedApp === "string") {
      appId = requestedApp;
    } else {
      appId = requestedApp.appId;
    }
  }
  if (appId === undefined) {
    return undefined;
  }
<<<<<<< HEAD
  return apps.find((entry) => entry.appId === appId);
=======
  let app = apps.find(entry => {
    return entry.appId === appId;
  });

  return app;
>>>>>>> bde8009b
}<|MERGE_RESOLUTION|>--- conflicted
+++ resolved
@@ -5,42 +5,26 @@
 let cachedApps: App[];
 
 async function validateEntries(apps: App[]) {
-<<<<<<< HEAD
-  const canLaunchExternalProcessResponse = await fin.System.queryPermissionForCurrentContext(
-    "System.launchExternalProcess"
-  );
-  const canLaunchExternalProcess = canLaunchExternalProcessResponse?.granted;
-
-  const canDownloadAppAssetsResponse = await fin.System.queryPermissionForCurrentContext("System.downloadAsset");
-  const canDownloadAppAssets = canDownloadAppAssetsResponse?.granted;
-=======
   let canLaunchExternalProcessResponse;
 
   try {
-    canLaunchExternalProcessResponse =
-      await fin.System.queryPermissionForCurrentContext(
-        "System.launchExternalProcess"
-      );
+    canLaunchExternalProcessResponse = await fin.System.queryPermissionForCurrentContext(
+      "System.launchExternalProcess"
+    );
   } catch (error) {
     console.error("Error while querying for System.launchExternalProcess permission", error);
   }
-  let canLaunchExternalProcess =
-    canLaunchExternalProcessResponse !== undefined &&
-    canLaunchExternalProcessResponse.granted;
+  const canLaunchExternalProcess = canLaunchExternalProcessResponse?.granted;
 
   let canDownloadAppAssetsResponse;
 
   try {
-    canDownloadAppAssetsResponse =
-      await fin.System.queryPermissionForCurrentContext("System.downloadAsset");
+    canDownloadAppAssetsResponse = await fin.System.queryPermissionForCurrentContext("System.downloadAsset");
   } catch (error) {
     console.error("Error while querying for System.downloadAsset permission", error);
   }
 
-  let canDownloadAppAssets =
-    canDownloadAppAssetsResponse !== undefined &&
-    canDownloadAppAssetsResponse.granted;
->>>>>>> bde8009b
+  const canDownloadAppAssets = canDownloadAppAssetsResponse?.granted;
 
   if (canLaunchExternalProcess && canDownloadAppAssets) {
     return apps;
@@ -125,25 +109,14 @@
     }
     let matchFound = false;
     for (let i = 0; i < tags.length; i++) {
-<<<<<<< HEAD
       if (value.tags.includes(tags[i])) {
-=======
-      if (value.tags.indexOf(tags[i]) > -1) {
->>>>>>> bde8009b
         if (mustMatchAll) {
           matchFound = true;
         } else {
           return true;
         }
-<<<<<<< HEAD
       } else if (mustMatchAll) {
         return false;
-=======
-      } else {
-        if (mustMatchAll) {
-          return false;
-        }
->>>>>>> bde8009b
       }
     }
     return matchFound;
@@ -152,11 +125,7 @@
 }
 
 export async function getApp(requestedApp: string | { appId: string }): Promise<App> {
-<<<<<<< HEAD
   const apps = await getApps();
-=======
-  let apps = await getApps();
->>>>>>> bde8009b
   let appId;
   if (requestedApp !== undefined) {
     if (typeof requestedApp === "string") {
@@ -168,13 +137,7 @@
   if (appId === undefined) {
     return undefined;
   }
-<<<<<<< HEAD
-  return apps.find((entry) => entry.appId === appId);
-=======
-  let app = apps.find(entry => {
-    return entry.appId === appId;
-  });
+  const app = apps.find((entry) => entry.appId === appId);
 
   return app;
->>>>>>> bde8009b
 }