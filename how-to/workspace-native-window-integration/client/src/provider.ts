import type OpenFin from "@openfin/core";
import {
	CLITemplate,
	Home,
	TemplateFragmentTypes,
	type App,
	type HomeDispatchedSearchResult,
	type HomeSearchListenerRequest,
	type HomeSearchListenerResponse,
	type HomeSearchResult,
	type TemplateFragment,
	type Workspace
} from "@openfin/workspace";
import {
	getCurrentSync,
	init,
	type CreateSavedWorkspaceRequest,
	type UpdateSavedWorkspaceRequest,
	type WorkspacePlatformProvider
} from "@openfin/workspace-platform";
import { getApps, launchApp } from "./apps";
import { applyDecoratedSnapshot, decorateSnapshot } from "./native-window-integration";

const PLATFORM_ID = "workspace-native-window-integration";
const PLATFORM_TITLE = "Workspace Native Window Integration";
const PLATFORM_ICON = "http://localhost:8080/favicon.ico";

let lastSearchQuery: string = "";
let lastResultIds: string[] = [];
let lastResponse: HomeSearchListenerResponse | undefined;

window.addEventListener("DOMContentLoaded", async () => {
	// The DOM is ready so initialize the platform
	// Provide default icons and default theme for the browser windows
	await initializeWorkspacePlatform();

	// Initialize workspace components
	await initializeWorkspaceComponents();
});

/**
 * Initialize the workspace platform.
 */
async function initializeWorkspacePlatform(): Promise<void> {
	console.log("Initializing workspace platform");

	await init({
		browser: {
			defaultWindowOptions: {
				icon: PLATFORM_ICON,
				workspacePlatform: {
					pages: [],
					favicon: PLATFORM_ICON
				}
			}
		},
		theme: [
			{
				label: "Default",
				default: "dark",
				palette: {
					brandPrimary: "#0A76D3",
					brandSecondary: "#383A40",
					backgroundPrimary: "#1E1F23"
				}
			}
		],
		// Override some platform methods so that we can augment snapshots with native window information
		overrideCallback
	});
}

/**
 * Initialize workspace components for home.
 */
async function initializeWorkspaceComponents(): Promise<void> {
	await Home.register({
		title: PLATFORM_TITLE,
		id: PLATFORM_ID,
		icon: PLATFORM_ICON,
		onUserInput: async (request: HomeSearchListenerRequest, response: HomeSearchListenerResponse) => {
			const results = await getHomeSearchResults(request.query);

			// Capture the last query details so that we can update the home list if the workspaces change
			if (lastResponse !== undefined) {
				lastResponse.close();
			}
			lastResponse = response;
			lastResponse.open();
			lastSearchQuery = request.query;
			lastResultIds = results.map((res) => res.key);

			return {
				results
			};
		},
		onResultDispatch: handleHomeSearchResult
	});

	await Home.show();

	const providerWindow = fin.Window.getCurrentSync();
	await providerWindow.once("close-requested", async (event) => {
		await Home.deregister(PLATFORM_ID);
		await fin.Platform.getCurrentSync().quit();
	});
}

/**
 * Override methods in the platform.
 * @param WorkspacePlatformProvider The workspace platform class to extend.
 * @returns The overridden class.
 */
function overrideCallback(
	WorkspacePlatformProvider: OpenFin.Constructor<WorkspacePlatformProvider>
): WorkspacePlatformProvider {
	/**
	 * Override the platform methods so that we can intercept the snapshot calls.
	 */
	class Override extends WorkspacePlatformProvider {
		/**
		 * Override the getSnapshot platform method so that we can add the native window integration.
		 * @param payload The Payload for the snapshot.
		 * @param identity Identity of the entity that called getSnapshot.
		 * @returns The snapshot.
		 */
		public async getSnapshot(payload: undefined, identity: OpenFin.Identity): Promise<OpenFin.Snapshot> {
			const snapshot = await super.getSnapshot(payload, identity);

			return decorateSnapshot(snapshot);
		}

		/**
		 * Override the applySnapshot so that we can include native window integrations.
		 * @param payload The payload for the apply snapshot.
		 * @param identity The identity of the entity that called applySnapshot.
		 */
		public async applySnapshot(
			payload: OpenFin.ApplySnapshotPayload,
			identity?: OpenFin.Identity
		): Promise<void> {
			await super.applySnapshot(payload, identity);

			await applyDecoratedSnapshot(payload.snapshot);
		}

		/**
		 * Override the create saved workspace so we can refresh the search query in home.
		 * @param req The create request.
		 */
		public async createSavedWorkspace(req: CreateSavedWorkspaceRequest): Promise<void> {
			await super.createSavedWorkspace(req);
			await resetHomeQuery();
		}

		/**
		 * Override the update saved workspace so we can refresh the search query in home.
		 * @param req The update request.
		 */
		public async updateSavedWorkspace(req: UpdateSavedWorkspaceRequest): Promise<void> {
			await super.updateSavedWorkspace(req);
			await resetHomeQuery();
		}

		/**
		 * Override the delete saved workspace so we can refresh the search query in home.
		 * @param id The id of the workspace to delete.
		 */
		public async deleteSavedWorkspace(id: string): Promise<void> {
			await super.deleteSavedWorkspace(id);
			await resetHomeQuery();
		}
	}
	return new Override();
}

/**
 * Get the results to show in home.
 * @param query The request query.
 * @returns The results to display.
 */
async function getHomeSearchResults(query: string): Promise<HomeSearchResult[]> {
	// Get the list of apps
	let apps: App[] = getApps();

	// Get the workspaces from the platform
	const platform = getCurrentSync();
	let workspaces: Workspace[] = await platform.Storage.getWorkspaces();

	// Filters the results if the query is longer than 3 chars
	if (query.length >= 3) {
		apps = apps.filter((app) => app.title.toLowerCase().includes(query.toLowerCase()));
		workspaces = workspaces.filter((wks) => wks.title.toLowerCase().includes(query.toLowerCase()));
	}

	// First add the apps to the results list
	let results: HomeSearchResult[] = apps.map(
		(app) =>
			({
				key: app.appId,
				title: app.title,
				icon: app.icons[0]?.src,
				data: app,
				label: "View",
				actions: [{ name: "Launch View", hotkey: "enter" }],
				description: app.description,
				shortDescription: app.description,
				template: CLITemplate.SimpleText,
				templateContent: app.description
			}) as HomeSearchResult
	);

	// Add the workspaces to the result list
	results = results.concat(
		workspaces.map(
			(workspace) =>
				({
					key: workspace.workspaceId,
					title: workspace.title,
					label: "Workspace",
					icon: "http://localhost:8080/icons/workspace.svg",
					actions: [{ name: "Launch Workspace", hotkey: "Enter" }],
					data: { workspaceId: workspace.workspaceId },
					template: CLITemplate.Custom,
					templateContent: {
						layout: createWorkspaceTemplate(),
						data: {
							title: workspace.title,
							instructions:
								"Use the launch button to open the workspace, or the global menu in the OpenFin browser to manage your workspaces.",
							openText: "Launch"
						}
					}
				}) as HomeSearchResult
		)
	);

	return results;
}

/**
 * Handle the selection of a result in home.
 * @param result The result to process.
 */
async function handleHomeSearchResult(result: HomeDispatchedSearchResult): Promise<void> {
	// If there is a workspace id set then launch the workspace
	if (result?.data?.workspaceId) {
		const platform = getCurrentSync();
		const workspace = await platform.Storage.getWorkspace(result.data.workspaceId as string);
<<<<<<< HEAD
		if(workspace) {
			await platform.applyWorkspace(workspace);
		} else {
			console.error(`Workspace ${result.data.workspaceId} not found`);
=======
		if (workspace === undefined) {
			console.error(`Workspace not found: ${result.data.workspaceId}`);
		} else {
			await platform.applyWorkspace(workspace);
>>>>>>> 8d46d0d5
		}
	} else {
		// Otherwise assume its an app to launch
		await launchApp(result.data as App);
	}
}

/**
 * Reset the home query when the results might have changed.
 */
async function resetHomeQuery(): Promise<void> {
	if (lastResponse) {
		let removeResponseIds = lastResultIds.slice();

		const results = await getHomeSearchResults(lastSearchQuery);
		lastResultIds = results.map((res) => res.key);

		// Only remove the items that we are not going to include this time
		removeResponseIds = removeResponseIds.filter((id) => !lastResultIds.includes(id));
		if (removeResponseIds.length > 0) {
			lastResponse.revoke(...removeResponseIds);
		}
		lastResponse.respond(results);
	}
}

/**
 * Create a template to display for the workspaces.
 * @returns The template to display.
 */
function createWorkspaceTemplate(): TemplateFragment {
	return {
		type: TemplateFragmentTypes.Container,
		style: {
			padding: "10px",
			display: "flex",
			flex: "1",
			flexDirection: "column",
			gap: "10px"
		},
		children: [
			{
				type: TemplateFragmentTypes.Text,
				dataKey: "title",
				style: {
					fontWeight: "bold",
					fontSize: "14px"
				}
			},
			{
				type: TemplateFragmentTypes.Text,
				dataKey: "instructions",
				style: {
					flex: "1"
				}
			},
			{
				type: TemplateFragmentTypes.Container,
				style: {
					display: "flex",
					flexFlow: "row wrap",
					justifyContent: "center",
					paddingTop: "10px",
					paddingBottom: "10px"
				},
				children: [
					{
						type: TemplateFragmentTypes.Button,
						style: {
							display: "flex",
							flexDirection: "column",
							width: "80px"
						},
						action: "Launch Workspace",
						children: [
							{
								type: TemplateFragmentTypes.Text,
								dataKey: "openText"
							}
						]
					}
				]
			}
		]
	};
}<|MERGE_RESOLUTION|>--- conflicted
+++ resolved
@@ -247,17 +247,10 @@
 	if (result?.data?.workspaceId) {
 		const platform = getCurrentSync();
 		const workspace = await platform.Storage.getWorkspace(result.data.workspaceId as string);
-<<<<<<< HEAD
-		if(workspace) {
-			await platform.applyWorkspace(workspace);
-		} else {
-			console.error(`Workspace ${result.data.workspaceId} not found`);
-=======
 		if (workspace === undefined) {
 			console.error(`Workspace not found: ${result.data.workspaceId}`);
 		} else {
 			await platform.applyWorkspace(workspace);
->>>>>>> 8d46d0d5
 		}
 	} else {
 		// Otherwise assume its an app to launch
