--- conflicted
+++ resolved
@@ -6,28 +6,17 @@
 	type App,
 	type HomeDispatchedSearchResult,
 	type HomeSearchListenerRequest,
-<<<<<<< HEAD
-	type HomeSearchResult,
-	type TemplateFragment,
-	type Workspace,
-	type HomeSearchListenerResponse
-=======
 	type HomeSearchListenerResponse,
 	type HomeSearchResult,
 	type TemplateFragment,
 	type Workspace
->>>>>>> ae6815f0
 } from "@openfin/workspace";
 import {
 	getCurrentSync,
 	init,
 	type CreateSavedWorkspaceRequest,
 	type UpdateSavedWorkspaceRequest,
-<<<<<<< HEAD
-	type WorkspacePlatformOverrideCallback
-=======
 	type WorkspacePlatformProvider
->>>>>>> ae6815f0
 } from "@openfin/workspace-platform";
 import { getApps, launchApp } from "./apps";
 import { applyDecoratedSnapshot, decorateSnapshot } from "./native-window-integration";
@@ -77,11 +66,7 @@
 			}
 		],
 		// Override some platform methods so that we can augment snapshots with native window information
-<<<<<<< HEAD
-		overrideCallback
-=======
 		overrideCallback: (provider) => createWorkspacePlatformOverride(provider)
->>>>>>> ae6815f0
 	});
 }
 
@@ -123,19 +108,12 @@
 
 /**
  * Override methods in the platform.
-<<<<<<< HEAD
- * @param WorkspacePlatformProvider The class to override.
- * @returns The overridden class.
- */
-const overrideCallback: WorkspacePlatformOverrideCallback = async (WorkspacePlatformProvider) => {
-=======
  * @param WorkspacePlatformProvider The workspace platform class to extend.
  * @returns The overridden class.
  */
 function createWorkspacePlatformOverride(
 	WorkspacePlatformProvider: OpenFin.Constructor<WorkspacePlatformProvider>
 ): WorkspacePlatformProvider {
->>>>>>> ae6815f0
 	/**
 	 * Override the platform methods so that we can intercept the snapshot calls.
 	 */
@@ -194,11 +172,7 @@
 		}
 	}
 	return new Override();
-<<<<<<< HEAD
-};
-=======
-}
->>>>>>> ae6815f0
+}
 
 /**
  * Get the results to show in home.
