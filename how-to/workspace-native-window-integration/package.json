--- conflicted
+++ resolved
@@ -1,10 +1,6 @@
 {
 	"name": "openfin-workspace--workspace-native-window-integration",
-<<<<<<< HEAD
-	"version": "19.1.20",
-=======
 	"version": "19.1.0",
->>>>>>> 8d46d0d5
 	"description": "OpenFin Workspace Example Application -- An example of an application that takes advantage of our native window integration.",
 	"main": "index.js",
 	"scripts": {
