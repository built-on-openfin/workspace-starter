--- conflicted
+++ resolved
@@ -20,15 +20,9 @@
 	"license": "SEE LICENSE IN LICENSE.MD",
 	"dependencies": {
 		"@openfin/core": "^29.73.14",
-<<<<<<< HEAD
-		"@openfin/native-window-integration-client": "0.0.17",
-		"@openfin/workspace": "10.3.10",
-		"@openfin/workspace-platform": "10.3.10",
-=======
 		"@openfin/native-window-integration-client": "0.0.13",
 		"@openfin/workspace": "11.0.6",
 		"@openfin/workspace-platform": "11.0.6",
->>>>>>> 7eab7fcb
 		"file-loader": "^6.2.0"
 	},
 	"devDependencies": {
