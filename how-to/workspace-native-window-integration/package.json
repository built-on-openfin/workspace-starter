--- conflicted
+++ resolved
@@ -16,25 +16,14 @@
 	"license": "SEE LICENSE IN LICENSE.MD",
 	"dependencies": {
 		"@openfin/native-window-integration-client": "0.0.17",
-<<<<<<< HEAD
-		"@openfin/workspace": "16.0.4",
-		"@openfin/workspace-platform": "16.0.4",
+		"@openfin/workspace": "16.0.6",
+		"@openfin/workspace-platform": "16.0.6",
 		"file-loader": "^6.2.0"
 	},
 	"devDependencies": {
 		"@openfin/core": "33.77.11",
 		"@openfin/node-adapter": "33.77.11",
-		"ts-loader": "^9.5.0",
-=======
-		"@openfin/workspace": "15.0.12",
-		"@openfin/workspace-platform": "15.0.12",
-		"file-loader": "^6.2.0"
-	},
-	"devDependencies": {
-		"@openfin/core": "32.76.20",
-		"openfin-adapter": "32.76.10",
 		"ts-loader": "^9.5.1",
->>>>>>> fe163efd
 		"typescript": "^5.2.2",
 		"webpack": "^5.89.0",
 		"webpack-cli": "^5.1.4"
