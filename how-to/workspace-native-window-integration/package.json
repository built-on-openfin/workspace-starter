--- conflicted
+++ resolved
@@ -1,10 +1,6 @@
 {
 	"name": "openfin-workspace--workspace-native-window-integration",
-<<<<<<< HEAD
-	"version": "10.0.0",
-=======
 	"version": "9.1.0",
->>>>>>> fb506ad6
 	"description": "OpenFin Workspace Example Application -- An example of an application that takes advantage of our native window integration.",
 	"main": "index.js",
 	"scripts": {
@@ -25,13 +21,8 @@
 	"dependencies": {
 		"@openfin/core": "^27.70.8",
 		"@openfin/native-window-integration-client": "0.0.13",
-<<<<<<< HEAD
-		"@openfin/workspace": "next",
-		"@openfin/workspace-platform": "next",
-=======
 		"@openfin/workspace": "9.1.22",
 		"@openfin/workspace-platform": "9.1.22",
->>>>>>> fb506ad6
 		"file-loader": "^6.2.0"
 	},
 	"devDependencies": {
