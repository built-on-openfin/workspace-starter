--- conflicted
+++ resolved
@@ -21,15 +21,6 @@
 	"license": "SEE LICENSE IN LICENSE.MD",
 	"dependencies": {
 		"@openfin/servicenow": "^1.0.1",
-<<<<<<< HEAD
-		"@openfin/workspace": "17.0.12",
-		"@openfin/workspace-platform": "17.0.12",
-		"csstype": "^3.1.3"
-	},
-	"devDependencies": {
-		"@openfin/core": "34.78.79",
-		"@openfin/node-adapter": "34.78.79",
-=======
 		"@openfin/workspace": "17.0.14",
 		"@openfin/workspace-platform": "17.0.14",
 		"csstype": "^3.1.3"
@@ -37,7 +28,6 @@
 	"devDependencies": {
 		"@openfin/core": "34.78.80",
 		"@openfin/node-adapter": "34.78.80",
->>>>>>> 62f293e8
 		"eslint": "8.56.0",
 		"eslint-config-airbnb": "19.0.4",
 		"eslint-config-airbnb-typescript": "17.1.0",
