--- conflicted
+++ resolved
@@ -20,15 +20,9 @@
 	"author": "martyn.janes@openfin.co",
 	"license": "SEE LICENSE IN LICENSE.MD",
 	"dependencies": {
-<<<<<<< HEAD
-		"@openfin/servicenow": "^1.0.0",
+		"@openfin/servicenow": "^1.0.1",
 		"@openfin/workspace": "16.0.6",
 		"@openfin/workspace-platform": "16.0.6",
-=======
-		"@openfin/servicenow": "^1.0.1",
-		"@openfin/workspace": "15.0.12",
-		"@openfin/workspace-platform": "15.0.12",
->>>>>>> ab95a4b1
 		"csstype": "^3.1.2"
 	},
 	"devDependencies": {
