<!DOCTYPE html>
<html>
<<<<<<< HEAD
  <head>
    <meta charset="utf-8" />
    <meta name="description" content="" />
    <meta name="viewport" content="width=device-width, initial-scale=1" />
    <title>Intent View - FDC3</title>
    <script type="module" src="./fdc3-intent-view.js"></script>
    <link rel="stylesheet" href="../../../style/app.css" />
  </head>

  <body class="col fill gap20">
    <header class="row spread middle">
      <div class="col">
        <h1>FDC3 Intents</h1>
        <h1 class="tag">Raise and listen to Intents</h1>
=======
<head>
  <meta charset="utf-8" />
  <meta name="description"
        content="" />
  <meta name="viewport"
        content="width=device-width, initial-scale=1" />
        <title>Intent View - FDC3</title>
        <script type="module" src="./fdc3-intent-view.js"></script>
        <script src="../../../components/fin-toggle-class.js" defer></script>
        <link rel="stylesheet" href="../../../style/app.css" />
</head>

<body class="col fill gap20">
  <header class="row spread middle">
    <div class="col">
      <h1>FDC3 Intents</h1>
      <h1 class="tag">Raise and listen to Intents</h1>
    </div>
    <div class="row middle gap10">
      <button is="fin-toggle-class"></button>
      <image src="../../../images/icon-blue.png"
             alt="OpenFin"
             height="40px"></image>
    </div>
  </header>
  <main class="row fill gap20">
    <div class="row fill gap40">
      <div class="fill col gap20">
        <form class="col gap40 scroll-vertical">
          <div id="sectionCommon"
               class="formSection col gap10">
            <h2>FDC3 Intent Options</h2>
            <fieldset>
              <label for="intentType" title="There are different ways of raising an intent. If you know the intent name you can raise it directly. If you only have a context object you can raise an intent by passing the context to see if there are intents that support it.">Raise By</label>
              <select name="intentType" id="intentType">
                <option value="raiseByIntent">raiseByIntent</option>
                <option value="raiseByContext">raiseByContext</option>
               </select>
            </fieldset>
            <fieldset>
              <label for="fdc3Intents" title="There are a number of defined intents. We are including the list of fdc3 defined intents here but you can create your own.">Intent</label>
              <select name="fdc3Intents" id="fdc3Intents">
               </select>
            </fieldset>

            <fieldset>
              <label for="fdc3Type" title="What type of context objects are you looking to send. We update this list of supported types for the intent you selected.">Context Type</label>
              <select name="fdc3Type" id="fdc3Type">
               </select>
            </fieldset>
            <fieldset>
              <label for="fdc3Value" title="We provide at least one example based on the context type selected. You can use this to see the default structure of these context types.">Context To Send</label>
              <select name="fdc3Value" id="fdc3Value">
              </select>
            </fieldset>
            <fieldset>
              <label for="context" title="We populate this text area with the value selected from the dropdown above but you can also customize it to publish your own context types.">Context</label>
            </fieldset>
            <fieldset>
              <textarea 
               style="overflow-y: auto;"
                    class="fill"
                     id="context"
                     rows="8"
                      ></textarea>
            </fieldset>
            <fieldset>
              <label for="fdc3Apps" title="The FDC3 spec says you can suggest an application when raising an intent. It is up to your broker what it does with it. This list is updated when the intent type or context type change and the information is provided by your broker.">Target App</label>
              <select name="fdc3Apps" id="fdc3Apps">
               </select>
            </fieldset>
          </div>

        </form>
>>>>>>> 4a46d116
      </div>
      <div class="row middle gap20">
        <image src="../../../images/icon-blue.png" alt="OpenFin" height="40px"></image>
      </div>
    </header>
    <main class="row fill gap20">
      <div class="row fill gap40">
        <div class="fill col gap20">
          <form class="col gap40 scroll-vertical">
            <div id="sectionCommon" class="formSection col gap10">
              <h2>FDC3 Intent Options</h2>
              <fieldset>
                <label
                  for="intentType"
                  title="There are different ways of raising an intent. If you know the intent name you can raise it directly. If you only have a context object you can raise an intent by passing the context to see if there are intents that support it."
                >
                  Raise By
                </label>
                <select name="intentType" id="intentType">
                  <option value="raiseByIntent">raiseByIntent</option>
                  <option value="raiseByContext">raiseByContext</option>
                </select>
              </fieldset>
              <fieldset>
                <label
                  for="fdc3Intents"
                  title="There are a number of defined intents. We are including the list of fdc3 defined intents here but you can create your own."
                >
                  Intent
                </label>
                <select name="fdc3Intents" id="fdc3Intents"></select>
              </fieldset>

              <fieldset>
                <label
                  for="fdc3Type"
                  title="What type of context objects are you looking to send. We update this list of supported types for the intent you selected."
                >
                  Context Type
                </label>
                <select name="fdc3Type" id="fdc3Type"></select>
              </fieldset>
              <fieldset>
                <label
                  for="fdc3Value"
                  title="We provide at least one example based on the context type selected. You can use this to see the default structure of these context types."
                >
                  Context To Send
                </label>
                <select name="fdc3Value" id="fdc3Value"></select>
              </fieldset>
              <fieldset>
                <label
                  for="context"
                  title="We populate this text area with the value selected from the dropdown above but you can also customize it to publish your own context types."
                >
                  Context
                </label>
              </fieldset>
              <fieldset>
                <textarea style="overflow-y: auto" class="fill" id="context" rows="8"></textarea>
              </fieldset>
              <fieldset>
                <label
                  for="fdc3Apps"
                  title="The FDC3 spec says you can suggest an application when raising an intent. It is up to your broker what it does with it. This list is updated when the intent type or context type change and the information is provided by your broker."
                >
                  Target App
                </label>
                <select name="fdc3Apps" id="fdc3Apps"></select>
              </fieldset>
            </div>
          </form>
        </div>
        <div class="col fill gap20">
          <h2 id="previewTitle">Code Preview</h2>
          <pre id="preview" class="fill scroll-horizontal scroll-vertical"></pre>
        </div>
      </div>
    </main>
    <footer>
      <div class="row spread">
        <div class="row gap10">
          <button id="btnRaiseIntent">Raise Intent</button>
          <button id="btnRaiseIntentByContext" style="display: none">Raise Context</button>
          <button id="btnClear">Clear</button>
          <button id="btnSeeCode">See Code</button>
          <button id="btnSeeLogs">See Logs</button>
        </div>
        <div class="row gap10">
          <a href="https://developers.openfin.co/of-docs/docs/fdc3-support-in-openfin" target="_blank">Docs</a>
        </div>
      </div>
    </footer>
  </body>
</html><|MERGE_RESOLUTION|>--- conflicted
+++ resolved
@@ -1,12 +1,12 @@
 <!DOCTYPE html>
 <html>
-<<<<<<< HEAD
   <head>
     <meta charset="utf-8" />
     <meta name="description" content="" />
     <meta name="viewport" content="width=device-width, initial-scale=1" />
     <title>Intent View - FDC3</title>
     <script type="module" src="./fdc3-intent-view.js"></script>
+    <script src="../../../components/fin-toggle-class.js" defer></script>
     <link rel="stylesheet" href="../../../style/app.css" />
   </head>
 
@@ -15,84 +15,9 @@
       <div class="col">
         <h1>FDC3 Intents</h1>
         <h1 class="tag">Raise and listen to Intents</h1>
-=======
-<head>
-  <meta charset="utf-8" />
-  <meta name="description"
-        content="" />
-  <meta name="viewport"
-        content="width=device-width, initial-scale=1" />
-        <title>Intent View - FDC3</title>
-        <script type="module" src="./fdc3-intent-view.js"></script>
-        <script src="../../../components/fin-toggle-class.js" defer></script>
-        <link rel="stylesheet" href="../../../style/app.css" />
-</head>
-
-<body class="col fill gap20">
-  <header class="row spread middle">
-    <div class="col">
-      <h1>FDC3 Intents</h1>
-      <h1 class="tag">Raise and listen to Intents</h1>
-    </div>
-    <div class="row middle gap10">
-      <button is="fin-toggle-class"></button>
-      <image src="../../../images/icon-blue.png"
-             alt="OpenFin"
-             height="40px"></image>
-    </div>
-  </header>
-  <main class="row fill gap20">
-    <div class="row fill gap40">
-      <div class="fill col gap20">
-        <form class="col gap40 scroll-vertical">
-          <div id="sectionCommon"
-               class="formSection col gap10">
-            <h2>FDC3 Intent Options</h2>
-            <fieldset>
-              <label for="intentType" title="There are different ways of raising an intent. If you know the intent name you can raise it directly. If you only have a context object you can raise an intent by passing the context to see if there are intents that support it.">Raise By</label>
-              <select name="intentType" id="intentType">
-                <option value="raiseByIntent">raiseByIntent</option>
-                <option value="raiseByContext">raiseByContext</option>
-               </select>
-            </fieldset>
-            <fieldset>
-              <label for="fdc3Intents" title="There are a number of defined intents. We are including the list of fdc3 defined intents here but you can create your own.">Intent</label>
-              <select name="fdc3Intents" id="fdc3Intents">
-               </select>
-            </fieldset>
-
-            <fieldset>
-              <label for="fdc3Type" title="What type of context objects are you looking to send. We update this list of supported types for the intent you selected.">Context Type</label>
-              <select name="fdc3Type" id="fdc3Type">
-               </select>
-            </fieldset>
-            <fieldset>
-              <label for="fdc3Value" title="We provide at least one example based on the context type selected. You can use this to see the default structure of these context types.">Context To Send</label>
-              <select name="fdc3Value" id="fdc3Value">
-              </select>
-            </fieldset>
-            <fieldset>
-              <label for="context" title="We populate this text area with the value selected from the dropdown above but you can also customize it to publish your own context types.">Context</label>
-            </fieldset>
-            <fieldset>
-              <textarea 
-               style="overflow-y: auto;"
-                    class="fill"
-                     id="context"
-                     rows="8"
-                      ></textarea>
-            </fieldset>
-            <fieldset>
-              <label for="fdc3Apps" title="The FDC3 spec says you can suggest an application when raising an intent. It is up to your broker what it does with it. This list is updated when the intent type or context type change and the information is provided by your broker.">Target App</label>
-              <select name="fdc3Apps" id="fdc3Apps">
-               </select>
-            </fieldset>
-          </div>
-
-        </form>
->>>>>>> 4a46d116
       </div>
-      <div class="row middle gap20">
+      <div class="row middle gap10">
+        <button is="fin-toggle-class"></button>
         <image src="../../../images/icon-blue.png" alt="OpenFin" height="40px"></image>
       </div>
     </header>
