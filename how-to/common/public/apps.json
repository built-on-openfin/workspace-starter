--- conflicted
+++ resolved
@@ -311,7 +311,6 @@
 		"images": [
 			{
 				"src": "https://built-on-openfin.github.io/dev-extensions/extensions/v12.0.0/interop/images/previews/view-context-fdc3.png"
-<<<<<<< HEAD
 			}
 		],
 		"tags": ["view", "fdc3", "tools"]
@@ -335,8 +334,6 @@
 		"images": [
 			{
 				"src": "https://built-on-openfin.github.io/dev-extensions/extensions/v12.0.0/interop/images/previews/view-context-fdc3.png"
-=======
->>>>>>> 62903a4c
 			}
 		],
 		"tags": ["view", "fdc3", "tools"]
@@ -472,7 +469,6 @@
 		"title": "Intents using FDC3 (Multi)",
 		"description": "An example of raising and listening to fdc3 intents and the code needed to implement it. This view can be launched multiple times.",
 		"manifest": "https://built-on-openfin.github.io/dev-extensions/extensions/v12.0.0/interop/fdc3/intent/fdc3-intent-multi-view.json",
-<<<<<<< HEAD
 		"manifestType": "view",
 		"icons": [
 			{
@@ -630,8 +626,6 @@
 		"title": "Intents using FDC3 (2.0) (Multi)",
 		"description": "This view allows you to experiment with the raising and listening of intents using the fdc3 2.0 api. Multiple instances of this view can be launched.",
 		"manifest": "https://built-on-openfin.github.io/dev-extensions/extensions/v12.0.0/interop/fdc3/intent/2-0/fdc3-intent-multi-view.json",
-=======
->>>>>>> 62903a4c
 		"manifestType": "view",
 		"icons": [
 			{
@@ -699,11 +693,7 @@
 		],
 		"images": [
 			{
-<<<<<<< HEAD
 				"src": "https://built-on-openfin.github.io/dev-extensions/extensions/v12.0.0/interop/images/previews/fdc3-intent-view-2-0.png"
-=======
-				"src": "https://built-on-openfin.github.io/dev-extensions/extensions/v12.0.0/interop/images/previews/view-intents-fdc3.png"
->>>>>>> 62903a4c
 			}
 		],
 		"tags": ["view", "fdc3", "intent", "tools"]
