[
	{
		"appId": "call-app",
		"name": "call-app",
		"title": "Call Application",
		"description": "Start a call.",
		"manifest": "http://localhost:8080/common/views/contact/call-app.json",
		"manifestType": "view",
		"icons": [
			{
				"src": "http://localhost:8080/common/images/icon-blue.png"
			}
		],
		"contactEmail": "contact@example.com",
		"supportEmail": "support@example.com",
		"publisher": "OpenFin",
		"intents": [
			{
				"name": "StartCall",
				"displayName": "Start a Call",
				"contexts": ["fdc3.contact"],
				"customConfig": {}
			},
			{
				"name": "OpenApp",
				"displayName": "Open App",
				"contexts": ["fdc3.contact"],
				"customConfig": {}
			}
		],
		"images": [
			{
				"src": "http://localhost:8080/common/images/previews/call-app.png"
			}
		],
		"tags": ["view", "interop", "fdc3", "contact"]
	},
	{
		"appId": "participant-selection",
		"name": "participant-selection",
		"title": "Participant Selection",
		"description": "Select a participant.",
		"manifest": "http://localhost:8080/common/views/contact/participant-selection.json",
		"manifestType": "view",
		"icons": [
			{
				"src": "http://localhost:8080/common/images/icon-blue.png"
			}
		],
		"contactEmail": "contact@example.com",
		"supportEmail": "support@example.com",
		"publisher": "OpenFin",
		"intents": [],
		"images": [
			{
				"src": "http://localhost:8080/common/images/previews/participant-selection.png"
			}
		],
		"tags": ["view", "interop", "fdc3", "contact"]
	},
	{
		"appId": "participant-history",
		"name": "participant-history",
		"title": "Participant History",
		"description": "View participant history.",
		"manifest": "http://localhost:8080/common/views/contact/participant-history.json",
		"manifestType": "view",
		"icons": [
			{
				"src": "http://localhost:8080/common/images/icon-blue.png"
			}
		],
		"contactEmail": "contact@example.com",
		"supportEmail": "support@example.com",
		"publisher": "OpenFin",
		"intents": [
			{
				"name": "ViewContact",
				"displayName": "View Contact",
				"contexts": ["fdc3.contact"],
				"customConfig": {}
			}
		],
		"images": [
			{
				"src": "http://localhost:8080/common/images/previews/participant-history.png"
			}
		],
		"tags": ["view", "interop", "fdc3", "contact"]
	},
	{
		"appId": "investments-and-models",
		"name": "investments-and-models",
		"title": "Investments and Models",
		"description": "View investments and models.",
		"manifest": "http://localhost:8080/common/views/contact/investments-and-models.json",
		"manifestType": "view",
		"icons": [
			{
				"src": "http://localhost:8080/common/images/icon-blue.png"
			}
		],
		"contactEmail": "contact@example.com",
		"supportEmail": "support@example.com",
		"publisher": "OpenFin",
		"intents": [
			{
				"name": "ViewContact",
				"displayName": "View Contact",
				"contexts": ["fdc3.contact"],
				"customConfig": {}
			}
		],
		"images": [
			{
				"src": "http://localhost:8080/common/images/previews/investments-and-models.png"
			}
		],
		"tags": ["view", "interop", "fdc3", "contact"]
	},
	{
		"appId": "participant-summary-view",
		"name": "participant-summary-view",
		"title": "Participant Summary",
		"description": "View summary of the participant",
		"manifest": "http://localhost:8080/common/views/contact/participant-summary.json",
		"manifestType": "view",
		"icons": [
			{
				"src": "http://localhost:8080/common/images/icon-blue.png"
			}
		],
		"contactEmail": "contact@example.com",
		"supportEmail": "support@example.com",
		"publisher": "OpenFin",
		"intents": [
			{
				"name": "ViewContact",
				"displayName": "View Contact",
				"contexts": ["fdc3.contact"],
				"customConfig": {}
			}
		],
		"images": [
			{
				"src": "http://localhost:8080/common/images/previews/participant-summary-view.png"
			}
		],
		"tags": ["view", "interop", "fdc3", "contact"]
	},
	{
		"appId": "participant-summary-window",
		"name": "participant-summary-window",
		"title": "Participant Summary Window",
		"description": "View summary of the participant",
		"manifest": "http://localhost:8080/common/views/contact/participant-summary.json",
		"manifestType": "window",
		"icons": [
			{
				"src": "http://localhost:8080/common/images/icon-blue.png"
			}
		],
		"contactEmail": "contact@example.com",
		"supportEmail": "support@example.com",
		"publisher": "OpenFin",
		"intents": [
			{
				"name": "ViewContact",
				"displayName": "View Contact",
				"contexts": ["fdc3.contact"],
				"customConfig": {}
			}
		],
		"images": [
			{
				"src": "http://localhost:8080/common/images/previews/participant-summary-window.png"
			}
		],
		"tags": ["window", "interop", "fdc3", "contact"]
	},
	{
		"appId": "client-overview",
		"name": "client-overview",
		"title": "Client Overview",
		"manifestType": "snapshot",
		"description": "Provides a summary of the current client",
		"manifest": "http://localhost:8080/common/snapshots/snapshot-contact-overview.json",
		"icons": [
			{
				"src": "http://localhost:8080/common/images/icon-blue.png"
			}
		],
		"contactEmail": "contact@example.com",
		"supportEmail": "support@example.com",
		"customConfig": { "instanceMode": "single" },
		"publisher": "OpenFin",
		"intents": [
			{
				"name": "ViewContact",
				"displayName": "View Contact",
				"contexts": ["fdc3.contact"],
				"customConfig": {}
			}
		],
		"images": [
			{
				"src": "http://localhost:8080/common/images/previews/client-overview.png"
			}
		],
		"tags": ["page", "openfin", "client", "interop", "fdc3", "contact"]
	},
	{
		"appId": "view-contact-dashboard-launcher",
		"name": "view-contact-dashboard-launcher",
		"title": "View Contact Dashboard",
		"description": "A hidden window that acts as an intent target and launches and snapshot and optionally publishes a context object to a specific context group",
		"manifest": {
			"name": "view-contact-dashboard-launcher",
			"url": "http://localhost:8080/common/windows/intent-window/intent-snapshot-launcher.html",
			"autoShow": false,
			"includeInSnapshots": false,
			"customData": {
				"settings": {
					"snapshotUrl": "http://localhost:8080/common/snapshots/template-snapshot-contact-dashboard.json",
					"contextGroupName": "*",
					"contextGroupToken": "{CONTEXT_GROUP}",
					"intentName": "ViewContact",
					"idToken": "{ID}",
					"idName": "email"
				}
			}
		},
		"manifestType": "inline-window",
		"icons": [
			{
				"src": "http://localhost:8080/common/images/icon-blue.png"
			}
		],
		"contactEmail": "contact@example.com",
		"supportEmail": "support@example.com",
		"publisher": "OpenFin",
		"intents": [
			{
				"name": "ViewContact",
				"displayName": "View Contact",
				"contexts": ["fdc3.contact"],
				"customConfig": {}
			}
		],
		"private": true,
		"customConfig": { "instanceMode": "single" },
		"images": [
			{
				"src": "http://localhost:8080/common/images/previews/view-contact-dashboard-launcher.png"
			}
		],
		"tags": ["window", "fdc3", "interop", "contact"]
	},
	{
<<<<<<< HEAD
		"appId": "fdc3-workbench",
		"name": "fdc3-workbench",
		"title": "FDC3 Workbench",
		"description": "Launch the official FDC3 Workbench",
		"manifest": "http://localhost:8080/common/views/fdc3/workbench/fdc3-workbench-view.json",
		"manifestType": "view",
		"icons": [
			{
				"src": "https://fdc3.finos.org/toolbox/fdc3-workbench/favicon.ico"
			}
		],
		"contactEmail": "contact@example.com",
		"supportEmail": "support@example.com",
		"publisher": "OpenFin",
		"intents": [
			{
				"name": "ViewContact",
				"displayName": "View Contact",
				"contexts": ["fdc3.contact"],
				"customConfig": {}
			},
			{
				"name": "ViewInstrument",
				"displayName": "View Instrument",
				"contexts": ["fdc3.instrument"],
				"customConfig": {}
			}
		],
		"images": [
			{
				"src": "http://localhost:8080/common/images/previews/fdc3-workbench.png"
			}
		],
		"tags": ["view", "interop", "fdc3", "contact", "instrument", "tools"]
	},
	{
		"appId": "fdc3-broadcast-view",
		"name": "fdc3-broadcast-view",
		"title": "Context using FDC3 (1.2)",
		"description": "This is an example view used to demonstrate the broadcasting and listening of passed context objects using the fdc3 api.",
		"manifest": "https://built-on-openfin.github.io/dev-extensions/extensions/v12.6.0/interop/fdc3/context/fdc3-broadcast-view.json",
		"manifestType": "view",
		"icons": [
			{
				"src": "http://localhost:8080/common/images/icon-blue.png"
			}
		],
		"contactEmail": "contact@example.com",
		"supportEmail": "support@example.com",
		"publisher": "OpenFin",
		"intents": [],
		"images": [
			{
				"src": "https://built-on-openfin.github.io/dev-extensions/extensions/v12.6.0/interop/images/previews/view-context-fdc3.png"
			}
		],
		"tags": ["view", "fdc3", "tools"]
	},
	{
		"appId": "fdc3-broadcast-view-2-0",
		"name": "fdc3-broadcast-view-2-0",
		"title": "Context using FDC3 (2.0)",
		"description": "This is an example view used to demonstrate the broadcasting and listening of passed context objects using the fdc3 2.0 api.",
		"manifest": "https://built-on-openfin.github.io/dev-extensions/extensions/v12.6.0/interop/fdc3/context/2-0/fdc3-broadcast-view.json",
		"manifestType": "view",
		"icons": [
			{
				"src": "http://localhost:8080/common/images/icon-blue.png"
			}
		],
		"contactEmail": "contact@example.com",
		"supportEmail": "support@example.com",
		"publisher": "OpenFin",
		"intents": [],
		"images": [
			{
				"src": "https://built-on-openfin.github.io/dev-extensions/extensions/v12.6.0/interop/images/previews/view-context-fdc3.png"
			}
		],
		"tags": ["view", "fdc3", "tools"]
	},
	{
=======
>>>>>>> 4c8abf5b
		"appId": "interop-broadcast-view",
		"name": "interop-broadcast-view",
		"title": "Context using Interop API",
		"description": "This is an example of setting and listening to context using the interop api and seeing a code sample of how to do it.",
		"manifest": "https://built-on-openfin.github.io/dev-extensions/extensions/v12.6.0/interop/interop-api/context/interop-broadcast-view.json",
		"manifestType": "view",
		"icons": [
			{
				"src": "http://localhost:8080/common/images/icon-blue.png"
			}
		],
		"contactEmail": "contact@example.com",
		"supportEmail": "support@example.com",
		"publisher": "OpenFin",
		"intents": [],
		"images": [
			{
				"src": "https://built-on-openfin.github.io/dev-extensions/extensions/v12.6.0/interop/images/previews/view-context-interop-api.png"
			}
		],
		"tags": ["view", "interop", "tools"]
	},
	{
<<<<<<< HEAD
		"appId": "fdc3-intent-view",
		"name": "fdc3-intent-view",
		"title": "Intents using FDC3 (1.2)",
		"description": "An example of raising and listening to fdc3 intents and the code needed to implement it. This view can be launched multiple times.",
		"manifest": "https://built-on-openfin.github.io/dev-extensions/extensions/v12.6.0/interop/fdc3/intent/fdc3-intent-multi-view.json",
		"manifestType": "view",
		"icons": [
			{
				"src": "http://localhost:8080/common/images/icon-blue.png"
			}
		],
		"contactEmail": "contact@example.com",
		"supportEmail": "support@example.com",
		"publisher": "OpenFin",
		"intents": [
			{
				"name": "StartCall",
				"displayName": "Start a Call",
				"contexts": ["fdc3.contact", "fdc3.contactList"],
				"customConfig": {}
			},
			{
				"name": "StartChat",
				"displayName": "Start a Chat",
				"contexts": ["fdc3.contact", "fdc3.contactList"],
				"customConfig": {}
			},
			{
				"name": "ViewChart",
				"displayName": "View Chart",
				"contexts": ["fdc3.instrument", "fdc3.instrumentList", "fdc3.portfolio", "fdc3.position"],
				"customConfig": {}
			},
			{
				"name": "ViewContact",
				"displayName": "View Contact Details",
				"contexts": ["fdc3.contact"],
				"customConfig": {}
			},
			{
				"name": "ViewQuote",
				"displayName": "View Quote",
				"contexts": ["fdc3.instrument"],
				"customConfig": {}
			},
			{
				"name": "ViewNews",
				"displayName": "View News",
				"contexts": [
					"fdc3.country",
					"fdc3.instrument",
					"fdc3.instrumentList",
					"fdc3.organization",
					"fdc3.portfolio"
				],
				"customConfig": {}
			},
			{
				"name": "ViewAnalysis",
				"displayName": "View Analysis",
				"contexts": ["fdc3.instrument", "fdc3.organization", "fdc3.portfolio"],
				"customConfig": {}
			},
			{
				"name": "ViewInstrument",
				"displayName": "View Instrument Details",
				"contexts": ["fdc3.instrument"],
				"customConfig": {}
			}
		],
		"images": [
			{
				"src": "https://built-on-openfin.github.io/dev-extensions/extensions/v12.6.0/interop/images/previews/view-intents-fdc3.png"
			}
		],
		"tags": ["view", "fdc3", "intent", "tools"]
	},
	{
		"appId": "fdc3-intent-view-2-0",
		"name": "fdc3-intent-view-2-0",
		"title": "Intents using FDC3 (2.0)",
		"description": "This view allows you to experiment with the raising and listening of intents using the fdc3 2.0 api. Multiple instances of this view can be launched.",
		"manifest": "https://built-on-openfin.github.io/dev-extensions/extensions/v12.6.0/interop/fdc3/intent/2-0/fdc3-intent-multi-view.json",
		"manifestType": "view",
		"icons": [
			{
				"src": "http://localhost:8080/common/images/icon-blue.png"
			}
		],
		"contactEmail": "contact@example.com",
		"supportEmail": "support@example.com",
		"publisher": "OpenFin",
		"intents": [
			{
				"name": "StartCall",
				"displayName": "Start a Call",
				"contexts": ["fdc3.contact", "fdc3.contactList"],
				"customConfig": {}
			},
			{
				"name": "StartChat",
				"displayName": "Start a Chat",
				"contexts": ["fdc3.contact", "fdc3.contactList"],
				"customConfig": {}
			},
			{
				"name": "ViewChart",
				"displayName": "View Chart",
				"contexts": ["fdc3.instrument", "fdc3.instrumentList", "fdc3.portfolio", "fdc3.position"],
				"customConfig": {}
			},
			{
				"name": "ViewContact",
				"displayName": "View Contact Details",
				"contexts": ["fdc3.contact"],
				"customConfig": {}
			},
			{
				"name": "ViewQuote",
				"displayName": "View Quote",
				"contexts": ["fdc3.instrument"],
				"customConfig": {}
			},
			{
				"name": "ViewNews",
				"displayName": "View News",
				"contexts": [
					"fdc3.country",
					"fdc3.instrument",
					"fdc3.instrumentList",
					"fdc3.organization",
					"fdc3.portfolio"
				],
				"customConfig": {}
			},
			{
				"name": "ViewAnalysis",
				"displayName": "View Analysis",
				"contexts": ["fdc3.instrument", "fdc3.organization", "fdc3.portfolio"],
				"customConfig": {}
			},
			{
				"name": "ViewInstrument",
				"displayName": "View Instrument Details",
				"contexts": ["fdc3.instrument"],
				"customConfig": {}
			}
		],
		"images": [
			{
				"src": "https://built-on-openfin.github.io/dev-extensions/extensions/v12.6.0/interop/images/previews/fdc3-intent-view-2-0.png"
			}
		],
		"tags": ["view", "fdc3", "intent", "tools"]
	},
	{
=======
>>>>>>> 4c8abf5b
		"appId": "interop-intent-view",
		"name": "interop-intent-view",
		"title": "Intents using Interop API",
		"description": "This is an example of firing and listening to intents using the interop api and seeing a code sample of how to do it. Multiple instances can be launched.",
		"manifest": "https://built-on-openfin.github.io/dev-extensions/extensions/v12.6.0/interop/interop-api/intent/interop-intent-multi-view.json",
		"manifestType": "view",
		"icons": [
			{
				"src": "http://localhost:8080/common/images/icon-blue.png"
			}
		],
		"contactEmail": "contact@example.com",
		"supportEmail": "support@example.com",
		"publisher": "OpenFin",
		"intents": [
			{
				"name": "StartCall",
				"displayName": "Start a Call",
				"contexts": ["fdc3.contact", "fdc3.contactList"],
				"customConfig": {}
			},
			{
				"name": "StartChat",
				"displayName": "Start a Chat",
				"contexts": ["fdc3.contact", "fdc3.contactList"],
				"customConfig": {}
			},
			{
				"name": "ViewChart",
				"displayName": "View Chart",
				"contexts": ["fdc3.instrument", "fdc3.instrumentList", "fdc3.portfolio", "fdc3.position"],
				"customConfig": {}
			},
			{
				"name": "ViewContact",
				"displayName": "View Contact Details",
				"contexts": ["fdc3.contact"],
				"customConfig": {}
			},
			{
				"name": "ViewQuote",
				"displayName": "View Quote",
				"contexts": ["fdc3.instrument"],
				"customConfig": {}
			},
			{
				"name": "ViewNews",
				"displayName": "View News",
				"contexts": [
					"fdc3.country",
					"fdc3.instrument",
					"fdc3.instrumentList",
					"fdc3.organization",
					"fdc3.portfolio"
				],
				"customConfig": {}
			},
			{
				"name": "ViewAnalysis",
				"displayName": "View Analysis",
				"contexts": ["fdc3.instrument", "fdc3.organization", "fdc3.portfolio"],
				"customConfig": {}
			},
			{
				"name": "ViewInstrument",
				"displayName": "View Instrument Details",
				"contexts": ["fdc3.instrument"],
				"customConfig": {}
			}
		],
		"images": [
			{
				"src": "https://built-on-openfin.github.io/dev-extensions/extensions/v12.6.0/interop/images/previews/view-intents-interop-api.png"
			}
		],
		"tags": ["view", "interop", "intent", "openfin", "tools"]
	},
	{
		"appId": "app-definition-builder",
		"name": "app-definition-builder",
		"title": "App Definition Builder",
		"description": "A developer tool to help build an app definition",
		"manifest": "https://built-on-openfin.github.io/dev-extensions/extensions/v12.6.0/app/app-definition-builder/app-definition-builder-view.json",
		"manifestType": "view",
		"icons": [{ "src": "http://localhost:8080/common/images/icon-blue.png" }],
		"contactEmail": "contact@example.com",
		"supportEmail": "support@example.com",
		"publisher": "OpenFin",
		"intents": [
			{
				"name": "CreateAppDefinition",
				"displayName": "Create an App Definition",
				"contexts": ["openfin.app"],
				"customConfig": {}
			}
		],
		"images": [
			{
				"src": "https://built-on-openfin.github.io/dev-extensions/extensions/v12.6.0/app/images/previews/app-definition-builder.png"
			}
		],
		"tags": ["view", "app", "tools"]
	},
	{
		"appId": "theme-definition-builder",
		"name": "theme-definition-builder",
		"title": "Theme Definition Builder",
		"description": "A tool to help in the building of a theme.",
		"manifest": "https://built-on-openfin.github.io/dev-extensions/extensions/v12.6.0/branding/theme-definition-builder/theme-definition-builder-view.json",
		"manifestType": "view",
		"icons": [{ "src": "http://localhost:8080/common/images/icon-blue.png" }],
		"contactEmail": "contact@example.com",
		"supportEmail": "support@example.com",
		"publisher": "OpenFin",
		"intents": [],
		"images": [
			{
				"src": "https://built-on-openfin.github.io/dev-extensions/extensions/v12.6.0/branding/images/previews/theme-definition-builder.png"
			}
		],
		"tags": ["view", "theme", "tools"]
	},
	{
		"appId": "starter-style-guide",
		"name": "starter-style-guide",
		"title": "Starter Style Guide",
		"description": "A style guide used to aid in the building of workspace starter samples.",
		"manifest": "http://localhost:8080/common/style/style-view.json",
		"manifestType": "view",
		"icons": [{ "src": "http://localhost:8080/common/images/icon-blue.png" }],
		"contactEmail": "contact@example.com",
		"supportEmail": "support@example.com",
		"publisher": "OpenFin",
		"intents": [],
		"images": [
			{
				"src": "http://localhost:8080/common/images/previews/starter-style-guide.png"
			}
		],
		"tags": ["view", "style", "tools"]
	},
	{
		"appId": "openfin-versions-workspace",
		"name": "openfin-versions-workspace",
		"title": "OpenFin Versions - Workspace",
		"description": "Launch the OpenFin Workspace Versions page. This launches the url as a view to demonstrate the capability. This is an example of a inline-view entry in the app catalog.",
		"manifest": {
			"url": "https://developer.openfin.co/versions/?product=Runtime#/?product=Workspace",
			"name": "openfin-versions"
		},
		"manifestType": "inline-view",
		"icons": [
			{
				"src": "http://localhost:8080/common/images/icon-blue.png"
			}
		],
		"contactEmail": "contact@example.com",
		"supportEmail": "support@example.com",
		"publisher": "OpenFin",
		"intents": [],
		"images": [],
		"tags": ["versions", "view"]
	},
	{
		"appId": "openfin-versions-runtime",
		"name": "openfin-versions-runtime",
		"title": "OpenFin Versions - Runtime",
		"description": "Launch the OpenFin Runtime Versions page. This launches in a classic window to demonstrate the capability. This is a example of an inline-window entry in the app catalog.",
		"manifest": {
			"url": "https://developer.openfin.co/versions/?product=Runtime"
		},
		"manifestType": "inline-window",
		"icons": [
			{
				"src": "http://localhost:8080/common/images/icon-blue.png"
			}
		],
		"contactEmail": "contact@example.com",
		"supportEmail": "support@example.com",
		"publisher": "OpenFin",
		"intents": [],
		"images": [],
		"tags": ["versions", "window"]
	},
	{
		"appId": "openfin-versions-integrations",
		"name": "openfin-versions-integrations",
		"title": "OpenFin Versions - Integrations",
		"description": "Launch the OpenFin Integrations Versions page. This launches the url into the desktop browser to demonstrate the capability. This is an example of a desktop-browser entry in the app catalog.",
		"manifest": "https://developer.openfin.co/versions/?product=Runtime#/?product=Integrations",
		"manifestType": "desktop-browser",
		"icons": [
			{
				"src": "http://localhost:8080/common/images/icon-blue.png"
			}
		],
		"contactEmail": "contact@example.com",
		"supportEmail": "support@example.com",
		"publisher": "OpenFin",
		"intents": [],
		"images": [],
		"tags": ["versions", "desktop-browser"]
	},
	{
		"appId": "page-layout",
		"name": "page-layout",
		"title": "Page Layout Tool",
		"description": "A tool to help in the building of a page.",
		"manifest": "https://built-on-openfin.github.io/dev-extensions/extensions/v12.6.0/layout/views/page-layout-snapshot.json",
		"manifestType": "snapshot",
		"icons": [{ "src": "http://localhost:8080/common/images/icon-blue.png" }],
		"contactEmail": "contact@example.com",
		"supportEmail": "support@example.com",
		"publisher": "OpenFin",
		"intents": [],
		"images": [
			{
				"src": "https://built-on-openfin.github.io/dev-extensions/extensions/v12.6.0/layout/images/previews/page-layout.png"
			}
		],
		"tags": ["view", "page", "tools"]
	},
	{
		"appId": "preload-tradingview-view",
		"name": "preload-tradingview-view",
		"title": "Trading View",
		"description": "This is an example of a thirdparty site that is listening for contextual fdc3 messages and using the passed ticker to update itself through the use of preload scripts.",
		"manifest": "http://localhost:8080/common/views/tradingview/preload-tradingview-view.json",
		"manifestType": "view",
		"icons": [
			{
				"src": "http://localhost:8080/common/images/icon-blue.png"
			}
		],
		"contactEmail": "contact@example.com",
		"supportEmail": "support@example.com",
		"publisher": "OpenFin",
		"intents": [],
		"images": [],
		"tags": ["view", "fdc3", "preload"]
	},
	{
		"appId": "preload-google-view",
		"name": "preload-google-view",
		"title": "Google View",
		"description": "This is an example of a thirdparty site that is listening for contextual fdc3 messages and using the passed ticker to update itself through the use of preload scripts.",
		"manifest": "http://localhost:8080/common/views/google/preload-google-view.json",
		"manifestType": "view",
		"icons": [
			{
				"src": "http://localhost:8080/common/images/icon-blue.png"
			}
		],
		"contactEmail": "contact@example.com",
		"supportEmail": "support@example.com",
		"publisher": "OpenFin",
		"intents": [],
		"images": [],
		"tags": ["view", "fdc3", "preload"]
	},
	{
		"appId": "expero-company-news",
		"name": "expero-company-news",
		"title": "Gateway - Company News",
		"manifest": "https://openfin-iex.experolabs.com/openfin/manifests/company-news.json",
		"manifestType": "view",
		"icons": [
			{
				"src": "https://openfin-iex.experolabs.com/favicon.ico"
			}
		],
		"contactEmail": "contact@example.com",
		"supportEmail": "support@example.com",
		"publisher": "Expero",
		"intents": [],
		"images": [
			{
				"src": "http://localhost:8080/common/images/previews/expero-news-view.png"
			}
		],
		"tags": ["expero", "view", "interop"]
	},
	{
		"appId": "expero-description",
		"name": "expero-description",
		"title": "Gateway - Description",
		"manifest": "https://openfin-iex.experolabs.com/openfin/manifests/description.json",
		"manifestType": "view",
		"icons": [
			{
				"src": "https://openfin-iex.experolabs.com/favicon.ico"
			}
		],
		"contactEmail": "contact@example.com",
		"supportEmail": "support@example.com",
		"publisher": "Expero",
		"intents": [],
		"images": [
			{
				"src": "http://localhost:8080/common/images/previews/expero-description-view.png"
			}
		],
		"tags": ["expero", "view", "interop"]
	},
	{
		"appId": "expero-stock-quote",
		"name": "expero-stock-quote",
		"title": "Gateway - Stock Quote",
		"manifest": "https://openfin-iex.experolabs.com/openfin/manifests/stock-quote.json",
		"manifestType": "view",
		"icons": [
			{
				"src": "https://openfin-iex.experolabs.com/favicon.ico"
			}
		],
		"contactEmail": "contact@example.com",
		"supportEmail": "support@example.com",
		"publisher": "Expero",
		"intents": [],
		"images": [
			{
				"src": "http://localhost:8080/common/images/previews/expero-stock-view.png"
			}
		],
		"tags": ["expero", "view", "interop"]
	},
	{
		"appId": "notifications-generator",
		"name": "notifications-studio",
		"title": "OpenFin Notifications Studio",
		"manifestType": "manifest",
		"description": "Notifications Studio: This is OpenFin's tool for demonstrating the power of our Notification Center. Use it to create local notifications or use some of the examples shown in our Catalog. Experiment with our features and see the power that OpenFin Notification Center can bring to your applications.",
		"manifest": "https://cdn.openfin.co/studio/notification/app.json",
		"icons": [
			{
				"src": "https://cdn.openfin.co/demos/notifications/generator/images/icon-blue.png"
			}
		],
		"contactEmail": "contact@example.com",
		"supportEmail": "support@example.com",
		"publisher": "OpenFin",
		"intents": [],
		"images": [
			{
				"src": "http://localhost:8080/common/images/previews/openfin-notification-studio.png"
			}
		],
		"tags": ["hero", "manifest", "tools"]
	},
	{
		"appId": "openfin-process-manager",
		"name": "openfin-process-manager",
		"title": "OpenFin Process Manager",
		"manifestType": "manifest",
		"description": "Process Manager: This is OpenFin's tool for helping developers build OpenFin Applications. It lets you see the OpenFin applications that are running, the performance of the applications (memory and cpu) and easy access to the dev tools for the Windows of your application.",
		"manifest": "https://cdn.openfin.co/release/apps/openfin/processmanager/app.json",
		"icons": [
			{
				"src": "https://cdn.openfin.co/release/apps/openfin/processmanager/2.0.2/ofpm-icon.png"
			}
		],
		"contactEmail": "contact@example.com",
		"supportEmail": "support@example.com",
		"publisher": "OpenFin",
		"intents": [],
		"images": [
			{
				"src": "http://localhost:8080/common/images/previews/openfin-process-manager.png"
			}
		],
		"tags": ["hero", "manifest", "tools"]
	},
	{
		"appId": "openfin-developer-page",
		"name": "openfin-developer-page",
		"title": "OpenFin Developer Docs",
		"manifestType": "snapshot",
		"description": "Shows a collection of OpenFin developer pages and provides an example of how you can present a pre-built page as a launch target in OpenFin Home. This entry has a manifest type of 'snapshot'.",
		"manifest": "http://localhost:8080/common/snapshots/snapshot.json",
		"icons": [
			{
				"src": "http://localhost:8080/common/images/icon-blue.png"
			}
		],
		"contactEmail": "contact@example.com",
		"supportEmail": "support@example.com",
		"publisher": "OpenFin",
		"intents": [],
		"images": [
			{
				"src": "http://localhost:8080/common/images/previews/openfin-page-docs.png"
			}
		],
		"tags": ["page", "developer"]
	},
	{
		"appId": "winform-interop-example",
		"name": "OpenFin Winform Interop Example",
		"title": "OpenFin Winform Interop Example",
		"description": "A Winform application built in .NET 5 that shows the power of our interop api.",
		"manifestType": "external",
		"manifest": "winform-interop-example",
		"icons": [
			{
				"src": "http://localhost:8080/common/images/icon-winform-interop.png"
			}
		],
		"contactEmail": "contact@example.com",
		"supportEmail": "support@example.com",
		"publisher": "OpenFin",
		"intents": [],
		"images": [
			{
				"src": "http://localhost:8080/common/images/previews/openfin-winform-interop.png"
			}
		],
		"tags": ["native", "appasset", "nwi", "dock", "developer"],
		"data": {
			"nwi": {
				"name": "OpenFin.Interop.Win.Sample",
				"title": "Interop Example Tool",
				"lifetime": "application"
			}
		}
	},
	{
		"appId": "Notepad",
		"name": "Notepad",
		"title": "Notepad",
		"description": "Open Notepad and start taking some quick notes.",
		"manifestType": "external",
		"manifest": "notepad.exe",
		"icons": [
			{
				"src": "http://localhost:8080/common/images/icon-notepad.png"
			}
		],
		"contactEmail": "contact@example.com",
		"supportEmail": "support@example.com",
		"publisher": "Microsoft",
		"intents": [],
		"images": [
			{
				"src": "http://localhost:8080/common/images/previews/microsoft-notepad-native.png"
			}
		],
		"tags": ["native", "dock"]
	},
	{
		"appId": "hidden-window-example",
		"name": "hidden-window-example",
		"title": "Hidden/Headless Window Example",
		"manifestType": "window",
		"description": "An example of launching a window that will not be captured as part of a saved workspace and will run headless in the background. This window generates a notification to show that it can be a window with a specific purpose (listening for notifications to create). The notification lets you show or close the hidden window. Only one instance can be running at a time. This window could be launched as part of your bootstrapping logic or in reaction to a particular event. It is listed in home as a way of launching the example.",
		"manifest": "http://localhost:8080/common/windows/hidden-window/hidden.json",
		"icons": [
			{
				"src": "http://localhost:8080/common/images/icon-blue.png"
			}
		],
		"contactEmail": "contact@example.com",
		"supportEmail": "support@example.com",
		"publisher": "OpenFin",
		"intents": [],
		"images": [],
		"tags": ["window", "headless", "developer"]
	},
	{
		"appId": "manager-portal",
		"name": "manager-portal",
		"title": "Manager Portal",
		"manifestType": "snapshot",
		"description": "Provides a portal for a manager",
		"manifest": "http://localhost:8080/common/views/manager-portal/snapshot-manager-portal.json",
		"icons": [
			{
				"src": "http://localhost:8080/common/images/icon-blue.png"
			}
		],
		"contactEmail": "contact@example.com",
		"supportEmail": "support@example.com",
		"publisher": "OpenFin",
		"intents": [],
		"images": [
			{
				"src": "http://localhost:8080/common/images/previews/page-manager-portal.png"
			}
		],
		"tags": ["page", "openfin", "manager", "fcd3"]
	},
	{
		"appId": "manager-portal-fixed-panels",
		"name": "manager-portal-fixed-panels",
		"title": "Manager Portal (Fixed Views)",
		"manifestType": "snapshot",
		"description": "Provides a portal for a manager with fixed panels",
		"manifest": "http://localhost:8080/common/views/manager-portal/snapshot-manager-portal-fixed.json",
		"icons": [
			{
				"src": "http://localhost:8080/common/images/icon-blue.png"
			}
		],
		"contactEmail": "contact@example.com",
		"supportEmail": "support@example.com",
		"publisher": "OpenFin",
		"intents": [],
		"images": [
			{
				"src": "http://localhost:8080/common/images/previews/page-manager-portal.png"
			}
		],
		"tags": ["page", "openfin", "manager", "fcd3"]
	},
	{
		"appId": "my-team",
		"name": "my-team",
		"title": "My Team",
		"description": "View my team.",
		"manifest": "http://localhost:8080/common/views/manager-portal/my-team.json",
		"manifestType": "view",
		"icons": [
			{
				"src": "http://localhost:8080/common/images/icon-blue.png"
			}
		],
		"contactEmail": "contact@example.com",
		"supportEmail": "support@example.com",
		"publisher": "OpenFin",
		"intents": [],
		"images": [],
		"tags": ["view", "manager", "fcd3"]
	},
	{
		"appId": "annual-leave",
		"name": "annual-leave",
		"title": "Annual Leave",
		"description": "View the annual leave for a team member.",
		"manifest": "http://localhost:8080/common/views/manager-portal/annual-leave.json",
		"manifestType": "view",
		"icons": [
			{
				"src": "http://localhost:8080/common/views/manager-portal/annual-leave/favicon.ico"
			}
		],
		"contactEmail": "contact@example.com",
		"supportEmail": "support@example.com",
		"publisher": "OpenFin",
		"intents": [],
		"images": [],
		"tags": ["view", "manager", "fcd3"]
	},
	{
		"appId": "manager-paths",
		"name": "manager-paths",
		"title": "Manager Paths",
		"description": "View the manager paths for a team member.",
		"manifest": "http://localhost:8080/common/views/manager-portal/manager-paths.json",
		"manifestType": "view",
		"icons": [
			{
				"src": "http://localhost:8080/common/views/manager-portal/manager-paths/favicon.ico"
			}
		],
		"contactEmail": "contact@example.com",
		"supportEmail": "support@example.com",
		"publisher": "OpenFin",
		"intents": [],
		"images": [],
		"tags": ["view", "manager", "fcd3"]
	},
	{
		"appId": "company-comms",
		"name": "company-comms",
		"title": "Company Comms",
		"description": "View the communications for the company.",
		"manifest": "http://localhost:8080/common/views/manager-portal/company-comms.json",
		"manifestType": "view",
		"icons": [
			{
				"src": "http://localhost:8080/common/views/manager-portal/company-comms/favicon.ico"
			}
		],
		"contactEmail": "contact@example.com",
		"supportEmail": "support@example.com",
		"publisher": "OpenFin",
		"intents": [],
		"images": [],
		"tags": ["view", "manager", "fcd3"]
	},
	{
		"appId": "company-cal",
		"name": "company-cal",
		"title": "Company Calendar",
		"description": "View the calendar for the company.",
		"manifest": "http://localhost:8080/common/views/manager-portal/company-cal.json",
		"manifestType": "view",
		"icons": [
			{
				"src": "http://localhost:8080/common/views/manager-portal/company-cal/favicon.ico"
			}
		],
		"contactEmail": "contact@example.com",
		"supportEmail": "support@example.com",
		"publisher": "OpenFin",
		"intents": [],
		"images": [],
		"tags": ["view", "manager", "fcd3"]
	},
	{
		"appId": "getting-started",
		"name": "getting-started",
		"title": "Getting Started Guide",
		"description": "A collection of information and tools that help you get started with OpenFin Workspace.",
		"manifest": "https://built-on-openfin.github.io/dev-extensions/extensions/v12.6.0/common/snapshots/snapshot-getting-started.json",
		"manifestType": "snapshot",
		"icons": [{ "src": "http://localhost:8080/common/images/icon-blue.png" }],
		"contactEmail": "contact@example.com",
		"supportEmail": "support@example.com",
		"publisher": "OpenFin",
		"intents": [],
		"images": [],
		"tags": ["page", "snapshot", "tools"]
	},
	{
		"appId": "irs-rfq",
		"name": "irs-rfq",
		"title": "IRS: Request For Quote",
		"description": "Request for quote for Interest Rate Swaps.",
		"manifest": "http://localhost:8080/common/windows/irs-rfq/irs-rfq.json",
		"manifestType": "window",
		"icons": [
			{
				"src": "http://localhost:8080/common/images/icon-blue.png"
			}
		],
		"contactEmail": "contact@example.com",
		"supportEmail": "support@example.com",
		"publisher": "OpenFin",
		"intents": [],
		"images": [
			{
				"src": "http://localhost:8080/common/images/previews/irs-rfq.png"
			},
			{
				"src": "http://localhost:8080/common/images/previews/irs-rfq-notification1.png"
			}
		],
		"tags": ["view", "irs", "finance"]
	},
	{
		"appId": "analytics-viewer",
		"name": "analytics-viewer",
		"title": "Analytics Viewer",
		"description": "This analytics viewer acts as a basic view to see the analytics events generated by the platform and workspace components if the events are published to the watched app channel.",
		"manifest": "https://built-on-openfin.github.io/dev-extensions/extensions/v12.6.0/analytics/views/analytics-viewer/analytics-viewer-view.json",
		"manifestType": "view",
		"icons": [
			{
				"src": "http://localhost:8080/common/images/icon-blue.png"
			}
		],
		"contactEmail": "contact@example.com",
		"supportEmail": "support@example.com",
		"publisher": "OpenFin",
		"intents": [],
		"images": [
			{
				"src": "https://built-on-openfin.github.io/dev-extensions/extensions/v12.6.0/analytics/views/analytics-viewer/analytics-viewer.png"
			}
		],
		"tags": ["view", "analytics", "tools"]
	}
]<|MERGE_RESOLUTION|>--- conflicted
+++ resolved
@@ -257,91 +257,6 @@
 		"tags": ["window", "fdc3", "interop", "contact"]
 	},
 	{
-<<<<<<< HEAD
-		"appId": "fdc3-workbench",
-		"name": "fdc3-workbench",
-		"title": "FDC3 Workbench",
-		"description": "Launch the official FDC3 Workbench",
-		"manifest": "http://localhost:8080/common/views/fdc3/workbench/fdc3-workbench-view.json",
-		"manifestType": "view",
-		"icons": [
-			{
-				"src": "https://fdc3.finos.org/toolbox/fdc3-workbench/favicon.ico"
-			}
-		],
-		"contactEmail": "contact@example.com",
-		"supportEmail": "support@example.com",
-		"publisher": "OpenFin",
-		"intents": [
-			{
-				"name": "ViewContact",
-				"displayName": "View Contact",
-				"contexts": ["fdc3.contact"],
-				"customConfig": {}
-			},
-			{
-				"name": "ViewInstrument",
-				"displayName": "View Instrument",
-				"contexts": ["fdc3.instrument"],
-				"customConfig": {}
-			}
-		],
-		"images": [
-			{
-				"src": "http://localhost:8080/common/images/previews/fdc3-workbench.png"
-			}
-		],
-		"tags": ["view", "interop", "fdc3", "contact", "instrument", "tools"]
-	},
-	{
-		"appId": "fdc3-broadcast-view",
-		"name": "fdc3-broadcast-view",
-		"title": "Context using FDC3 (1.2)",
-		"description": "This is an example view used to demonstrate the broadcasting and listening of passed context objects using the fdc3 api.",
-		"manifest": "https://built-on-openfin.github.io/dev-extensions/extensions/v12.6.0/interop/fdc3/context/fdc3-broadcast-view.json",
-		"manifestType": "view",
-		"icons": [
-			{
-				"src": "http://localhost:8080/common/images/icon-blue.png"
-			}
-		],
-		"contactEmail": "contact@example.com",
-		"supportEmail": "support@example.com",
-		"publisher": "OpenFin",
-		"intents": [],
-		"images": [
-			{
-				"src": "https://built-on-openfin.github.io/dev-extensions/extensions/v12.6.0/interop/images/previews/view-context-fdc3.png"
-			}
-		],
-		"tags": ["view", "fdc3", "tools"]
-	},
-	{
-		"appId": "fdc3-broadcast-view-2-0",
-		"name": "fdc3-broadcast-view-2-0",
-		"title": "Context using FDC3 (2.0)",
-		"description": "This is an example view used to demonstrate the broadcasting and listening of passed context objects using the fdc3 2.0 api.",
-		"manifest": "https://built-on-openfin.github.io/dev-extensions/extensions/v12.6.0/interop/fdc3/context/2-0/fdc3-broadcast-view.json",
-		"manifestType": "view",
-		"icons": [
-			{
-				"src": "http://localhost:8080/common/images/icon-blue.png"
-			}
-		],
-		"contactEmail": "contact@example.com",
-		"supportEmail": "support@example.com",
-		"publisher": "OpenFin",
-		"intents": [],
-		"images": [
-			{
-				"src": "https://built-on-openfin.github.io/dev-extensions/extensions/v12.6.0/interop/images/previews/view-context-fdc3.png"
-			}
-		],
-		"tags": ["view", "fdc3", "tools"]
-	},
-	{
-=======
->>>>>>> 4c8abf5b
 		"appId": "interop-broadcast-view",
 		"name": "interop-broadcast-view",
 		"title": "Context using Interop API",
@@ -365,12 +280,11 @@
 		"tags": ["view", "interop", "tools"]
 	},
 	{
-<<<<<<< HEAD
-		"appId": "fdc3-intent-view",
-		"name": "fdc3-intent-view",
-		"title": "Intents using FDC3 (1.2)",
-		"description": "An example of raising and listening to fdc3 intents and the code needed to implement it. This view can be launched multiple times.",
-		"manifest": "https://built-on-openfin.github.io/dev-extensions/extensions/v12.6.0/interop/fdc3/intent/fdc3-intent-multi-view.json",
+		"appId": "interop-intent-view",
+		"name": "interop-intent-view",
+		"title": "Intents using Interop API",
+		"description": "This is an example of firing and listening to intents using the interop api and seeing a code sample of how to do it. Multiple instances can be launched.",
+		"manifest": "https://built-on-openfin.github.io/dev-extensions/extensions/v12.6.0/interop/interop-api/intent/interop-intent-multi-view.json",
 		"manifestType": "view",
 		"icons": [
 			{
@@ -438,164 +352,6 @@
 		],
 		"images": [
 			{
-				"src": "https://built-on-openfin.github.io/dev-extensions/extensions/v12.6.0/interop/images/previews/view-intents-fdc3.png"
-			}
-		],
-		"tags": ["view", "fdc3", "intent", "tools"]
-	},
-	{
-		"appId": "fdc3-intent-view-2-0",
-		"name": "fdc3-intent-view-2-0",
-		"title": "Intents using FDC3 (2.0)",
-		"description": "This view allows you to experiment with the raising and listening of intents using the fdc3 2.0 api. Multiple instances of this view can be launched.",
-		"manifest": "https://built-on-openfin.github.io/dev-extensions/extensions/v12.6.0/interop/fdc3/intent/2-0/fdc3-intent-multi-view.json",
-		"manifestType": "view",
-		"icons": [
-			{
-				"src": "http://localhost:8080/common/images/icon-blue.png"
-			}
-		],
-		"contactEmail": "contact@example.com",
-		"supportEmail": "support@example.com",
-		"publisher": "OpenFin",
-		"intents": [
-			{
-				"name": "StartCall",
-				"displayName": "Start a Call",
-				"contexts": ["fdc3.contact", "fdc3.contactList"],
-				"customConfig": {}
-			},
-			{
-				"name": "StartChat",
-				"displayName": "Start a Chat",
-				"contexts": ["fdc3.contact", "fdc3.contactList"],
-				"customConfig": {}
-			},
-			{
-				"name": "ViewChart",
-				"displayName": "View Chart",
-				"contexts": ["fdc3.instrument", "fdc3.instrumentList", "fdc3.portfolio", "fdc3.position"],
-				"customConfig": {}
-			},
-			{
-				"name": "ViewContact",
-				"displayName": "View Contact Details",
-				"contexts": ["fdc3.contact"],
-				"customConfig": {}
-			},
-			{
-				"name": "ViewQuote",
-				"displayName": "View Quote",
-				"contexts": ["fdc3.instrument"],
-				"customConfig": {}
-			},
-			{
-				"name": "ViewNews",
-				"displayName": "View News",
-				"contexts": [
-					"fdc3.country",
-					"fdc3.instrument",
-					"fdc3.instrumentList",
-					"fdc3.organization",
-					"fdc3.portfolio"
-				],
-				"customConfig": {}
-			},
-			{
-				"name": "ViewAnalysis",
-				"displayName": "View Analysis",
-				"contexts": ["fdc3.instrument", "fdc3.organization", "fdc3.portfolio"],
-				"customConfig": {}
-			},
-			{
-				"name": "ViewInstrument",
-				"displayName": "View Instrument Details",
-				"contexts": ["fdc3.instrument"],
-				"customConfig": {}
-			}
-		],
-		"images": [
-			{
-				"src": "https://built-on-openfin.github.io/dev-extensions/extensions/v12.6.0/interop/images/previews/fdc3-intent-view-2-0.png"
-			}
-		],
-		"tags": ["view", "fdc3", "intent", "tools"]
-	},
-	{
-=======
->>>>>>> 4c8abf5b
-		"appId": "interop-intent-view",
-		"name": "interop-intent-view",
-		"title": "Intents using Interop API",
-		"description": "This is an example of firing and listening to intents using the interop api and seeing a code sample of how to do it. Multiple instances can be launched.",
-		"manifest": "https://built-on-openfin.github.io/dev-extensions/extensions/v12.6.0/interop/interop-api/intent/interop-intent-multi-view.json",
-		"manifestType": "view",
-		"icons": [
-			{
-				"src": "http://localhost:8080/common/images/icon-blue.png"
-			}
-		],
-		"contactEmail": "contact@example.com",
-		"supportEmail": "support@example.com",
-		"publisher": "OpenFin",
-		"intents": [
-			{
-				"name": "StartCall",
-				"displayName": "Start a Call",
-				"contexts": ["fdc3.contact", "fdc3.contactList"],
-				"customConfig": {}
-			},
-			{
-				"name": "StartChat",
-				"displayName": "Start a Chat",
-				"contexts": ["fdc3.contact", "fdc3.contactList"],
-				"customConfig": {}
-			},
-			{
-				"name": "ViewChart",
-				"displayName": "View Chart",
-				"contexts": ["fdc3.instrument", "fdc3.instrumentList", "fdc3.portfolio", "fdc3.position"],
-				"customConfig": {}
-			},
-			{
-				"name": "ViewContact",
-				"displayName": "View Contact Details",
-				"contexts": ["fdc3.contact"],
-				"customConfig": {}
-			},
-			{
-				"name": "ViewQuote",
-				"displayName": "View Quote",
-				"contexts": ["fdc3.instrument"],
-				"customConfig": {}
-			},
-			{
-				"name": "ViewNews",
-				"displayName": "View News",
-				"contexts": [
-					"fdc3.country",
-					"fdc3.instrument",
-					"fdc3.instrumentList",
-					"fdc3.organization",
-					"fdc3.portfolio"
-				],
-				"customConfig": {}
-			},
-			{
-				"name": "ViewAnalysis",
-				"displayName": "View Analysis",
-				"contexts": ["fdc3.instrument", "fdc3.organization", "fdc3.portfolio"],
-				"customConfig": {}
-			},
-			{
-				"name": "ViewInstrument",
-				"displayName": "View Instrument Details",
-				"contexts": ["fdc3.instrument"],
-				"customConfig": {}
-			}
-		],
-		"images": [
-			{
 				"src": "https://built-on-openfin.github.io/dev-extensions/extensions/v12.6.0/interop/images/previews/view-intents-interop-api.png"
 			}
 		],
