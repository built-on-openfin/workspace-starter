--- conflicted
+++ resolved
@@ -1,793 +1,781 @@
-@import url('https://fonts.googleapis.com/css2?family=Inter&display=swap');
-
-:root {
-	--brand-background: #1e1f23;
-	--brand-border: #2f3136;
-	--brand-primary: #4f4dff;
-	--brand-text: #ffffff;
-	--brand-text-secondary: #c9cbd2;
-	--brand-input-background: #383a40;
-	--brand-input-border: #53565f;
-	--brand-input-border-highlight: #c9cbd2;
-	--brand-table-header: #111111;
-	--brand-table-header-text: #ffffff;
-	--brand-table-row-even: #383a40;
-	--brand-table-row-odd: #53565f;
-
-	accent-color: var(--brand-primary);
-}
-
-.theme-light {
-	--brand-background: #ffffff;
-	--brand-border: #eeeeee;
-	--brand-primary: #4f4dff;
-	--brand-text: #111214;
-	--brand-text-secondary: #333333;
-	--brand-input-background: #f7f7f7;
-	--brand-input-border: #c9cbd2;
-	--brand-input-border-highlight: #53565f;
-	--brand-table-header: #53565f;
-	--brand-table-header-text: #ffffff;
-	--brand-table-row-even: #eeeeee;
-	--brand-table-row-odd: #f7f7f7;
-}
-
-.primary {
-	color: var(--brand-primary);
-}
-
-.error {
-	color: #ff0000;
-}
-
-.success {
-	color: #00aa00;
-}
-
-::selection {
-	background-color: var(--brand-primary);
-}
-
-* {
-	font-family: Inter, 'Sans Serif';
-	box-sizing: border-box;
-}
-
-html,
-body {
-	height: 100%;
-}
-
-body {
-	display: flex;
-	justify-content: stretch;
-	align-items: stretch;
-	overflow: hidden;
-	padding: 20px;
-	margin: 0;
-	background-color: var(--brand-background);
-	color: var(--brand-text);
-}
-
-body.border {
-	padding: 20px;
-	margin: 0;
-	background-color: var(--brand-background);
-	color: var(--brand-text);
-	border: 1px solid #000000;
-	border-radius: 5px;
-	width: 99%;
-	height: 99%;
-}
-
-body.border-light {
-	border-color: var(--brand-input-border-highlight);
-}
-
-body.small {
-	padding: 15px;
-}
-
-h1 {
-	font-size: 24px;
-	font-weight: 700;
-	line-height: 1;
-	margin-block-start: 0;
-	margin-block-end: 0;
-}
-h1.tag {
-	font-size: 12px;
-	font-weight: normal;
-	margin-top: 5px;
-	color: var(--brand-text-secondary);
-}
-
-h2 {
-	font-size: 20px;
-	font-weight: 700;
-	line-height: 1;
-	margin-block-start: 0;
-	margin-block-end: 0;
-}
-
-h3 {
-	font-size: 16px;
-	font-weight: 700;
-	line-height: 1;
-	margin-block-start: 0;
-	margin-block-end: 0;
-}
-
-h4 {
-	font-size: 14px;
-	font-weight: 700;
-	line-height: 1;
-	margin-block-start: 0;
-	margin-block-end: 0;
-}
-
-h5 {
-	font-size: 12px;
-	font-weight: 700;
-	line-height: 1;
-	margin-block-start: 0;
-	margin-block-end: 0;
-}
-
-p {
-	color: var(--brand-text-secondary);
-	font-size: 12px;
-	margin-block-start: 0;
-	margin-block-end: 0;
-}
-
-::-webkit-scrollbar {
-	width: 8px;
-	height: 8px;
-}
-::-webkit-scrollbar-track {
-	background: var(--brand-input-background);
-	border-radius: 5px;
-}
-::-webkit-scrollbar-thumb {
-	background: var(--brand-border);
-	border-radius: 5px;
-	border: 1px solid var(--brand-input-border);
-}
-::-webkit-scrollbar-thumb:hover {
-	border: 1px solid var(--brand-input-border-highlight);
-}
-
-main {
-	min-height: 100px;
-}
-
-a {
-	color: var(--brand-primary);
-	font-size: 12px;
-	font-weight: bold;
-	outline: none;
-	text-decoration: none;
-}
-
-a:hover,
-a:focus {
-	text-decoration: underline;
-}
-
-button,
-input[type='button'],
-::-webkit-file-upload-button,
-a.button,
-footer a {
-	background-color: var(--brand-primary);
-	border: 2px solid var(--brand-primary);
-	color: #ffffff;
-	border-radius: 5px;
-	padding: 8px 20px;
-	text-align: left;
-	cursor: pointer;
-	font-size: 12px;
-	font-weight: bold;
-	text-decoration: none;
-	outline: 0;
-	white-space: nowrap;
-	transition: all 200ms cubic-bezier(0.16, 1, 0.3, 1);
-}
-
-a.button:hover,
-footer a:hover {
-	text-decoration: none;
-}
-
-a.button:focus,
-a.button:hover,
-input[type='button']:focus,
-input[type='button']:hover,
-input[type='file']:focus::-webkit-file-upload-button,
-input[type='file']:hover::-webkit-file-upload-button,
-::-webkit-file-upload-button:hover,
-footer a:focus,
-footer a:not(:disabled):hover,
-button:not(:disabled):focus,
-button:not(:disabled):hover {
-	background-image: linear-gradient(rgba(0, 0, 0, 0.2) 0 0);
-}
-
-button.image {
-	width: 40px;
-	height: 40px;
-	padding: 0px;
-	display: flex;
-	align-items: center;
-	justify-content: center;
-}
-button.image > img {
-	width: 32px;
-	height: 32px;
-}
-button.secondary {
-	background-color: var(--brand-input-background);
-	color: var(--brand-text);
-	border-color: var(--brand-input-border);
-}
-button.secondary:not(:disabled):hover {
-	background-color: var(--brand-input-background);
-}
-button.plain {
-	border-color: transparent;
-	background-color: transparent;
-	color: var(--brand-primary);
-}
-button.plain:not(:disabled):not(:read-only):hover {
-	border-color: transparent;
-	background-color: transparent;
-}
-
-button.small,
-::-webkit-file-upload-button,
-td button {
-	padding: 5px 10px;
-	font-size: 10px;
-}
-td button.plain {
-	width: auto;
-	height: auto;
-}
-
-button.center {
-	text-align: center;
-}
-
-::-webkit-file-upload-button {
-	margin-right: 10px;
-}
-
-pre {
-	margin: 0;
-	padding: 5px;
-	border-radius: 5px;
-	font-size: 12px;
-	font-family: 'Courier New', Courier, monospace;
-	white-space: pre-wrap;
-	border: 1px solid var(--brand-input-border);
-	background-color: var(--brand-input-background);
-	width: 100%;
-	min-height: 20px;
-}
-
-header {
-	padding-bottom: 10px;
-	border-bottom: 2px solid var(--brand-border);
-}
-
-footer {
-	padding-top: 10px;
-	border-top: 1px solid var(--brand-border);
-}
-
-fieldset {
-	display: flex;
-	flex-direction: column;
-	align-items: flex-start;
-	border: 0;
-	padding: 0;
-	font-size: 12px;
-	gap: 5px;
-}
-
-fieldset.row {
-	flex-direction: row;
-	align-items: center;
-	gap: 10px;
-}
-
-label {
-	font-size: 12px;
-	font-weight: 600;
-}
-
-select,
-input[type='text'],
-input[type='url'],
-input[type='email'],
-input[type='password'],
-input[type='file'],
-input[type='email'],
-input[type='url'],
-input[type='number'],
-input[type='date'],
-input[type='time'],
-input[type='datetime-local'],
-input[type='month'],
-input[type='week'],
-input[type='color'],
-textarea {
-	border-radius: 5px;
-	border: 1px solid var(--brand-input-border);
-	background-color: var(--brand-input-background);
-	font-size: 12px;
-	outline: 0;
-	color: var(--brand-text);
-	width: 50%;
-	min-width: 200px;
-	padding: 8px 12px;
-	box-shadow: rgb(0 0 0 / 25%) 0px 4px 4px;
-	transition: all 200ms cubic-bezier(0.16, 1, 0.3, 1);
-}
-
-textarea {
-	min-height: 64px;
-	resize: none;
-}
-
-textarea.resizable {
-	resize: both;
-}
-
-select.full,
-input[type='text'].full,
-input[type='email'].full,
-input[type='url'].full,
-input[type='password'].full,
-input[type='file'].full,
-input[type='email'].full,
-input[type='url'].full,
-input[type='number'].full,
-input[type='date'].full,
-input[type='time'].full,
-input[type='datetime-local'].full,
-input[type='month'].full,
-input[type='week'].full,
-input[type='range'].full,
-textarea.full {
-	width: 95%;
-}
-
-select:focus,
-select:not(:disabled):hover,
-input[type='text']:not(:read-only):focus,
-input[type='text']:not(:disabled):not(:read-only):hover,
-input[type='email']:not(:read-only):focus,
-input[type='email']:not(:disabled):not(:read-only):hover,
-input[type='url']:not(:read-only):focus,
-input[type='url']:not(:disabled):not(:read-only):hover,
-input[type='password']:not(:read-only):focus,
-input[type='password']:not(:disabled):not(:read-only):hover,
-input[type='file']:not(:read-only):focus,
-input[type='file']:not(:disabled):not(:read-only):hover,
-input[type='email']:not(:read-only):focus,
-input[type='email']:not(:disabled):not(:read-only):hover,
-input[type='url']:not(:read-only):focus,
-input[type='url']:not(:disabled):not(:read-only):hover,
-input[type='number']:not(:read-only):focus,
-input[type='number']:not(:disabled):not(:read-only):hover,
-input[type='date']:not(:read-only):focus,
-input[type='date']:not(:disabled):not(:read-only):hover,
-input[type='time']:not(:read-only):focus,
-input[type='time']:not(:disabled):not(:read-only):hover,
-input[type='datetime-local']:not(:read-only):focus,
-input[type='datetime-local']:not(:disabled):not(:read-only):hover,
-input[type='month']:not(:read-only):focus,
-input[type='month']:not(:disabled):not(:read-only):hover,
-input[type='week']:not(:read-only):focus,
-input[type='week']:not(:disabled):not(:read-only):hover,
-textarea:not(:read-only):focus,
-textarea:not(:disabled):not(:read-only):hover,
-input[type='checkbox']:focus,
-input[type='checkbox']:not(:disabled):hover,
-input[type='radio']:focus,
-input[type='radio']:not(:disabled):hover,
-input[type='color']:focus,
-input[type='color']:not(:disabled):hover {
-	border-color: var(--brand-input-border-highlight);
-}
-
-input[type='date'],
-input[type='time'],
-input[type='datetime-local'],
-input[type='month'],
-input[type='week'] {
-	width: 200px;
-	min-width: auto;
-}
-
-::-webkit-calendar-picker-indicator {
-	filter: invert(1);
-}
-
-::-webkit-datetime-edit-day-field:focus,
-::-webkit-datetime-edit-month-field:focus,
-::-webkit-datetime-edit-year-field:focus,
-::-webkit-datetime-edit-hour-field:focus,
-::-webkit-datetime-edit-minute-field:focus,
-::-webkit-datetime-edit-week-field:focus {
-	background-color: var(--brand-primary);
-	color: #ffffff;
-}
-
-.theme-light ::-webkit-calendar-picker-indicator {
-	filter: invert(0);
-}
-
-::-webkit-outer-spin-button,
-::-webkit-inner-spin-button {
-	-webkit-appearance: none;
-	margin: 0;
-}
-
-input[type='file'] {
-	padding: 4px 12px;
-}
-
-select {
-	appearance: none;
-}
-
-select:not([multiple]):not(:disabled) {
-	appearance: none;
-	background-image: url("data:image/svg+xml;utf8,<svg xmlns='http://www.w3.org/2000/svg' width='100' height='100' fill='%23C9CBD2'><polygon points='0,0 100,0 50,50'/></svg>");
-	background-repeat: no-repeat;
-	background-size: 12px;
-	background-position: calc(100% - 12px) 12px;
-	background-color: var(--brand-input-background);
-}
-
-.theme-light select:not([multiple]):not(:disabled) {
-	background-image: url("data:image/svg+xml;utf8,<svg xmlns='http://www.w3.org/2000/svg' width='100' height='100' fill='%23333333'><polygon points='0,0 100,0 50,50'/></svg>");
-}
-
-option {
-	color: var(--brand-text);
-	padding: 6px;
-	margin-bottom: 1px;
-}
-
-option:hover {
-	background: var(--brand-input-border)
-		linear-gradient(0deg, var(--brand-input-border) 0%, var(--brand-input-border) 100%);
-	border-radius: 5px;
-}
-
-option:checked {
-	background: var(--brand-primary) linear-gradient(0deg, var(--brand-primary) 0%, var(--brand-primary) 100%);
-	color: #ffffff;
-	border-radius: 5px;
-}
-
-input[type='range'] {
-	-webkit-appearance: none;
-	height: 20px;
-	width: 200px;
-	background: transparent;
-	outline: none;
-}
-
-input[type='range']::-webkit-slider-runnable-track {
-	-webkit-appearance: none;
-	height: 10px;
-	border: 1px solid var(--brand-input-border);
-	background-color: var(--brand-input-background);
-	border-radius: 5px;
-	box-shadow: rgb(0 0 0 / 25%) 0px 4px 4px;
-	transition: all 200ms cubic-bezier(0.16, 1, 0.3, 1);
-}
-
-input[type='range']::-webkit-slider-thumb {
-	-webkit-appearance: none;
-	height: 20px;
-	width: 20px;
-	border-radius: 5px;
-	margin-top: -6px;
-	border: 1px solid var(--brand-input-border);
-	background: var(--brand-input-background);
-	cursor: pointer;
-	box-shadow: rgb(0 0 0 / 25%) 0px 4px 4px;
-	transition: all 200ms cubic-bezier(0.16, 1, 0.3, 1);
-}
-
-input[type='range']:hover::-webkit-slider-runnable-track,
-input[type='range']:focus::-webkit-slider-runnable-track,
-input[type='range']:hover::-webkit-slider-thumb,
-input[type='range']:focus::-webkit-slider-thumb {
-	border-color: var(--brand-input-border-highlight);
-}
-
-button:disabled,
-select:disabled,
-input:disabled,
-textarea:disabled,
-footer a:disabled,
-a[disabled] {
-	opacity: 0.3;
-	cursor: default;
-	pointer-events: none;
-	resize: none;
-}
-
-fieldset > span {
-	margin-left: 10px;
-	width: 50px;
-}
-
-input[type='text'].large,
-<<<<<<< HEAD
-input[type='password'].large,
-input[type='file'].large,
-input[type='email'].large,
-input[type='url'].large,
-input[type='date'].large,
-input[type='time'].large {
-=======
-input[type='email'].large,
-input[type='url'].large,
-input[type='password'].large {
->>>>>>> 507fbf2b
-	font-size: 20px;
-	padding: 20px 10px;
-}
-
-input[type='text'].center,
-<<<<<<< HEAD
-input[type='password'].center,
-input[type='email'].center,
-input[type='url'].center {
-=======
-input[type='email'].center,
-input[type='url'].center,
-input[type='password'].center {
->>>>>>> 507fbf2b
-	text-align: center;
-}
-
-input[type='checkbox'],
-input[type='radio'] {
-	appearance: none;
-	border: 1px solid var(--brand-input-border);
-	background-color: var(--brand-input-background);
-	color: var(--brand-input-text);
-	outline: 0;
-	width: 20px;
-	height: 20px;
-	margin: 2px;
-	box-shadow: rgb(0 0 0 / 25%) 0px 4px 4px;
-	transition: all 200ms cubic-bezier(0.16, 1, 0.3, 1);
-}
-
-input[type='radio'] {
-	border-radius: 50%;
-}
-
-input[type='checkbox']::before,
-input[type='radio']::before {
-	content: '';
-	display: none;
-	width: 16px;
-	height: 16px;
-	margin: 1px;
-	background-color: var(--brand-text);
-	opacity: 0.8;
-}
-
-input[type='checkbox']:checked::before {
-	display: inline-block;
-	clip-path: polygon(14% 44%, 0 65%, 50% 100%, 100% 16%, 80% 0%, 43% 62%);
-}
-input[type='radio']:checked::before {
-	display: inline-block;
-	clip-path: circle(35% at 52% 50%);
-}
-
-input[type='checkbox'] + label,
-input[type='radio'] + label {
-	white-space: nowrap;
-}
-
-input[type='color'] {
-	width: 100px;
-	min-width: auto;
-	padding: 5px;
-}
-
-input[type='color']::-webkit-color-swatch-wrapper {
-	padding: 0;
-	background: transparent;
-}
-
-input[type='color']::-webkit-color-swatch {
-	border-radius: 5px;
-	border: none;
-}
-
-hr {
-	width: 100%;
-	border: 0;
-	border-bottom: 1px solid var(--brand-input-border);
-}
-
-ul {
-	font-size: 12px;
-}
-
-li {
-	font-size: 12px;
-}
-
-em {
-	font-size: 12px;
-}
-
-.row {
-	display: flex;
-	flex-direction: row;
-}
-
-.col {
-	display: flex;
-	flex-direction: column;
-}
-
-.fill {
-	flex: 1;
-}
-
-.fill_2 {
-	flex: 2;
-}
-
-.scroll {
-	overflow: auto;
-}
-
-.scroll-vertical {
-	overflow-y: auto;
-}
-
-.scroll-horizontal {
-	overflow-x: auto;
-}
-
-.overflow-hidden {
-	overflow: hidden;
-}
-
-.middle {
-	align-items: center;
-}
-
-.bottom {
-	align-items: flex-end;
-}
-
-.spread {
-	justify-content: space-between;
-}
-
-.around {
-	justify-content: space-around;
-}
-
-.left {
-	align-items: flex-start;
-}
-
-.center {
-	justify-content: center;
-}
-
-.right {
-	justify-content: flex-end;
-}
-
-.wrap {
-	flex-wrap: wrap;
-}
-
-.gap5 {
-	gap: 5px;
-}
-
-.gap10 {
-	gap: 10px;
-}
-
-.gap20 {
-	gap: 20px;
-}
-
-.gap40 {
-	gap: 40px;
-}
-
-.pad10 {
-	padding: 10px;
-}
-
-.pad20 {
-	padding: 20px;
-}
-
-table {
-	width: 100%;
-	font-size: 10px;
-	border: 0;
-	border-collapse: collapse;
-}
-
-tr:first-child {
-	background-color: var(--brand-table-header);
-}
-
-tr:nth-child(even) {
-	background-color: var(--brand-table-row-even);
-}
-
-tr:not(:first-child):nth-child(odd) {
-	background-color: var(--brand-table-row-odd);
-}
-
-th {
-	color: var(--brand-table-header-text);
-	padding: 10px 5px;
-	text-align: left;
-	word-break: break-word;
-}
-
-td {
-	padding: 5px;
-	word-break: break-word;
-	color: var(--brand-text);
-}
-
-.drag {
-	user-select: none;
-	-webkit-app-region: drag;
-}
-
-.no-drag {
-	-webkit-app-region: none;
-}
-
-.form {
-	background-color: #f3f3f3;
-	border-radius: 5px;
-	padding: 10px;
-	font-size: 12px;
-}
-
-.form-group {
-	display: flex;
-	flex-direction: column;
-	gap: 10px;
-	background-color: #e3e3e3;
-	border-radius: 5px;
-	padding: 10px;
-}
-
-.form-group.large {
-	gap: 20px;
-}
-
-.width-full {
-	width: 100%;
-}
+@import url('https://fonts.googleapis.com/css2?family=Inter&display=swap');
+
+:root {
+	--brand-background: #1e1f23;
+	--brand-border: #2f3136;
+	--brand-primary: #4f4dff;
+	--brand-text: #ffffff;
+	--brand-text-secondary: #c9cbd2;
+	--brand-input-background: #383a40;
+	--brand-input-border: #53565f;
+	--brand-input-border-highlight: #c9cbd2;
+	--brand-table-header: #111111;
+	--brand-table-header-text: #ffffff;
+	--brand-table-row-even: #383a40;
+	--brand-table-row-odd: #53565f;
+
+	accent-color: var(--brand-primary);
+}
+
+.theme-light {
+	--brand-background: #ffffff;
+	--brand-border: #eeeeee;
+	--brand-primary: #4f4dff;
+	--brand-text: #111214;
+	--brand-text-secondary: #333333;
+	--brand-input-background: #f7f7f7;
+	--brand-input-border: #c9cbd2;
+	--brand-input-border-highlight: #53565f;
+	--brand-table-header: #53565f;
+	--brand-table-header-text: #ffffff;
+	--brand-table-row-even: #eeeeee;
+	--brand-table-row-odd: #f7f7f7;
+}
+
+.primary {
+	color: var(--brand-primary);
+}
+
+.error {
+	color: #ff0000;
+}
+
+.success {
+	color: #00aa00;
+}
+
+::selection {
+	background-color: var(--brand-primary);
+}
+
+* {
+	font-family: Inter, 'Sans Serif';
+	box-sizing: border-box;
+}
+
+html,
+body {
+	height: 100%;
+}
+
+body {
+	display: flex;
+	justify-content: stretch;
+	align-items: stretch;
+	overflow: hidden;
+	padding: 20px;
+	margin: 0;
+	background-color: var(--brand-background);
+	color: var(--brand-text);
+}
+
+body.border {
+	padding: 20px;
+	margin: 0;
+	background-color: var(--brand-background);
+	color: var(--brand-text);
+	border: 1px solid #000000;
+	border-radius: 5px;
+	width: 99%;
+	height: 99%;
+}
+
+body.border-light {
+	border-color: var(--brand-input-border-highlight);
+}
+
+body.small {
+	padding: 15px;
+}
+
+h1 {
+	font-size: 24px;
+	font-weight: 700;
+	line-height: 1;
+	margin-block-start: 0;
+	margin-block-end: 0;
+}
+h1.tag {
+	font-size: 12px;
+	font-weight: normal;
+	margin-top: 5px;
+	color: var(--brand-text-secondary);
+}
+
+h2 {
+	font-size: 20px;
+	font-weight: 700;
+	line-height: 1;
+	margin-block-start: 0;
+	margin-block-end: 0;
+}
+
+h3 {
+	font-size: 16px;
+	font-weight: 700;
+	line-height: 1;
+	margin-block-start: 0;
+	margin-block-end: 0;
+}
+
+h4 {
+	font-size: 14px;
+	font-weight: 700;
+	line-height: 1;
+	margin-block-start: 0;
+	margin-block-end: 0;
+}
+
+h5 {
+	font-size: 12px;
+	font-weight: 700;
+	line-height: 1;
+	margin-block-start: 0;
+	margin-block-end: 0;
+}
+
+p {
+	color: var(--brand-text-secondary);
+	font-size: 12px;
+	margin-block-start: 0;
+	margin-block-end: 0;
+}
+
+::-webkit-scrollbar {
+	width: 8px;
+	height: 8px;
+}
+::-webkit-scrollbar-track {
+	background: var(--brand-input-background);
+	border-radius: 5px;
+}
+::-webkit-scrollbar-thumb {
+	background: var(--brand-border);
+	border-radius: 5px;
+	border: 1px solid var(--brand-input-border);
+}
+::-webkit-scrollbar-thumb:hover {
+	border: 1px solid var(--brand-input-border-highlight);
+}
+
+main {
+	min-height: 100px;
+}
+
+a {
+	color: var(--brand-primary);
+	font-size: 12px;
+	font-weight: bold;
+	outline: none;
+	text-decoration: none;
+}
+
+a:hover,
+a:focus {
+	text-decoration: underline;
+}
+
+button,
+input[type='button'],
+::-webkit-file-upload-button,
+a.button,
+footer a {
+	background-color: var(--brand-primary);
+	border: 2px solid var(--brand-primary);
+	color: #ffffff;
+	border-radius: 5px;
+	padding: 8px 20px;
+	text-align: left;
+	cursor: pointer;
+	font-size: 12px;
+	font-weight: bold;
+	text-decoration: none;
+	outline: 0;
+	white-space: nowrap;
+	transition: all 200ms cubic-bezier(0.16, 1, 0.3, 1);
+}
+
+a.button:hover,
+footer a:hover {
+	text-decoration: none;
+}
+
+a.button:focus,
+a.button:hover,
+input[type='button']:focus,
+input[type='button']:hover,
+input[type='file']:focus::-webkit-file-upload-button,
+input[type='file']:hover::-webkit-file-upload-button,
+::-webkit-file-upload-button:hover,
+footer a:focus,
+footer a:not(:disabled):hover,
+button:not(:disabled):focus,
+button:not(:disabled):hover {
+	background-image: linear-gradient(rgba(0, 0, 0, 0.2) 0 0);
+}
+
+button.image {
+	width: 40px;
+	height: 40px;
+	padding: 0px;
+	display: flex;
+	align-items: center;
+	justify-content: center;
+}
+button.image > img {
+	width: 32px;
+	height: 32px;
+}
+button.secondary {
+	background-color: var(--brand-input-background);
+	color: var(--brand-text);
+	border-color: var(--brand-input-border);
+}
+button.secondary:not(:disabled):hover {
+	background-color: var(--brand-input-background);
+}
+button.plain {
+	border-color: transparent;
+	background-color: transparent;
+	color: var(--brand-primary);
+}
+button.plain:not(:disabled):not(:read-only):hover {
+	border-color: transparent;
+	background-color: transparent;
+}
+
+button.small,
+::-webkit-file-upload-button,
+td button {
+	padding: 5px 10px;
+	font-size: 10px;
+}
+td button.plain {
+	width: auto;
+	height: auto;
+}
+
+button.center {
+	text-align: center;
+}
+
+::-webkit-file-upload-button {
+	margin-right: 10px;
+}
+
+pre {
+	margin: 0;
+	padding: 5px;
+	border-radius: 5px;
+	font-size: 12px;
+	font-family: 'Courier New', Courier, monospace;
+	white-space: pre-wrap;
+	border: 1px solid var(--brand-input-border);
+	background-color: var(--brand-input-background);
+	width: 100%;
+	min-height: 20px;
+}
+
+header {
+	padding-bottom: 10px;
+	border-bottom: 2px solid var(--brand-border);
+}
+
+footer {
+	padding-top: 10px;
+	border-top: 1px solid var(--brand-border);
+}
+
+fieldset {
+	display: flex;
+	flex-direction: column;
+	align-items: flex-start;
+	border: 0;
+	padding: 0;
+	font-size: 12px;
+	gap: 5px;
+}
+
+fieldset.row {
+	flex-direction: row;
+	align-items: center;
+	gap: 10px;
+}
+
+label {
+	font-size: 12px;
+	font-weight: 600;
+}
+
+select,
+input[type='text'],
+input[type='url'],
+input[type='email'],
+input[type='password'],
+input[type='file'],
+input[type='email'],
+input[type='url'],
+input[type='number'],
+input[type='date'],
+input[type='time'],
+input[type='datetime-local'],
+input[type='month'],
+input[type='week'],
+input[type='color'],
+textarea {
+	border-radius: 5px;
+	border: 1px solid var(--brand-input-border);
+	background-color: var(--brand-input-background);
+	font-size: 12px;
+	outline: 0;
+	color: var(--brand-text);
+	width: 50%;
+	min-width: 200px;
+	padding: 8px 12px;
+	box-shadow: rgb(0 0 0 / 25%) 0px 4px 4px;
+	transition: all 200ms cubic-bezier(0.16, 1, 0.3, 1);
+}
+
+textarea {
+	min-height: 64px;
+	resize: none;
+}
+
+textarea.resizable {
+	resize: both;
+}
+
+select.full,
+input[type='text'].full,
+input[type='email'].full,
+input[type='url'].full,
+input[type='password'].full,
+input[type='file'].full,
+input[type='email'].full,
+input[type='url'].full,
+input[type='number'].full,
+input[type='date'].full,
+input[type='time'].full,
+input[type='datetime-local'].full,
+input[type='month'].full,
+input[type='week'].full,
+input[type='range'].full,
+textarea.full {
+	width: 95%;
+}
+
+select:focus,
+select:not(:disabled):hover,
+input[type='text']:not(:read-only):focus,
+input[type='text']:not(:disabled):not(:read-only):hover,
+input[type='email']:not(:read-only):focus,
+input[type='email']:not(:disabled):not(:read-only):hover,
+input[type='url']:not(:read-only):focus,
+input[type='url']:not(:disabled):not(:read-only):hover,
+input[type='password']:not(:read-only):focus,
+input[type='password']:not(:disabled):not(:read-only):hover,
+input[type='file']:not(:read-only):focus,
+input[type='file']:not(:disabled):not(:read-only):hover,
+input[type='email']:not(:read-only):focus,
+input[type='email']:not(:disabled):not(:read-only):hover,
+input[type='url']:not(:read-only):focus,
+input[type='url']:not(:disabled):not(:read-only):hover,
+input[type='number']:not(:read-only):focus,
+input[type='number']:not(:disabled):not(:read-only):hover,
+input[type='date']:not(:read-only):focus,
+input[type='date']:not(:disabled):not(:read-only):hover,
+input[type='time']:not(:read-only):focus,
+input[type='time']:not(:disabled):not(:read-only):hover,
+input[type='datetime-local']:not(:read-only):focus,
+input[type='datetime-local']:not(:disabled):not(:read-only):hover,
+input[type='month']:not(:read-only):focus,
+input[type='month']:not(:disabled):not(:read-only):hover,
+input[type='week']:not(:read-only):focus,
+input[type='week']:not(:disabled):not(:read-only):hover,
+textarea:not(:read-only):focus,
+textarea:not(:disabled):not(:read-only):hover,
+input[type='checkbox']:focus,
+input[type='checkbox']:not(:disabled):hover,
+input[type='radio']:focus,
+input[type='radio']:not(:disabled):hover,
+input[type='color']:focus,
+input[type='color']:not(:disabled):hover {
+	border-color: var(--brand-input-border-highlight);
+}
+
+input[type='date'],
+input[type='time'],
+input[type='datetime-local'],
+input[type='month'],
+input[type='week'] {
+	width: 200px;
+	min-width: auto;
+}
+
+::-webkit-calendar-picker-indicator {
+	filter: invert(1);
+}
+
+::-webkit-datetime-edit-day-field:focus,
+::-webkit-datetime-edit-month-field:focus,
+::-webkit-datetime-edit-year-field:focus,
+::-webkit-datetime-edit-hour-field:focus,
+::-webkit-datetime-edit-minute-field:focus,
+::-webkit-datetime-edit-week-field:focus {
+	background-color: var(--brand-primary);
+	color: #ffffff;
+}
+
+.theme-light ::-webkit-calendar-picker-indicator {
+	filter: invert(0);
+}
+
+::-webkit-outer-spin-button,
+::-webkit-inner-spin-button {
+	-webkit-appearance: none;
+	margin: 0;
+}
+
+input[type='file'] {
+	padding: 4px 12px;
+}
+
+select {
+	appearance: none;
+}
+
+select:not([multiple]):not(:disabled) {
+	appearance: none;
+	background-image: url("data:image/svg+xml;utf8,<svg xmlns='http://www.w3.org/2000/svg' width='100' height='100' fill='%23C9CBD2'><polygon points='0,0 100,0 50,50'/></svg>");
+	background-repeat: no-repeat;
+	background-size: 12px;
+	background-position: calc(100% - 12px) 12px;
+	background-color: var(--brand-input-background);
+}
+
+.theme-light select:not([multiple]):not(:disabled) {
+	background-image: url("data:image/svg+xml;utf8,<svg xmlns='http://www.w3.org/2000/svg' width='100' height='100' fill='%23333333'><polygon points='0,0 100,0 50,50'/></svg>");
+}
+
+option {
+	color: var(--brand-text);
+	padding: 6px;
+	margin-bottom: 1px;
+}
+
+option:hover {
+	background: var(--brand-input-border)
+		linear-gradient(0deg, var(--brand-input-border) 0%, var(--brand-input-border) 100%);
+	border-radius: 5px;
+}
+
+option:checked {
+	background: var(--brand-primary) linear-gradient(0deg, var(--brand-primary) 0%, var(--brand-primary) 100%);
+	color: #ffffff;
+	border-radius: 5px;
+}
+
+input[type='range'] {
+	-webkit-appearance: none;
+	height: 20px;
+	width: 200px;
+	background: transparent;
+	outline: none;
+}
+
+input[type='range']::-webkit-slider-runnable-track {
+	-webkit-appearance: none;
+	height: 10px;
+	border: 1px solid var(--brand-input-border);
+	background-color: var(--brand-input-background);
+	border-radius: 5px;
+	box-shadow: rgb(0 0 0 / 25%) 0px 4px 4px;
+	transition: all 200ms cubic-bezier(0.16, 1, 0.3, 1);
+}
+
+input[type='range']::-webkit-slider-thumb {
+	-webkit-appearance: none;
+	height: 20px;
+	width: 20px;
+	border-radius: 5px;
+	margin-top: -6px;
+	border: 1px solid var(--brand-input-border);
+	background: var(--brand-input-background);
+	cursor: pointer;
+	box-shadow: rgb(0 0 0 / 25%) 0px 4px 4px;
+	transition: all 200ms cubic-bezier(0.16, 1, 0.3, 1);
+}
+
+input[type='range']:hover::-webkit-slider-runnable-track,
+input[type='range']:focus::-webkit-slider-runnable-track,
+input[type='range']:hover::-webkit-slider-thumb,
+input[type='range']:focus::-webkit-slider-thumb {
+	border-color: var(--brand-input-border-highlight);
+}
+
+button:disabled,
+select:disabled,
+input:disabled,
+textarea:disabled,
+footer a:disabled,
+a[disabled] {
+	opacity: 0.3;
+	cursor: default;
+	pointer-events: none;
+	resize: none;
+}
+
+fieldset > span {
+	margin-left: 10px;
+	width: 50px;
+}
+
+input[type='text'].large,
+input[type='password'].large,
+input[type='file'].large,
+input[type='email'].large,
+input[type='url'].large,
+input[type='date'].large,
+input[type='time'].large {
+	font-size: 20px;
+	padding: 20px 10px;
+}
+
+input[type='text'].center,
+input[type='password'].center,
+input[type='email'].center,
+input[type='url'].center {
+	text-align: center;
+}
+
+input[type='checkbox'],
+input[type='radio'] {
+	appearance: none;
+	border: 1px solid var(--brand-input-border);
+	background-color: var(--brand-input-background);
+	color: var(--brand-input-text);
+	outline: 0;
+	width: 20px;
+	height: 20px;
+	margin: 2px;
+	box-shadow: rgb(0 0 0 / 25%) 0px 4px 4px;
+	transition: all 200ms cubic-bezier(0.16, 1, 0.3, 1);
+}
+
+input[type='radio'] {
+	border-radius: 50%;
+}
+
+input[type='checkbox']::before,
+input[type='radio']::before {
+	content: '';
+	display: none;
+	width: 16px;
+	height: 16px;
+	margin: 1px;
+	background-color: var(--brand-text);
+	opacity: 0.8;
+}
+
+input[type='checkbox']:checked::before {
+	display: inline-block;
+	clip-path: polygon(14% 44%, 0 65%, 50% 100%, 100% 16%, 80% 0%, 43% 62%);
+}
+input[type='radio']:checked::before {
+	display: inline-block;
+	clip-path: circle(35% at 52% 50%);
+}
+
+input[type='checkbox'] + label,
+input[type='radio'] + label {
+	white-space: nowrap;
+}
+
+input[type='color'] {
+	width: 100px;
+	min-width: auto;
+	padding: 5px;
+}
+
+input[type='color']::-webkit-color-swatch-wrapper {
+	padding: 0;
+	background: transparent;
+}
+
+input[type='color']::-webkit-color-swatch {
+	border-radius: 5px;
+	border: none;
+}
+
+hr {
+	width: 100%;
+	border: 0;
+	border-bottom: 1px solid var(--brand-input-border);
+}
+
+ul {
+	font-size: 12px;
+}
+
+li {
+	font-size: 12px;
+}
+
+em {
+	font-size: 12px;
+}
+
+.row {
+	display: flex;
+	flex-direction: row;
+}
+
+.col {
+	display: flex;
+	flex-direction: column;
+}
+
+.fill {
+	flex: 1;
+}
+
+.fill_2 {
+	flex: 2;
+}
+
+.scroll {
+	overflow: auto;
+}
+
+.scroll-vertical {
+	overflow-y: auto;
+}
+
+.scroll-horizontal {
+	overflow-x: auto;
+}
+
+.overflow-hidden {
+	overflow: hidden;
+}
+
+.middle {
+	align-items: center;
+}
+
+.bottom {
+	align-items: flex-end;
+}
+
+.spread {
+	justify-content: space-between;
+}
+
+.around {
+	justify-content: space-around;
+}
+
+.left {
+	align-items: flex-start;
+}
+
+.center {
+	justify-content: center;
+}
+
+.right {
+	justify-content: flex-end;
+}
+
+.wrap {
+	flex-wrap: wrap;
+}
+
+.gap5 {
+	gap: 5px;
+}
+
+.gap10 {
+	gap: 10px;
+}
+
+.gap20 {
+	gap: 20px;
+}
+
+.gap40 {
+	gap: 40px;
+}
+
+.pad10 {
+	padding: 10px;
+}
+
+.pad20 {
+	padding: 20px;
+}
+
+table {
+	width: 100%;
+	font-size: 10px;
+	border: 0;
+	border-collapse: collapse;
+}
+
+tr:first-child {
+	background-color: var(--brand-table-header);
+}
+
+tr:nth-child(even) {
+	background-color: var(--brand-table-row-even);
+}
+
+tr:not(:first-child):nth-child(odd) {
+	background-color: var(--brand-table-row-odd);
+}
+
+th {
+	color: var(--brand-table-header-text);
+	padding: 10px 5px;
+	text-align: left;
+	word-break: break-word;
+}
+
+td {
+	padding: 5px;
+	word-break: break-word;
+	color: var(--brand-text);
+}
+
+.drag {
+	user-select: none;
+	-webkit-app-region: drag;
+}
+
+.no-drag {
+	-webkit-app-region: none;
+}
+
+.form {
+	background-color: #f3f3f3;
+	border-radius: 5px;
+	padding: 10px;
+	font-size: 12px;
+}
+
+.form-group {
+	display: flex;
+	flex-direction: column;
+	gap: 10px;
+	background-color: #e3e3e3;
+	border-radius: 5px;
+	padding: 10px;
+}
+
+.form-group.large {
+	gap: 20px;
+}
+
+.width-full {
+	width: 100%;
+}