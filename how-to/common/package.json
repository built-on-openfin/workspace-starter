{
	"name": "openfin-workspace--common",
	"version": "10.0.0",
	"description": "Used to provide a common directory to host assets that apply across examples",
	"main": "index.js",
	"scripts": {
		"dos": "desktop-owner-settings.bat && (npm run kill)",
		"kill": "node ./scripts/kill.mjs",
		"client": "node ./scripts/launch.mjs",
		"secondclient": "node ./scripts/launch.mjs http://localhost:8080/second.manifest.fin.json",
		"thirdclient": "node ./scripts/launch.mjs http://localhost:8080/third.manifest.fin.json",
		"build": "npm run build-client",
		"build-client": "webpack build --config ./client/webpack.config.js --mode=development",
		"build-client-prod": "webpack build --config ./client/webpack.config.js --mode=production",
		"setup": "cd ../../ && npm install && cd how-to/common && npm run build",
		"validate": "npm --prefix ../../ run validate"
	},
	"author": "john.mandia@openfin.co",
	"contributors": [
		"adam.saland@openfin.co",
		"martyn.janes@openfin.co",
		"pj.singh@openfin.co"
	],
	"license": "SEE LICENSE IN LICENSE.MD",
	"dependencies": {
		"@openfin/core": "^27.70.8",
<<<<<<< HEAD
		"@openfin/workspace": "next",
		"@openfin/workspace-platform": "next"
=======
		"@openfin/workspace": "9.0.14",
		"@openfin/workspace-platform": "9.0.14",
		"csstype": "^3.0.11"
>>>>>>> bf11ddd1
	},
	"devDependencies": {
		"@types/express": "^4.17.11",
		"@types/node": "^17.0.41",
		"express": "^4.17.1",
		"openfin-adapter": "^26.70.16",
		"ts-loader": "^9.2.6",
		"typescript": "^4.4.4",
		"webpack": "^5.51.1",
		"webpack-cli": "^4.8.0"
	}
}
<|MERGE_RESOLUTION|>--- conflicted
+++ resolved
@@ -1,46 +1,41 @@
-{
-	"name": "openfin-workspace--common",
-	"version": "10.0.0",
-	"description": "Used to provide a common directory to host assets that apply across examples",
-	"main": "index.js",
-	"scripts": {
-		"dos": "desktop-owner-settings.bat && (npm run kill)",
-		"kill": "node ./scripts/kill.mjs",
-		"client": "node ./scripts/launch.mjs",
-		"secondclient": "node ./scripts/launch.mjs http://localhost:8080/second.manifest.fin.json",
-		"thirdclient": "node ./scripts/launch.mjs http://localhost:8080/third.manifest.fin.json",
-		"build": "npm run build-client",
-		"build-client": "webpack build --config ./client/webpack.config.js --mode=development",
-		"build-client-prod": "webpack build --config ./client/webpack.config.js --mode=production",
-		"setup": "cd ../../ && npm install && cd how-to/common && npm run build",
-		"validate": "npm --prefix ../../ run validate"
-	},
-	"author": "john.mandia@openfin.co",
-	"contributors": [
-		"adam.saland@openfin.co",
-		"martyn.janes@openfin.co",
-		"pj.singh@openfin.co"
-	],
-	"license": "SEE LICENSE IN LICENSE.MD",
-	"dependencies": {
-		"@openfin/core": "^27.70.8",
-<<<<<<< HEAD
-		"@openfin/workspace": "next",
-		"@openfin/workspace-platform": "next"
-=======
-		"@openfin/workspace": "9.0.14",
-		"@openfin/workspace-platform": "9.0.14",
-		"csstype": "^3.0.11"
->>>>>>> bf11ddd1
-	},
-	"devDependencies": {
-		"@types/express": "^4.17.11",
-		"@types/node": "^17.0.41",
-		"express": "^4.17.1",
-		"openfin-adapter": "^26.70.16",
-		"ts-loader": "^9.2.6",
-		"typescript": "^4.4.4",
-		"webpack": "^5.51.1",
-		"webpack-cli": "^4.8.0"
-	}
-}
+{
+	"name": "openfin-workspace--common",
+	"version": "10.0.0",
+	"description": "Used to provide a common directory to host assets that apply across examples",
+	"main": "index.js",
+	"scripts": {
+		"dos": "desktop-owner-settings.bat && (npm run kill)",
+		"kill": "node ./scripts/kill.mjs",
+		"client": "node ./scripts/launch.mjs",
+		"secondclient": "node ./scripts/launch.mjs http://localhost:8080/second.manifest.fin.json",
+		"thirdclient": "node ./scripts/launch.mjs http://localhost:8080/third.manifest.fin.json",
+		"build": "npm run build-client",
+		"build-client": "webpack build --config ./client/webpack.config.js --mode=development",
+		"build-client-prod": "webpack build --config ./client/webpack.config.js --mode=production",
+		"setup": "cd ../../ && npm install && cd how-to/common && npm run build",
+		"validate": "npm --prefix ../../ run validate"
+	},
+	"author": "john.mandia@openfin.co",
+	"contributors": [
+		"adam.saland@openfin.co",
+		"martyn.janes@openfin.co",
+		"pj.singh@openfin.co"
+	],
+	"license": "SEE LICENSE IN LICENSE.MD",
+	"dependencies": {
+		"@openfin/core": "^27.70.8",
+		"@openfin/workspace": "next",
+		"@openfin/workspace-platform": "next",
+		"csstype": "^3.0.11"
+	},
+	"devDependencies": {
+		"@types/express": "^4.17.11",
+		"@types/node": "^17.0.41",
+		"express": "^4.17.1",
+		"openfin-adapter": "^26.70.16",
+		"ts-loader": "^9.2.6",
+		"typescript": "^4.4.4",
+		"webpack": "^5.51.1",
+		"webpack-cli": "^4.8.0"
+	}
+}