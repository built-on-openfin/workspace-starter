--- conflicted
+++ resolved
@@ -1,51 +1,44 @@
-{
-	"name": "openfin-workspace--common",
-	"version": "11.0.0",
-	"description": "Used to provide a common directory to host assets that apply across examples",
-	"main": "index.js",
-	"scripts": {
-		"dos": "desktop-owner-settings.bat && (npm run kill)",
-		"kill": "node ./scripts/kill.mjs",
-		"client": "node ./scripts/launch.mjs",
-		"client-watch": "node ./scripts/launch.mjs http://localhost:8080/manifest.fin.json ./public/*.fin.json",
-		"secondclient": "node ./scripts/launch.mjs http://localhost:8080/second.manifest.fin.json",
-		"thirdclient": "node ./scripts/launch.mjs http://localhost:8080/third.manifest.fin.json",
-		"fourthclient": "node ./scripts/launch.mjs http://localhost:8080/fourth.manifest.fin.json",
-		"build": "npm run build-client",
-		"build-client": "webpack build --config ./client/webpack.config.js --mode=development",
-		"build-client-prod": "webpack build --config ./client/webpack.config.js --mode=production",
-		"setup": "cd ../../ && npm install && cd how-to/common && npm run build",
-		"validate": "npm --prefix ../../ run validate"
-	},
-	"author": "john.mandia@openfin.co",
-	"contributors": [
-		"adam.saland@openfin.co",
-		"martyn.janes@openfin.co",
-		"pj.singh@openfin.co"
-	],
-	"license": "SEE LICENSE IN LICENSE.MD",
-	"dependencies": {
-		"@openfin/core": "^29.73.14",
-		"@openfin/workspace": "11.0.6",
-		"@openfin/workspace-platform": "11.0.6",
-		"csstype": "^3.1.1"
-	},
-	"devDependencies": {
-		"@types/express": "^4.17.11",
-		"@types/node": "^18.11.10",
-		"chokidar": "^3.5.3",
-<<<<<<< HEAD
-		"express": "^4.18.2",
-		"openfin-adapter": "^29.73.14",
-		"ts-loader": "^9.4.2",
-		"typescript": "^4.9.5",
-=======
-		"express": "^4.17.1",
-		"openfin-adapter": "^29.73.14",
-		"ts-loader": "^9.2.6",
-		"typescript": "^4.9.3",
->>>>>>> 7eab7fcb
-		"webpack": "^5.75.0",
-		"webpack-cli": "^5.0.0"
-	}
-}
+{
+	"name": "openfin-workspace--common",
+	"version": "11.0.0",
+	"description": "Used to provide a common directory to host assets that apply across examples",
+	"main": "index.js",
+	"scripts": {
+		"dos": "desktop-owner-settings.bat && (npm run kill)",
+		"kill": "node ./scripts/kill.mjs",
+		"client": "node ./scripts/launch.mjs",
+		"client-watch": "node ./scripts/launch.mjs http://localhost:8080/manifest.fin.json ./public/*.fin.json",
+		"secondclient": "node ./scripts/launch.mjs http://localhost:8080/second.manifest.fin.json",
+		"thirdclient": "node ./scripts/launch.mjs http://localhost:8080/third.manifest.fin.json",
+		"fourthclient": "node ./scripts/launch.mjs http://localhost:8080/fourth.manifest.fin.json",
+		"build": "npm run build-client",
+		"build-client": "webpack build --config ./client/webpack.config.js --mode=development",
+		"build-client-prod": "webpack build --config ./client/webpack.config.js --mode=production",
+		"setup": "cd ../../ && npm install && cd how-to/common && npm run build",
+		"validate": "npm --prefix ../../ run validate"
+	},
+	"author": "john.mandia@openfin.co",
+	"contributors": [
+		"adam.saland@openfin.co",
+		"martyn.janes@openfin.co",
+		"pj.singh@openfin.co"
+	],
+	"license": "SEE LICENSE IN LICENSE.MD",
+	"dependencies": {
+		"@openfin/core": "^29.73.14",
+		"@openfin/workspace": "11.0.6",
+		"@openfin/workspace-platform": "11.0.6",
+		"csstype": "^3.1.1"
+	},
+	"devDependencies": {
+		"@types/express": "^4.17.11",
+		"@types/node": "^18.11.10",
+		"chokidar": "^3.5.3",
+		"express": "^4.17.1",
+		"openfin-adapter": "^29.73.14",
+		"ts-loader": "^9.2.6",
+		"typescript": "^4.9.3",
+		"webpack": "^5.75.0",
+		"webpack-cli": "^5.0.0"
+	}
+}