--- conflicted
+++ resolved
@@ -39,11 +39,7 @@
 export function createLabelledValue(
 	labelKey: string,
 	valueKey: string,
-<<<<<<< HEAD
-	style?: { [prop: string]: string | number }
-=======
 	style?: { [key: string]: string | number }
->>>>>>> b80449df
 ): ContainerTemplateFragment {
 	return {
 		type: "container",
@@ -101,11 +97,7 @@
 export function createLabelledForm(
 	labelKey: string,
 	valueKey: string,
-<<<<<<< HEAD
-	style?: { [prop: string]: string | number }
-=======
 	style?: { [key: string]: string | number }
->>>>>>> b80449df
 ): ContainerTemplateFragment {
 	return {
 		type: "container",
