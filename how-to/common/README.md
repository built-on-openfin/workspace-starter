--- conflicted
+++ resolved
@@ -1,4 +1,3 @@
-<<<<<<< HEAD
 ![OpenFin Workspace Example Application -- Common Content](../../assets/OpenFin-Workspace-Starter.png)
 
 > **_:information_source: OpenFin Workspace:_** [OpenFin Workspace](https://www.openfin.co/workspace/) is a commercial product and this repo is for evaluation purposes (See [LICENSE.MD](LICENSE.MD)). Use of the OpenFin Container and OpenFin Workspace components is only granted pursuant to a license from OpenFin (see [manifest](public/manifest.fin.json)). Please [**contact us**](https://www.openfin.co/workspace/poc/) if you would like to request a developer evaluation key or to discuss a production license.
@@ -6,40 +5,7 @@
 
 # Common Content
 
-This folder contains common assets that apply across projects. If a sample needs them then it will reference them through the /common path. The local server will map that to this folder.
-
-This lets each sample reference the examples they wish to make available without having to list all of them or duplicate the content. Common styling, images and snapshots can also be made available through this folder.
-
-This folder supports building content written in TypeScript but a the majority of the examples are vanilla html, js and css to keep things simple and easy to tweak and refresh.
-
-## Getting Started
-
-1. Install dependencies. Note that these examples assume you are in the sub-directory for the example.
-
-```shell
-npm install
-```
-
-2. Build the project.
-
-```shell
-npm run build
-```
-
-If you build and start one of the other samples it will reference this project if needed.
-
----
-
-### Read more about [working with Workspace](https://developers.openfin.co/of-docs/docs/overview-of-workspace)
-=======
-<img src="../../assets/OpenFin-Workspace-Starter.png" width="100%" alt="OpenFin Workspace Example Application -- Common Content" />
-
-> **_:information_source: OpenFin Workspace:_** [OpenFin Workspace](https://www.openfin.co/workspace/) is a commercial product and this repo is for evaluation purposes (See [LICENSE.MD](LICENSE.MD)). Use of the OpenFin Container and OpenFin Workspace components is only granted pursuant to a license from OpenFin (see [manifest](public/manifest.fin.json)). Please [**contact us**](https://www.openfin.co/workspace/poc/) if you would like to request a developer evaluation key or to discuss a production license.
-> OpenFin Workspace is currently **only supported on Windows** although you can run the sample on a Mac for development purposes.
-
-# Common Content
-
-This folder contains common assets that apply across projects. If a sample needs them then it will reference them through the /common path. The local server will map that to this folder.
+This folder contains common assets that apply across projects. If a sample needs them then it will reference them through the `/common` path. The local server will map that to this folder.
 
 This lets each sample reference the examples they wish to make available without having to list all of them or duplicate the content. Common styling, images and snapshots can also be made available through this folder.
 
@@ -49,14 +15,14 @@
 
 1. Run setup. Note that these examples assume you are in the common sub-directory.
 
-```bash
-$ npm run setup
+```shell
+npm run setup
 ```
 
 2. Build the project (only needed if you have modified the Typescript code after setup).
 
-```bash
-$ npm run build
+```shell
+npm run build
 ```
 
 If you build and start one of the other samples it will reference this project if needed.
@@ -83,5 +49,4 @@
 
 - [New Tab View](public/views/platform/new-tab/) - A basic view used by a workspace platform so that users can add new views and pages. This view is a basic example that lets you enter a query which is passed onto google or paste and navigate to a url. It is mainly used for development purposes to let you see what a url looks like in Workspace Browser before creating an [App Definition](public/views/app/app-definition-builder/) for it.
 
-### Read more about [working with Workspace](https://developers.openfin.co/of-docs/docs/overview-of-workspace).
->>>>>>> 507fbf2b
+### Read more about [working with Workspace](https://developers.openfin.co/of-docs/docs/overview-of-workspace)