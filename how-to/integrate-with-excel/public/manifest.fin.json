--- conflicted
+++ resolved
@@ -39,16 +39,8 @@
     "company": "OpenFin",
     "description": "An way of showing examples of what OpenFin can do.",
     "icon": "http://localhost:8080/favicon.ico",
-<<<<<<< HEAD
-    "name": "Integrate With Excel - v7.0",
+    "name": "Integrate With Excel - v8.0",
     "target": ["desktop", "start-menu"]
-=======
-    "name": "Integrate With Excel - v8.0",
-    "target": [
-      "desktop",
-      "start-menu"
-    ]
->>>>>>> bde8009b
   },
   "appAssets": [
     {
