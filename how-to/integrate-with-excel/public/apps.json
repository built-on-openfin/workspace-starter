--- conflicted
+++ resolved
@@ -6,26 +6,14 @@
     "description": "This is an example of setting and listening to context using the interop api and seeing a code sample of how to do it.",
     "manifest": "http://localhost:8080/common/views/interop/context/interop-broadcast-view.json",
     "manifestType": "view",
-<<<<<<< HEAD
-    "icons": [{ "src": "http://localhost:8080/images/icon-blue.png" }],
+    "icons": [{ "src": "http://localhost:8080/common/images/icon-blue.png" }],
     "contactEmail": "contact@example.com",
     "supportEmail": "support@example.com",
     "publisher": "OpenFin",
     "intents": [],
     "images": [
       {
-        "src": "http://localhost:8080/images/previews/interop-view.png"
-=======
-    "icons": [{ "src": "http://localhost:8080/common/images/icon-blue.png" }],
-    "contactEmail": "contact@example.com",
-    "supportEmail": "support@example.com",
-    "publisher": "OpenFin",
-    "intents": [
-    ],
-    "images": [
-      {
         "src": "http://localhost:8080/common/images/previews/interop-view.png"
->>>>>>> bde8009b
       }
     ],
     "tags": ["view", "interop"]
@@ -37,32 +25,16 @@
     "description": "This is an example view used to demonstrate the broadcasting and listenting of passed context objects using the fdc3 api.",
     "manifest": "http://localhost:8080/common/views/fdc3/context/fdc3-broadcast-view.json",
     "manifestType": "view",
-<<<<<<< HEAD
-    "icons": [{ "src": "http://localhost:8080/images/icon-blue.png" }],
+    "icons": [{ "src": "http://localhost:8080/common/images/icon-blue.png" }],
     "contactEmail": "contact@example.com",
     "supportEmail": "support@example.com",
     "publisher": "OpenFin",
     "intents": [],
     "images": [
       {
-        "src": "http://localhost:8080/images/previews/fdc3-view.png"
+        "src": "http://localhost:8080/common/images/previews/fdc3-view.png"
       }
     ],
     "tags": ["view", "fdc3"]
   }
-]
-=======
-    "icons": [{ "src": "http://localhost:8080/common/images/icon-blue.png" }],
-    "contactEmail": "contact@example.com",
-    "supportEmail": "support@example.com",
-    "publisher": "OpenFin",
-    "intents": [
-    ],
-    "images": [
-      {
-        "src": "http://localhost:8080/common/images/previews/fdc3-view.png"
-      }
-    ],
-    "tags": ["view", "fdc3"]
-  }]
->>>>>>> bde8009b
+]