{
	"name": "openfin-workspace--integrate-with-excel",
	"version": "12.6.0",
	"description": "OpenFin Workspace -- Integrate with Excel",
	"main": "index.js",
	"scripts": {
		"dos": "npm --prefix ../common/ run dos",
		"build": "npm run build-server & npm run build-client",
		"build-server": "tsc --project ./server",
		"build-client": "webpack build --config ./client/webpack.config.js --mode=development",
		"build-client-prod": "webpack build --config ./client/webpack.config.js --mode=production",
		"start": "npm run server",
		"client": "npm --prefix ../common/ run client",
		"server": "node ./server/build/index.js",
		"kill": "npm --prefix ../common/ run kill",
		"setup": "cd ../../ && npm install && cd how-to/integrate-with-excel && npm run build && npm --prefix ../common/ run build",
		"validate": "npm --prefix ../../ run validate"
	},
	"author": "martyn.janes@openfin.co",
	"license": "SEE LICENSE IN LICENSE.MD",
	"dependencies": {
		"@openfin/excel": "^1.4.1",
<<<<<<< HEAD
		"@openfin/workspace": "12.6.1",
		"@openfin/workspace-platform": "12.6.1"
=======
		"@openfin/workspace": "12.1.5",
		"@openfin/workspace-platform": "12.1.5"
>>>>>>> a710301c
	},
	"devDependencies": {
		"@openfin/core": "30.74.13",
		"@types/express": "^4.17.17",
		"@types/node": "^18.15.11",
		"express": "^4.18.2",
		"ts-loader": "^9.4.2",
		"typescript": "^4.9.5",
		"webpack": "^5.77.0",
		"webpack-cli": "^5.0.1"
	}
}<|MERGE_RESOLUTION|>--- conflicted
+++ resolved
@@ -20,13 +20,8 @@
 	"license": "SEE LICENSE IN LICENSE.MD",
 	"dependencies": {
 		"@openfin/excel": "^1.4.1",
-<<<<<<< HEAD
-		"@openfin/workspace": "12.6.1",
-		"@openfin/workspace-platform": "12.6.1"
-=======
-		"@openfin/workspace": "12.1.5",
-		"@openfin/workspace-platform": "12.1.5"
->>>>>>> a710301c
+		"@openfin/workspace": "12.6.6",
+		"@openfin/workspace-platform": "12.6.6"
 	},
 	"devDependencies": {
 		"@openfin/core": "30.74.13",
@@ -35,7 +30,7 @@
 		"express": "^4.18.2",
 		"ts-loader": "^9.4.2",
 		"typescript": "^4.9.5",
-		"webpack": "^5.77.0",
+		"webpack": "^5.79.0",
 		"webpack-cli": "^5.0.1"
 	}
 }