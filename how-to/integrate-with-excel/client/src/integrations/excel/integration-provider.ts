import { fin } from "@openfin/core";
import { Cell, enableLogging, ExcelApplication, getExcelApplication } from "@openfin/excel";
import {
	CLITemplate,
	type CLIDispatchedSearchResult,
	type CLIFilter,
	type CLISearchListenerResponse,
	type HomeSearchResponse,
	type HomeSearchResult
} from "@openfin/workspace";
import type { Integration, IntegrationManager, IntegrationModule } from "../../integrations-shapes";
import type { ExcelAssetSettings, ExcelSettings, ExcelWorksheetSettings } from "./shapes";

/**
 * Implement the integration provider for Excel.
 */
export class ExcelIntegrationProvider implements IntegrationModule<ExcelSettings> {
	/**
	 * Provider id.
	 * @internal
	 */
	private static readonly _PROVIDER_ID = "excel";

	/**
	 * The key to use for a sheet open action.
	 * @internal
	 */
	private static readonly _EXCEL_PROVIDER_OPEN_KEY_ACTION = "Open Excel";

	/**
	 * The integration manager.
	 * @internal
	 */
	private _integrationManager: IntegrationManager | undefined;

	/**
	 * The Excel application interop.
	 * @internal
	 */
	private _excel: ExcelApplication | undefined;

<<<<<<< HEAD
  /**
   * The interop clients for the different contexts.
   * @internal
   */
  private _interopClients: { [id: string]: OpenFin.InteropClient };
=======
	/**
	 * The interop clients for the different contexts.
	 * @internal
	 */
	private _interopClients: { [id: string]: InteropClient };
>>>>>>> 35b7893d

	/**
	 * The module is being registered.
	 * @param integrationManager The manager for the integration.
	 * @param integration The integration details.
	 * @returns Nothing.
	 */
	public async register(
		integrationManager: IntegrationManager,
		integration: Integration<ExcelSettings>
	): Promise<void> {
		this._integrationManager = integrationManager;

		const brokerClient = fin.Interop.connectSync(fin.me.identity.uuid, {});
		const contextGroups = await brokerClient.getContextGroups();
		this._interopClients = {};
		for (const contextGroup of contextGroups) {
			const contextClient = fin.Interop.connectSync(fin.me.identity.uuid, {});
			await contextClient.joinContextGroup(contextGroup.id);
			await contextClient.addContextHandler(async (ctx) => {
				await this.handleContext(integration, contextGroup.id, ctx);
			});
			this._interopClients[contextGroup.id] = contextClient;
		}

		enableLogging();
	}

	/**
	 * The module is being deregistered.
	 * @param integration The integration details.
	 * @returns Nothing.
	 */
	public async deregister(integration: Integration<ExcelSettings>): Promise<void> {
		for (const client in this._interopClients) {
			await this._interopClients[client].removeFromContextGroup();
		}
		this._interopClients = {};
	}

	/**
	 * Get a list of the static application entries.
	 * @param integration The integration details.
	 * @returns The list of application entries.
	 */
	public async getAppSearchEntries(integration: Integration<ExcelSettings>): Promise<HomeSearchResult[]> {
		return integration?.data?.assets.map((a) => this.createResult(integration, a));
	}

	/**
	 * An entry has been selected.
	 * @param integration The integration details.
	 * @param result The dispatched result.
	 * @param lastResponse The last response.
	 * @returns True if the item was handled.
	 */
	public async itemSelection(
		integration: Integration<ExcelSettings>,
		result: CLIDispatchedSearchResult,
		lastResponse: CLISearchListenerResponse
	): Promise<boolean> {
		if (
			result.action.name === ExcelIntegrationProvider._EXCEL_PROVIDER_OPEN_KEY_ACTION &&
			result.data.workbook &&
			this._integrationManager.launchAsset
		) {
			const excelAsset = result.data as ExcelAssetSettings;

			await this._integrationManager.launchAsset({
				alias: excelAsset.workbook
			});

			const excel = await this.getExcel();
			if (excel) {
				const workbooks = await excel.getWorkbooks();
				for (const workbook of workbooks) {
					const name = await workbook.getName();
					if (name === excelAsset.workbook) {
						for (const worksheetSettings of excelAsset.worksheets) {
							const worksheet = await workbook.getWorksheetByName(worksheetSettings.name);
							await worksheet.addEventListener("change", async (cells) => {
								await this.handleCellChanges(excelAsset, worksheetSettings, cells);
							});
						}
					}
				}
				return true;
			}
		}

		return false;
	}

	/**
	 * Get a list of search results based on the query and filters.
	 * @param integration The integration details.
	 * @param query The query to search for.
	 * @param filters The filters to apply.
	 * @param lastResponse The last search response used for updating existing results.
	 * @returns The list of results and new filters.
	 */
	public async getSearchResults(
		integration: Integration<ExcelSettings>,
		query: string,
		filters: CLIFilter[],
		lastResponse: CLISearchListenerResponse
	): Promise<HomeSearchResponse> {
		const results = [];

		return {
			results
		};
	}

	/**
	 * Create a search result.
	 * @param integration The integration details.
	 * @param excelAsset The excel document asset alias.
	 * @returns The search result.
	 */
	private createResult(
		integration: Integration<ExcelSettings>,
		excelAsset: ExcelAssetSettings
	): HomeSearchResult {
		return {
			key: `excel-${excelAsset.workbook}`,
			title: excelAsset.title,
			label: "Excel",
			icon: integration.icon,
			actions: [
				{
					name: ExcelIntegrationProvider._EXCEL_PROVIDER_OPEN_KEY_ACTION,
					hotkey: "Enter"
				}
			],
			data: {
				providerId: ExcelIntegrationProvider._PROVIDER_ID,
				...excelAsset
			},
			template: CLITemplate.SimpleText,
			templateContent: excelAsset.description
		};
	}

	/**
	 * Get the excel application.
	 * @returns The application.
	 * @internal
	 */
	private async getExcel(): Promise<ExcelApplication> {
		try {
			this._excel = await getExcelApplication();
			return this._excel;
		} catch (err) {
			console.error("Error getting Excel application", err);
		}
	}

	/**
	 * Handle the cell changes.
	 * @param excelAsset The asset to use for processing the cell changes.
	 * @param worksheetName The asset to use for processing the cell changes.
	 * @param cells The cells that have changed.
	 */
	private async handleCellChanges(
		excelAsset: ExcelAssetSettings,
		worksheet: ExcelWorksheetSettings,
		cells: Cell[]
	): Promise<void> {
		if (worksheet.cellHandlers) {
			for (const cell of cells) {
				const cellHandler = worksheet.cellHandlers.find((c) => c.cell === cell.address);

				if (cellHandler) {
					const client = this._interopClients[cellHandler.contextGroup];
					if (
						client &&
						(cellHandler.types.includes("instrument") || cellHandler.types.includes("fdc3.instrument"))
					) {
						await client.setContext({
							type: "fdc3.instrument",
							id: {
								ticker: cell.value,
								_source: `excel.${excelAsset.workbook}.${worksheet.name}`
							}
						});
					}
				}
			}
		}
	}

	/**
	 * Handle a context.
	 * @param integration The integration details.
	 * @param contextGroup The group receiving the context.
	 * @param context The context being received.
	 */
	private async handleContext(
		integration: Integration<ExcelSettings>,
		contextGroup: string,
		context: OpenFin.Context
	): Promise<void> {
		if (integration.data?.assets) {
			const excel = await this.getExcel();
			if (excel) {
				const workbooks = await excel.getWorkbooks();
				for (const workbook of workbooks) {
					const workbookName = await workbook.getName();

					const connectedWorkbook = integration.data?.assets.find((a) => a.workbook === workbookName);
					if (connectedWorkbook?.worksheets) {
						for (const worksheetSettings of connectedWorkbook.worksheets) {
							if (worksheetSettings.cellHandlers) {
								const incomingSource = `excel.${workbookName}.${worksheetSettings.name}`;

								if (incomingSource !== context?.id?._source) {
									const cellHandlers = worksheetSettings.cellHandlers?.filter(
										(ch) => ch.contextGroup === contextGroup && ch.types.includes(context.type)
									);
									for (const cellHandler of cellHandlers) {
										const worksheet = await workbook.getWorksheetByName(worksheetSettings.name);

										let cellValue: string;
										if (context.type === "fdc3.instrument" || context.type === "instrument") {
											cellValue = context.id?.ticker;
										}
										if (cellValue !== undefined) {
											await worksheet.setCellValues(cellHandler.cell, [[cellValue]]);
										}
									}
								}
							}
						}
					}
				}
			}
		}
	}
}<|MERGE_RESOLUTION|>--- conflicted
+++ resolved
@@ -39,19 +39,11 @@
 	 */
 	private _excel: ExcelApplication | undefined;
 
-<<<<<<< HEAD
-  /**
-   * The interop clients for the different contexts.
-   * @internal
-   */
-  private _interopClients: { [id: string]: OpenFin.InteropClient };
-=======
 	/**
 	 * The interop clients for the different contexts.
 	 * @internal
 	 */
-	private _interopClients: { [id: string]: InteropClient };
->>>>>>> 35b7893d
+	private _interopClients: { [id: string]: OpenFin.InteropClient };
 
 	/**
 	 * The module is being registered.
