{
	"name": "openfin-workspace--register-with-platform-windows",
	"version": "12.6.0",
	"description": "OpenFin Workspace -- Register with Platform Windows",
	"main": "index.js",
	"scripts": {
		"dos": "npm --prefix ../common/ run dos",
		"build": "npm run build-server & npm run build-client",
		"build-server": "tsc --project ./server",
		"build-client": "webpack build --config ./client/webpack.config.js --mode=development",
		"build-client-prod": "webpack build --config ./client/webpack.config.js --mode=production",
		"start": "npm run server",
		"client": "npm --prefix ../common/ run client",
		"server": "node ./server/build/index.js",
		"kill": "npm --prefix ../common/ run kill",
		"setup": "cd ../../ && npm install && cd how-to/register-with-platform-windows && npm run build && npm --prefix ../common/ run build",
		"validate": "npm --prefix ../../ run validate"
	},
	"author": "john.mandia@openfin.co",
	"license": "SEE LICENSE IN LICENSE.MD",
	"dependencies": {
<<<<<<< HEAD
		"@openfin/workspace": "12.6.4",
		"@openfin/workspace-platform": "12.6.4"
=======
		"@openfin/workspace": "12.1.5",
		"@openfin/workspace-platform": "12.1.5"
>>>>>>> 9551f016
	},
	"devDependencies": {
		"@openfin/core": "30.74.13",
		"@types/express": "^4.17.17",
		"@types/node": "^18.15.11",
		"express": "^4.18.2",
		"ts-loader": "^9.4.2",
		"typescript": "^4.9.5",
		"webpack": "^5.77.0",
		"webpack-cli": "^5.0.1"
	}
}<|MERGE_RESOLUTION|>--- conflicted
+++ resolved
@@ -19,13 +19,8 @@
 	"author": "john.mandia@openfin.co",
 	"license": "SEE LICENSE IN LICENSE.MD",
 	"dependencies": {
-<<<<<<< HEAD
-		"@openfin/workspace": "12.6.4",
-		"@openfin/workspace-platform": "12.6.4"
-=======
-		"@openfin/workspace": "12.1.5",
-		"@openfin/workspace-platform": "12.1.5"
->>>>>>> 9551f016
+		"@openfin/workspace": "12.6.5",
+		"@openfin/workspace-platform": "12.6.5"
 	},
 	"devDependencies": {
 		"@openfin/core": "30.74.13",
@@ -34,7 +29,7 @@
 		"express": "^4.18.2",
 		"ts-loader": "^9.4.2",
 		"typescript": "^4.9.5",
-		"webpack": "^5.77.0",
+		"webpack": "^5.78.0",
 		"webpack-cli": "^5.0.1"
 	}
 }