{
	"name": "openfin-workspace--register-with-platform-windows",
	"version": "17.0.0",
	"description": "OpenFin Workspace -- Register with Platform Windows",
	"main": "index.js",
	"scripts": {
		"dos": "node ./scripts/dos.mjs && node ./scripts/kill.mjs",
		"kill": "node ./scripts/kill.mjs",
		"client": "node ./scripts/launch.mjs",
		"build-client": "webpack build --config ./client/webpack.config.js --mode=development",
		"build": "npm run build-client",
		"start": "npx --yes http-server ./public -p 8080 -c-1",
		"setup": "npm install && npm run build",
		"prettier": "prettier --config .prettierrc --write .",
		"prettier-check": "prettier --config .prettierrc --check .",
		"eslint": "eslint . --ext .js,.mjs,.ts",
		"markdownlint": "markdownlint **/*.md --ignore **/node_modules/**",
		"validate": "npm run prettier && npm run eslint && npm run markdownlint"
	},
	"author": "john.mandia@openfin.co",
	"license": "SEE LICENSE IN LICENSE.MD",
	"dependencies": {
<<<<<<< HEAD
		"@openfin/workspace": "17.0.12",
		"@openfin/workspace-platform": "17.0.12"
	},
	"devDependencies": {
		"@openfin/core": "34.78.79",
		"@openfin/node-adapter": "34.78.79",
=======
		"@openfin/workspace": "17.0.14",
		"@openfin/workspace-platform": "17.0.14"
	},
	"devDependencies": {
		"@openfin/core": "34.78.80",
		"@openfin/node-adapter": "34.78.80",
>>>>>>> 62f293e8
		"eslint": "8.56.0",
		"eslint-config-airbnb": "19.0.4",
		"eslint-config-airbnb-typescript": "17.1.0",
		"eslint-config-prettier": "9.1.0",
		"eslint-plugin-import": "2.26.0",
		"eslint-plugin-jsdoc": "48.0.2",
		"eslint-plugin-prettier": "5.1.2",
		"eslint-plugin-promise": "6.1.1",
		"eslint-plugin-simple-import-sort": "10.0.0",
		"eslint-plugin-unicorn": "50.0.1",
		"eslint-plugin-unused-imports": "3.0.0",
		"markdownlint-cli": "0.38.0",
		"prettier": "3.1.1",
		"ts-loader": "^9.5.1",
		"typescript": "^5.3.3",
		"webpack": "^5.89.0",
		"webpack-cli": "^5.1.4"
	}
}<|MERGE_RESOLUTION|>--- conflicted
+++ resolved
@@ -20,21 +20,12 @@
 	"author": "john.mandia@openfin.co",
 	"license": "SEE LICENSE IN LICENSE.MD",
 	"dependencies": {
-<<<<<<< HEAD
-		"@openfin/workspace": "17.0.12",
-		"@openfin/workspace-platform": "17.0.12"
-	},
-	"devDependencies": {
-		"@openfin/core": "34.78.79",
-		"@openfin/node-adapter": "34.78.79",
-=======
 		"@openfin/workspace": "17.0.14",
 		"@openfin/workspace-platform": "17.0.14"
 	},
 	"devDependencies": {
 		"@openfin/core": "34.78.80",
 		"@openfin/node-adapter": "34.78.80",
->>>>>>> 62f293e8
 		"eslint": "8.56.0",
 		"eslint-config-airbnb": "19.0.4",
 		"eslint-config-airbnb-typescript": "17.1.0",
