<<<<<<< HEAD
{
  "name": "openfin-workspace--register-with-platform-windows",
  "version": "8.0.0",
  "description": "OpenFin Workspace -- Register with Platform Windows",
  "main": "index.js",
  "scripts": {
    "dos": "npm --prefix ../common/ run dos",
    "build": "npm run build-server & npm run build-client",
    "build-server": "tsc --project ./server",
    "build-client": "webpack build --config ./client/webpack.config.js --mode=development",
    "build-client-prod": "webpack build --config ./client/webpack.config.js --mode=production",
    "start": "npm run server",
    "client": "npm --prefix ../common/ run client",
    "server": "node ./server/build/index.js",
    "kill": "npm --prefix ../common/ run kill",
    "setup": "cd ../../ && npm install && cd how-to/register-with-platform-windows && npm run build && npm --prefix ../common/ run build"
  },
  "author": "",
  "license": "SEE LICENSE IN LICENSE.MD",
  "dependencies": {
    "@openfin/workspace": "8.1.7",
    "@openfin/workspace-platform": "8.1.7"
  },
  "devDependencies": {
    "@types/express": "^4.17.11",
    "@types/node": "^17.0.41",
    "express": "^4.17.1",
    "source-map-loader": "^3.0.0",
    "ts-loader": "^9.2.6",
    "typescript": "^4.4.4",
    "webpack": "^5.51.1",
    "webpack-cli": "^4.8.0"
  }
}
=======
{
	"name": "openfin-workspace--register-with-platform-windows",
	"version": "8.0.0",
	"description": "OpenFin Workspace -- Register with Platform Windows",
	"main": "index.js",
	"scripts": {
		"dos": "npm --prefix ../common/ run dos",
		"build": "npm run build-server & npm run build-client",
		"build-server": "tsc --project ./server",
		"build-client": "webpack build --config ./client/webpack.config.js --mode=development",
		"build-client-prod": "webpack build --config ./client/webpack.config.js --mode=production",
		"start": "npm run server",
		"client": "npm --prefix ../common/ run client",
		"server": "node ./server/build/index.js",
		"kill": "npm --prefix ../common/ run kill",
		"setup": "cd ../../ && npm install && cd how-to/register-with-platform-windows && npm run build && npm --prefix ../common/ run build",
		"validate": "npm --prefix ../../ run validate"
	},
	"author": "",
	"license": "SEE LICENSE IN LICENSE.MD",
	"dependencies": {
		"@openfin/workspace": "8.1.7",
		"@openfin/workspace-platform": "8.1.7"
	},
	"devDependencies": {
		"@types/express": "^4.17.11",
		"@types/node": "^17.0.41",
		"express": "^4.17.1",
		"openfin-adapter": "^22.65.4",
		"source-map-loader": "^3.0.0",
		"ts-loader": "^9.2.6",
		"typescript": "^4.4.4",
		"webpack": "^5.51.1",
		"webpack-cli": "^4.8.0"
	}
}
>>>>>>> 35b7893d
<|MERGE_RESOLUTION|>--- conflicted
+++ resolved
@@ -1,39 +1,3 @@
-<<<<<<< HEAD
-{
-  "name": "openfin-workspace--register-with-platform-windows",
-  "version": "8.0.0",
-  "description": "OpenFin Workspace -- Register with Platform Windows",
-  "main": "index.js",
-  "scripts": {
-    "dos": "npm --prefix ../common/ run dos",
-    "build": "npm run build-server & npm run build-client",
-    "build-server": "tsc --project ./server",
-    "build-client": "webpack build --config ./client/webpack.config.js --mode=development",
-    "build-client-prod": "webpack build --config ./client/webpack.config.js --mode=production",
-    "start": "npm run server",
-    "client": "npm --prefix ../common/ run client",
-    "server": "node ./server/build/index.js",
-    "kill": "npm --prefix ../common/ run kill",
-    "setup": "cd ../../ && npm install && cd how-to/register-with-platform-windows && npm run build && npm --prefix ../common/ run build"
-  },
-  "author": "",
-  "license": "SEE LICENSE IN LICENSE.MD",
-  "dependencies": {
-    "@openfin/workspace": "8.1.7",
-    "@openfin/workspace-platform": "8.1.7"
-  },
-  "devDependencies": {
-    "@types/express": "^4.17.11",
-    "@types/node": "^17.0.41",
-    "express": "^4.17.1",
-    "source-map-loader": "^3.0.0",
-    "ts-loader": "^9.2.6",
-    "typescript": "^4.4.4",
-    "webpack": "^5.51.1",
-    "webpack-cli": "^4.8.0"
-  }
-}
-=======
 {
 	"name": "openfin-workspace--register-with-platform-windows",
 	"version": "8.0.0",
@@ -55,6 +19,7 @@
 	"author": "",
 	"license": "SEE LICENSE IN LICENSE.MD",
 	"dependencies": {
+		"@openfin/core": "^27.70.8",
 		"@openfin/workspace": "8.1.7",
 		"@openfin/workspace-platform": "8.1.7"
 	},
@@ -62,12 +27,10 @@
 		"@types/express": "^4.17.11",
 		"@types/node": "^17.0.41",
 		"express": "^4.17.1",
-		"openfin-adapter": "^22.65.4",
 		"source-map-loader": "^3.0.0",
 		"ts-loader": "^9.2.6",
 		"typescript": "^4.4.4",
 		"webpack": "^5.51.1",
 		"webpack-cli": "^4.8.0"
 	}
-}
->>>>>>> 35b7893d
+}