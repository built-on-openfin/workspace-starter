--- conflicted
+++ resolved
@@ -1,18 +1,4 @@
 {
-<<<<<<< HEAD
-  "compilerOptions": {
-    "target": "es2021",
-    "module": "ES2020",
-    "sourceMap": true,
-    "rootDir": "./src",
-    "outDir": "build",
-    "skipLibCheck": true,
-    "esModuleInterop": true,
-    "forceConsistentCasingInFileNames": true,
-    "moduleResolution": "node"
-  },
-  "include": ["./src/**/*.ts"]
-=======
 	"compilerOptions": {
 		"target": "es2021",
 		"module": "ES2020",
@@ -23,5 +9,4 @@
 		"skipLibCheck": false
 	},
 	"include": ["./src/**/*.ts"]
->>>>>>> 35b7893d
 }