--- conflicted
+++ resolved
@@ -11,11 +11,7 @@
 To run this sample you can:
 
 - Clone this repo and follow the instructions below. This will let you customize the sample to learn more about our APIs.
-<<<<<<< HEAD
-- Launch the Github hosted version of this sample to interact with it by going to the following link: [Github Workspace Starter Register With Platform Windows](https://start.openfin.co/?manifest=https%3A%2F%2Fbuilt-on-openfin.github.io%2Fworkspace-starter%2Fworkspace%2Fv17.0.12%2Fregister-with-platform-windows%2Fmanifest.fin.json)
-=======
 - Launch the Github hosted version of this sample to interact with it by going to the following link: [Github Workspace Starter Register With Platform Windows](https://start.openfin.co/?manifest=https%3A%2F%2Fbuilt-on-openfin.github.io%2Fworkspace-starter%2Fworkspace%2Fv17.0.0%2Fregister-with-platform-windows%2Fmanifest.fin.json)
->>>>>>> 62f293e8
 
 ## Getting Started
 
