--- conflicted
+++ resolved
@@ -1,15 +1,10 @@
-<<<<<<< HEAD
 import cookieParser from "cookie-parser";
 import express from "express";
-=======
-import * as express from "express";
-import * as cookieParser from "cookie-parser";
->>>>>>> bde8009b
+import path from "path";
 import router from "./routes";
-var path = require('path');
 
-const commonPath = path.join(__dirname, "..","..","..","common",'public');
-console.log("Common Path /common = " + commonPath);
+const commonPath = path.join(__dirname, "..", "..", "..", "common", "public");
+console.log(`Common Path /common = ${commonPath}`);
 const app = express();
 app.use(cookieParser());
 app.use(express.json());
