{
	"name": "openfin-workspace--integrate-server-authentication",
<<<<<<< HEAD
	"version": "16.0.0",
=======
	"version": "15.0.0",
>>>>>>> a1683169
	"description": "OpenFin Workspace -- Integrate with Server Authentication",
	"main": "index.js",
	"scripts": {
		"dos": "node ./scripts/dos.mjs && node ./scripts/kill.mjs",
		"kill": "node ./scripts/kill.mjs",
		"client": "node ./scripts/launch.mjs",
		"build-client": "webpack build --config ./client/webpack.config.js --mode=development",
		"build-server": "tsc --project ./server",
		"build": "npm run build-server && npm run build-client",
		"start": "node ./server/build/index.js",
		"setup": "npm install && npm run build"
	},
	"author": "martyn.janes@openfin.co",
	"license": "SEE LICENSE IN LICENSE.MD",
	"dependencies": {
<<<<<<< HEAD
		"@openfin/workspace": "16.0.3",
		"@openfin/workspace-platform": "16.0.3",
		"cookie-parser": "^1.4.6"
	},
	"devDependencies": {
		"@openfin/core": "33.77.11",
		"@openfin/node-adapter": "33.77.11",
		"@types/cookie-parser": "^1.4.6",
		"@types/express": "^4.17.21",
		"express": "^4.18.2",
=======
		"@openfin/workspace": "15.0.8",
		"@openfin/workspace-platform": "15.0.8",
		"cookie-parser": "^1.4.6"
	},
	"devDependencies": {
		"@openfin/core": "32.76.20",
		"@types/cookie-parser": "^1.4.6",
		"@types/express": "^4.17.21",
		"express": "^4.18.2",
		"openfin-adapter": "32.76.10",
>>>>>>> a1683169
		"ts-loader": "^9.5.0",
		"typescript": "^5.2.2",
		"webpack": "^5.89.0",
		"webpack-cli": "^5.1.4"
	}
}<|MERGE_RESOLUTION|>--- conflicted
+++ resolved
@@ -1,10 +1,6 @@
 {
 	"name": "openfin-workspace--integrate-server-authentication",
-<<<<<<< HEAD
 	"version": "16.0.0",
-=======
-	"version": "15.0.0",
->>>>>>> a1683169
 	"description": "OpenFin Workspace -- Integrate with Server Authentication",
 	"main": "index.js",
 	"scripts": {
@@ -20,9 +16,8 @@
 	"author": "martyn.janes@openfin.co",
 	"license": "SEE LICENSE IN LICENSE.MD",
 	"dependencies": {
-<<<<<<< HEAD
-		"@openfin/workspace": "16.0.3",
-		"@openfin/workspace-platform": "16.0.3",
+		"@openfin/workspace": "16.0.4",
+		"@openfin/workspace-platform": "16.0.4",
 		"cookie-parser": "^1.4.6"
 	},
 	"devDependencies": {
@@ -31,18 +26,6 @@
 		"@types/cookie-parser": "^1.4.6",
 		"@types/express": "^4.17.21",
 		"express": "^4.18.2",
-=======
-		"@openfin/workspace": "15.0.8",
-		"@openfin/workspace-platform": "15.0.8",
-		"cookie-parser": "^1.4.6"
-	},
-	"devDependencies": {
-		"@openfin/core": "32.76.20",
-		"@types/cookie-parser": "^1.4.6",
-		"@types/express": "^4.17.21",
-		"express": "^4.18.2",
-		"openfin-adapter": "32.76.10",
->>>>>>> a1683169
 		"ts-loader": "^9.5.0",
 		"typescript": "^5.2.2",
 		"webpack": "^5.89.0",
