--- conflicted
+++ resolved
@@ -21,28 +21,15 @@
 		"cookie-parser": "^1.4.6"
 	},
 	"devDependencies": {
-<<<<<<< HEAD
-		"@openfin/core": "30.74.16",
-		"@types/auth0-js": "^9.14.7",
-		"@types/cookie-parser": "^1.4.3",
-		"@types/express": "^4.17.17",
-		"@types/node": "^20.2.5",
-		"express": "^4.18.2",
-		"openfin-adapter": "30.74.16",
-		"ts-loader": "^9.4.3",
-		"typescript": "^4.9.5",
-		"webpack": "^5.85.0",
-=======
 		"@openfin/core": "31.75.4",
 		"@types/auth0-js": "^9.14.7",
 		"@types/cookie-parser": "^1.4.3",
 		"@types/express": "^4.17.17",
-		"@types/node": "^20.2.0",
 		"express": "^4.18.2",
-		"ts-loader": "^9.4.2",
+		"openfin-adapter": "31.75.4",
+		"ts-loader": "^9.4.3",
 		"typescript": "^5.0.4",
-		"webpack": "^5.83.1",
->>>>>>> ff4129ac
+		"webpack": "^5.85.0",
 		"webpack-cli": "^5.1.1"
 	}
 }