--- conflicted
+++ resolved
@@ -21,18 +21,13 @@
 		"cookie-parser": "^1.4.6"
 	},
 	"devDependencies": {
-<<<<<<< HEAD
-		"@openfin/core": "31.75.4",
-=======
 		"@openfin/core": "32.76.10",
-		"@types/auth0-js": "^9.21.0",
->>>>>>> 112ca4a7
 		"@types/cookie-parser": "^1.4.3",
 		"@types/express": "^4.17.17",
 		"express": "^4.18.2",
 		"openfin-adapter": "32.76.10",
 		"ts-loader": "^9.4.4",
-		"typescript": "^5.1.6",
+		"typescript": "^5.2.2",
 		"webpack": "^5.88.2",
 		"webpack-cli": "^5.1.4"
 	}
