<!DOCTYPE html>
<html>
  <head>
    <meta charset="utf-8" />
    <meta http-equiv="X-UA-Compatible" content="IE=edge,chrome=1" />
    <title>Example Login</title>
    <meta name="description" content="" />
    <meta name="viewport" content="width=device-width, initial-scale=1" />
    <link rel="preconnect" href="https://fonts.googleapis.com" />
    <link rel="preconnect" href="https://fonts.gstatic.com" crossorigin="" />
    <link
      href="https://fonts.googleapis.com/css2?family=Inter:wght@300;400;500;600;700&amp;display=swap"
      rel="stylesheet"
    />
    <link rel="stylesheet" href="../style/app.css" />
  </head>

<<<<<<< HEAD
  <body class="col fill gap20">
    <header class="row spread middle">
      <div class="col">
        <h1>Example Login</h1>
        <h1 class="tag">Demonstrate integrating Server Authentication.</h1>
      </div>
      <div class="row middle gap20">
        <image src="../images/icon-blue.png" alt="OpenFin" height="40px"></image>
      </div>
    </header>
    <main class="col fill gap10 pad20">
      <form class="col left gap20">
        <p>
          This example only has one set of credentials that work
          <i>test@example.com / pass1234</i>
        </p>
        <p>Enter your credentials to login:</p>
        <fieldset>
          <label for="textEmailAddress">E-mail Address</label>
          <input type="text" id="textEmailAddress" />
        </fieldset>
        <fieldset>
          <label for="textPassword">Password</label>
          <input type="password" id="textPassword" />
        </fieldset>
        <button type="button" id="btnLogin">Login</button>
        <span id="textError" class="error"></span>
      </form>
    </main>
    <footer class="row right">
      <button type="button" id="btnExit">Exit</button>
    </footer>
    <script>
      const textEmailAddress = document.querySelector('#textEmailAddress');
      const textPassword = document.querySelector('#textPassword');
      const textError = document.querySelector('#textError');
      textError.textContent = '';
      const btnLogin = document.querySelector('#btnLogin');
      btnLogin.addEventListener('click', async () => {
        // On success this will set a cookie and redirect to app
        fetch('http://localhost:8080/app/login', {
          method: 'post',
          redirect: 'follow',
          headers: {
            Accept: 'application/json',
            'Content-Type': 'application/json'
          },
          body: JSON.stringify({ email: textEmailAddress.value, password: textPassword.value })
=======
<head>
  <meta charset="utf-8" />
  <meta http-equiv="X-UA-Compatible"
        content="IE=edge,chrome=1" />
  <title>Example Login</title>
  <meta name="description"
        content="" />
  <meta name="viewport"
        content="width=device-width, initial-scale=1" />
  <link rel="stylesheet"
        href="../common/style/app.css" />
</head>

<body class="col fill gap20">
  <header class="row spread middle">
    <div class="col">
      <h1>Example Login</h1>
      <h1 class="tag">Demonstrate integrating Server Authentication.</h1>
    </div>
    <div class="row middle gap20">
      <image src="../common/images/icon-blue.png"
             alt="OpenFin"
             height="40px"></image>
    </div>
  </header>
  <main class="col fill gap10 pad20">
    <form class="col left gap20">
      <p>This example only has one set of credentials that work <i>test@example.com / pass1234</i></p>
      <p>Enter your credentials to login:</p>
      <fieldset>
        <label for="textEmailAddress">E-mail Address</label>
        <input type="text"
               id="textEmailAddress"/>
      </fieldset>
      <fieldset>
        <label for="textPassword">Password</label>
        <input type="password"
               id="textPassword" />
      </fieldset>
      <button type="button"
              id="btnLogin">Login</button>
      <span id="textError"
            class="error"></span>
    </form>
  </main>
  <footer class="row right">
    <button type="button"
    id="btnExit">Exit</button>
  </footer>
  <script>
    const textEmailAddress = document.querySelector("#textEmailAddress");
    const textPassword = document.querySelector("#textPassword");
    const textError = document.querySelector("#textError");
    textError.textContent = "";
    const btnLogin = document.querySelector("#btnLogin");
    btnLogin.addEventListener("click", async () => {
      // On success this will set a cookie and redirect to app
      fetch("http://localhost:8080/app/login", {
        method: "post",
        redirect: "follow",
        headers: {
          'Accept': 'application/json',
          'Content-Type': 'application/json'
        },
        body: JSON.stringify({ email: textEmailAddress.value, password: textPassword.value }),
      })
        .then((response) => {
          if (!response.ok) {
            textError.textContent = response.statusText;
          } else if (response.redirected) {
            window.location.href = response.url;
          }
>>>>>>> bde8009b
        })
          .then((response) => {
            if (!response.ok) {
              textError.textContent = response.statusText;
            } else if (response.redirected) {
              window.location.href = response.url;
            }
          })
          .catch((err) => {
            textError.textContent = err;
          });
      });
      const btnExit = document.querySelector('#btnExit');
      btnExit.addEventListener('click', async () => {
        await fin.Window.getCurrentSync().close();
      });
    </script>
  </body>
</html><|MERGE_RESOLUTION|>--- conflicted
+++ resolved
@@ -6,16 +6,9 @@
     <title>Example Login</title>
     <meta name="description" content="" />
     <meta name="viewport" content="width=device-width, initial-scale=1" />
-    <link rel="preconnect" href="https://fonts.googleapis.com" />
-    <link rel="preconnect" href="https://fonts.gstatic.com" crossorigin="" />
-    <link
-      href="https://fonts.googleapis.com/css2?family=Inter:wght@300;400;500;600;700&amp;display=swap"
-      rel="stylesheet"
-    />
-    <link rel="stylesheet" href="../style/app.css" />
+    <link rel="stylesheet" href="../common/style/app.css" />
   </head>
 
-<<<<<<< HEAD
   <body class="col fill gap20">
     <header class="row spread middle">
       <div class="col">
@@ -23,7 +16,7 @@
         <h1 class="tag">Demonstrate integrating Server Authentication.</h1>
       </div>
       <div class="row middle gap20">
-        <image src="../images/icon-blue.png" alt="OpenFin" height="40px"></image>
+        <image src="../common/images/icon-blue.png" alt="OpenFin" height="40px"></image>
       </div>
     </header>
     <main class="col fill gap10 pad20">
@@ -64,80 +57,6 @@
             'Content-Type': 'application/json'
           },
           body: JSON.stringify({ email: textEmailAddress.value, password: textPassword.value })
-=======
-<head>
-  <meta charset="utf-8" />
-  <meta http-equiv="X-UA-Compatible"
-        content="IE=edge,chrome=1" />
-  <title>Example Login</title>
-  <meta name="description"
-        content="" />
-  <meta name="viewport"
-        content="width=device-width, initial-scale=1" />
-  <link rel="stylesheet"
-        href="../common/style/app.css" />
-</head>
-
-<body class="col fill gap20">
-  <header class="row spread middle">
-    <div class="col">
-      <h1>Example Login</h1>
-      <h1 class="tag">Demonstrate integrating Server Authentication.</h1>
-    </div>
-    <div class="row middle gap20">
-      <image src="../common/images/icon-blue.png"
-             alt="OpenFin"
-             height="40px"></image>
-    </div>
-  </header>
-  <main class="col fill gap10 pad20">
-    <form class="col left gap20">
-      <p>This example only has one set of credentials that work <i>test@example.com / pass1234</i></p>
-      <p>Enter your credentials to login:</p>
-      <fieldset>
-        <label for="textEmailAddress">E-mail Address</label>
-        <input type="text"
-               id="textEmailAddress"/>
-      </fieldset>
-      <fieldset>
-        <label for="textPassword">Password</label>
-        <input type="password"
-               id="textPassword" />
-      </fieldset>
-      <button type="button"
-              id="btnLogin">Login</button>
-      <span id="textError"
-            class="error"></span>
-    </form>
-  </main>
-  <footer class="row right">
-    <button type="button"
-    id="btnExit">Exit</button>
-  </footer>
-  <script>
-    const textEmailAddress = document.querySelector("#textEmailAddress");
-    const textPassword = document.querySelector("#textPassword");
-    const textError = document.querySelector("#textError");
-    textError.textContent = "";
-    const btnLogin = document.querySelector("#btnLogin");
-    btnLogin.addEventListener("click", async () => {
-      // On success this will set a cookie and redirect to app
-      fetch("http://localhost:8080/app/login", {
-        method: "post",
-        redirect: "follow",
-        headers: {
-          'Accept': 'application/json',
-          'Content-Type': 'application/json'
-        },
-        body: JSON.stringify({ email: textEmailAddress.value, password: textPassword.value }),
-      })
-        .then((response) => {
-          if (!response.ok) {
-            textError.textContent = response.statusText;
-          } else if (response.redirected) {
-            window.location.href = response.url;
-          }
->>>>>>> bde8009b
         })
           .then((response) => {
             if (!response.ok) {
