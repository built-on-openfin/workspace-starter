<!DOCTYPE html>
<html>
  <head>
    <meta charset="utf-8" />
    <meta http-equiv="X-UA-Compatible" content="IE=edge,chrome=1" />
    <title>Login Complete</title>
    <meta name="description" content="" />
    <meta name="viewport" content="width=device-width, initial-scale=1" />
    <link rel="preconnect" href="https://fonts.googleapis.com" />
    <link rel="preconnect" href="https://fonts.gstatic.com" crossorigin="" />
    <link
      href="https://fonts.googleapis.com/css2?family=Inter:wght@300;400;500;600;700&amp;display=swap"
      rel="stylesheet"
    />
    <link rel="stylesheet" href="../style/app.css" />
  </head>

<<<<<<< HEAD
  <body class="col fill gap20">
    Login Complete
  </body>
=======
<head>
  <meta charset="utf-8" />
  <meta http-equiv="X-UA-Compatible"
        content="IE=edge,chrome=1" />
  <title>Login Complete</title>
  <meta name="description"
        content="" />
  <meta name="viewport"
        content="width=device-width, initial-scale=1" />
  <link rel="stylesheet"
        href="../common/style/app.css" />
</head>

<body class="col fill gap20">
  Login Complete
</body>

>>>>>>> bde8009b
</html><|MERGE_RESOLUTION|>--- conflicted
+++ resolved
@@ -6,36 +6,10 @@
     <title>Login Complete</title>
     <meta name="description" content="" />
     <meta name="viewport" content="width=device-width, initial-scale=1" />
-    <link rel="preconnect" href="https://fonts.googleapis.com" />
-    <link rel="preconnect" href="https://fonts.gstatic.com" crossorigin="" />
-    <link
-      href="https://fonts.googleapis.com/css2?family=Inter:wght@300;400;500;600;700&amp;display=swap"
-      rel="stylesheet"
-    />
-    <link rel="stylesheet" href="../style/app.css" />
+    <link rel="stylesheet" href="../common/style/app.css" />
   </head>
 
-<<<<<<< HEAD
   <body class="col fill gap20">
     Login Complete
   </body>
-=======
-<head>
-  <meta charset="utf-8" />
-  <meta http-equiv="X-UA-Compatible"
-        content="IE=edge,chrome=1" />
-  <title>Login Complete</title>
-  <meta name="description"
-        content="" />
-  <meta name="viewport"
-        content="width=device-width, initial-scale=1" />
-  <link rel="stylesheet"
-        href="../common/style/app.css" />
-</head>
-
-<body class="col fill gap20">
-  Login Complete
-</body>
-
->>>>>>> bde8009b
 </html>