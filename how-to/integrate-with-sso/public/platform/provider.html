<!DOCTYPE html>
<html>
  <head>
    <meta charset="utf-8" />
    <meta http-equiv="X-UA-Compatible" content="IE=edge,chrome=1" />
    <title>Integrate with SSO</title>
    <meta name="description" content="" />
    <meta name="viewport" content="width=device-width, initial-scale=1" />
    <link rel="preconnect" href="https://fonts.googleapis.com" />
    <link rel="preconnect" href="https://fonts.gstatic.com" crossorigin="" />
    <link
      href="https://fonts.googleapis.com/css2?family=Inter:wght@300;400;500;600;700&amp;display=swap"
      rel="stylesheet"
    />
    <link rel="stylesheet" href="../style/app.css" />
    <script src="../js/provider.bundle.js"></script>
  </head>

<<<<<<< HEAD
  <body class="col fill gap20">
    <header class="row spread middle">
      <div class="col">
        <h1>Integrate with SSO</h1>
        <h1 class="tag">Demonstrate integrating with a SSO provider.</h1>
=======
<head>
  <meta charset="utf-8" />
  <meta http-equiv="X-UA-Compatible"
        content="IE=edge,chrome=1" />
  <title>Integrate with SSO</title>
  <meta name="description"
        content="" />
  <meta name="viewport"
        content="width=device-width, initial-scale=1" />
  <link rel="stylesheet"
        href="../common/style/app.css" />
  <script src="../js/provider.bundle.js"></script>
</head>

<body class="col fill gap20">
  <header class="row spread middle">
    <div class="col">
      <h1>Integrate with SSO</h1>
      <h1 class="tag">Demonstrate integrating with a SSO provider.</h1>
    </div>
    <div class="row middle gap20">
      <image src="../common/images/icon-blue.png"
             alt="OpenFin"
             height="40px"></image>
    </div>
  </header>
  <main class="col fill gap10">
    <p>Under normal conditions you would keep this window hidden by setting autoShow to false in the manifest.</p>
    <p>For
      the purposes of this demonstration we will use this window to log the workflow of what is going on behind the
      scenes.</p>
    <pre id="logOutput"
         class="fill scroll-vertical"></pre>
  </main>
  <footer>
    <div class="row spread">
      <button id="btnClear">Clear Log</button>
      <div class="row gap10">
        <button id="btnLogin">Login</button>
        <button id="btnLogout">Logout</button>
        <button id="btnExpire">Expire</button>
>>>>>>> bde8009b
      </div>
      <div class="row middle gap20">
        <image src="../images/icon-blue.png" alt="OpenFin" height="40px"></image>
      </div>
    </header>
    <main class="col fill gap10">
      <p>Under normal conditions you would keep this window hidden by setting autoShow to false in the manifest.</p>
      <p>
        For the purposes of this demonstration we will use this window to log the workflow of what is going on behind
        the scenes.
      </p>
      <pre id="logOutput" class="fill scroll-vertical"></pre>
    </main>
    <footer>
      <div class="row spread">
        <button id="btnClear">Clear Log</button>
        <div class="row gap10">
          <button id="btnLogin">Login</button>
          <button id="btnLogout">Logout</button>
          <button id="btnExpire">Expire</button>
        </div>
        <button id="btnApp">Application</button>
      </div>
    </footer>
  </body>
</html><|MERGE_RESOLUTION|>--- conflicted
+++ resolved
@@ -6,68 +6,18 @@
     <title>Integrate with SSO</title>
     <meta name="description" content="" />
     <meta name="viewport" content="width=device-width, initial-scale=1" />
-    <link rel="preconnect" href="https://fonts.googleapis.com" />
-    <link rel="preconnect" href="https://fonts.gstatic.com" crossorigin="" />
-    <link
-      href="https://fonts.googleapis.com/css2?family=Inter:wght@300;400;500;600;700&amp;display=swap"
-      rel="stylesheet"
-    />
-    <link rel="stylesheet" href="../style/app.css" />
+    <link rel="stylesheet" href="../common/style/app.css" />
     <script src="../js/provider.bundle.js"></script>
   </head>
 
-<<<<<<< HEAD
   <body class="col fill gap20">
     <header class="row spread middle">
       <div class="col">
         <h1>Integrate with SSO</h1>
         <h1 class="tag">Demonstrate integrating with a SSO provider.</h1>
-=======
-<head>
-  <meta charset="utf-8" />
-  <meta http-equiv="X-UA-Compatible"
-        content="IE=edge,chrome=1" />
-  <title>Integrate with SSO</title>
-  <meta name="description"
-        content="" />
-  <meta name="viewport"
-        content="width=device-width, initial-scale=1" />
-  <link rel="stylesheet"
-        href="../common/style/app.css" />
-  <script src="../js/provider.bundle.js"></script>
-</head>
-
-<body class="col fill gap20">
-  <header class="row spread middle">
-    <div class="col">
-      <h1>Integrate with SSO</h1>
-      <h1 class="tag">Demonstrate integrating with a SSO provider.</h1>
-    </div>
-    <div class="row middle gap20">
-      <image src="../common/images/icon-blue.png"
-             alt="OpenFin"
-             height="40px"></image>
-    </div>
-  </header>
-  <main class="col fill gap10">
-    <p>Under normal conditions you would keep this window hidden by setting autoShow to false in the manifest.</p>
-    <p>For
-      the purposes of this demonstration we will use this window to log the workflow of what is going on behind the
-      scenes.</p>
-    <pre id="logOutput"
-         class="fill scroll-vertical"></pre>
-  </main>
-  <footer>
-    <div class="row spread">
-      <button id="btnClear">Clear Log</button>
-      <div class="row gap10">
-        <button id="btnLogin">Login</button>
-        <button id="btnLogout">Logout</button>
-        <button id="btnExpire">Expire</button>
->>>>>>> bde8009b
       </div>
       <div class="row middle gap20">
-        <image src="../images/icon-blue.png" alt="OpenFin" height="40px"></image>
+        <image src="../common/images/icon-blue.png" alt="OpenFin" height="40px"></image>
       </div>
     </header>
     <main class="col fill gap10">
