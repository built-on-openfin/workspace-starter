--- conflicted
+++ resolved
@@ -1,6 +1,6 @@
 {
 	"name": "openfin-workspace--integrate-with-okta",
-	"version": "12.6.0",
+	"version": "next",
 	"description": "OpenFin Workspace -- Integrate with SSO - Okta",
 	"main": "index.js",
 	"scripts": {
@@ -19,13 +19,8 @@
 	"author": "ameet.jayawant@openfin.co",
 	"license": "SEE LICENSE IN LICENSE.MD",
 	"dependencies": {
-<<<<<<< HEAD
-		"@openfin/workspace": "12.6.5",
-		"@openfin/workspace-platform": "12.6.5"
-=======
-		"@openfin/workspace": "12.6.6",
-		"@openfin/workspace-platform": "12.6.6"
->>>>>>> 9de03cb5
+		"@openfin/workspace": "next",
+		"@openfin/workspace-platform": "next"
 	},
 	"devDependencies": {
 		"@openfin/core": "30.74.13",
