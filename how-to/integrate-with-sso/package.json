--- conflicted
+++ resolved
@@ -20,15 +20,9 @@
 	"license": "SEE LICENSE IN LICENSE.MD",
 	"dependencies": {
 		"@openfin/core": "^29.73.14",
-<<<<<<< HEAD
-		"@openfin/workspace": "10.3.10",
-		"@openfin/workspace-platform": "10.3.10",
-		"auth0-js": "^9.20.1"
-=======
 		"@openfin/workspace": "11.0.6",
 		"@openfin/workspace-platform": "11.0.6",
 		"auth0-js": "^9.19.0"
->>>>>>> 7eab7fcb
 	},
 	"devDependencies": {
 		"@types/auth0-js": "^9.14.6",
