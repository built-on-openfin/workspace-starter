--- conflicted
+++ resolved
@@ -4,13 +4,8 @@
 let settings: CustomSettings;
 
 async function getConfiguredSettings(): Promise<CustomSettings> {
-<<<<<<< HEAD
   const app = await fin.Application.getCurrent();
-  const manifest = await app.getManifest();
-=======
-    const app = await fin.Application.getCurrent();
-    const manifest: OpenFin.Manifest & { customSettings?: CustomSettings } = await app.getManifest();
->>>>>>> 93bf42fa
+  const manifest: OpenFin.Manifest & { customSettings?: CustomSettings } = await app.getManifest();
 
   if (manifest.customSettings !== undefined) {
     settings = manifest.customSettings;
