--- conflicted
+++ resolved
@@ -181,11 +181,7 @@
 						const platform = getCurrentSync();
 						await platform.createView({
 							name: "fdc3-intent-view",
-<<<<<<< HEAD
-							url: " https://built-on-openfin.github.io/dev-extensions/extensions/vnext/interop/fdc3/intent/fdc3-intent-view.html",
-=======
 							url: " https://built-on-openfin.github.io/dev-extensions/extensions/v17.0.0/interop/fdc3/intent/fdc3-intent-view.html",
->>>>>>> 62f293e8
 							fdc3InteropApi: "1.2",
 							interop: {
 								currentContextGroup: "green"
