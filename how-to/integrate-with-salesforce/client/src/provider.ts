--- conflicted
+++ resolved
@@ -191,11 +191,7 @@
 						const platform = getCurrentSync();
 						await platform.createView({
 							name: "fdc3-intent-view",
-<<<<<<< HEAD
-							url: "https://built-on-openfin.github.io/dev-extensions/extensions/vnext/interop/fdc3/intent/2-0/fdc3-intent-view.html",
-=======
 							url: "https://built-on-openfin.github.io/dev-extensions/extensions/v19.1.0/interop/fdc3/intent/2-0/fdc3-intent-view.html",
->>>>>>> 8d46d0d5
 							fdc3InteropApi: "2.0",
 							interop: {
 								currentContextGroup: "green"
