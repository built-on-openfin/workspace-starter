import { connect, enableLogging, SalesforceConnection, SalesforceRestApiSearchResponse, SalesforceRestApiSObject } from "@openfin/salesforce";
import { getSettings } from "./settings";

let sfConn: SalesforceConnection;

export type SalesforceAccount = SalesforceRestApiSObject<{
    Industry?: string;
    Name: string;
    Phone?: string;
    Type?: string;
    Website?: string;
}>;

export type SalesforceContact = SalesforceRestApiSObject<{
    Department?: string;
    Email: string;
    Name: string;
    Phone?: string;
    Title?: string;
}>;

<<<<<<< HEAD
=======
export type SalesforceTask = SalesforceRestApiSObject<{
    Subject?: string;
    Description?: string;
}>;

export type SalesforceContentNote = SalesforceRestApiSObject<{
    Title?: string;
    Content?: SalesforceTextBytes;
}>;

export type SalesforceActor = {
    id: string;
    url: string;
    type: string;
    companyName: string;
    displayName: string;
    name: string;
};

export type SalesforceTextArea = {
    isRichText: boolean;
    text: string;
};

export type SalesforceTextBytes = {
    asByteArray: string;
    text: string;
};

export type SalesforceFeedItem = {
    id: string;
    url: string;
    type: string;
    actor?: SalesforceActor;
    body?: SalesforceTextArea;
    header?: SalesforceTextArea;
};

export type SalesforceFeedElementPage = {
    currentPageToken: string;
    currentPageUrl: string;
    elements: SalesforceFeedItem[];
    isModifiedToken: string;
    isModifiedUrl: string;
    nextPageUrl: string;
    updatesToken: string;
    updatesUrl: string;
};

>>>>>>> 1e15683b
export function getConnection(): SalesforceConnection {
    return sfConn;
}

export const getObjectUrl = (objectId: string, salesforceOrgOrigin: string): string => {
    return `${salesforceOrgOrigin}/${objectId}`;
<<<<<<< HEAD
  };

export async function getSearchResults(query: string, selectedObjects?: string[]): Promise<(SalesforceContact | SalesforceAccount)[]> {
=======
};

export async function getSearchResults(query: string, selectedObjects?: string[]): Promise<(SalesforceContact | SalesforceAccount | SalesforceTask | SalesforceContentNote)[]> {
>>>>>>> 1e15683b
    const accountFieldSpec = 'Account(Id, Industry, Name, Phone, Type, Website)';
    const contactFieldSpec = 'Contact(Department, Email, Id, Name, Phone, Title)';
    const taskFieldSpec = 'Task(Id, Subject, Description)';
    const contentNoteFieldSpec = 'ContentNote(Id, Title, Content)';
    const fieldSpecMap = new Map<string, string>([
        ['Account', accountFieldSpec], ['Contact', contactFieldSpec], ['Task', taskFieldSpec], ['ContentNote', contentNoteFieldSpec]
    ]);
    let fieldSpec = [...fieldSpecMap]
        .filter(x => {
            if (selectedObjects?.length > 0) {
                return selectedObjects.includes(x[0]);
            }
            return true;
        })
        .map(x => x[1])
        .join(', ');
<<<<<<< HEAD
    const salesforceSearchQuery = `FIND {${query}} IN ALL FIELDS RETURNING ${fieldSpec} LIMIT 25`;
    const response = await sfConn.executeApiRequest<SalesforceRestApiSearchResponse<SalesforceAccount | SalesforceContact>>(
    `/services/data/vXX.X/search?q=${encodeURIComponent(salesforceSearchQuery)}`
=======

    if (fieldSpec.length > 0) {
        const salesforceSearchQuery = `FIND {${query}} IN ALL FIELDS RETURNING ${fieldSpec} LIMIT 25`;
        const response = await sfConn.executeApiRequest<SalesforceRestApiSearchResponse<SalesforceAccount | SalesforceContact | SalesforceTask | SalesforceContentNote>>(
            `/services/data/vXX.X/search?q=${encodeURIComponent(salesforceSearchQuery)}`
        );
        return response.data.searchRecords;
    }

    return [];
}

export async function getChatterResults(query: string, selectedObjects?: string[]): Promise<SalesforceFeedItem[]> {
    if (selectedObjects?.length > 0 && !selectedObjects.includes("Chatter")) {
        return [];
    }
    const response = await sfConn.executeApiRequest<SalesforceFeedElementPage>(
        `/services/data/vXX.X/chatter/feed-elements?q=${query}&pageSize=25&sort=LastModifiedDateDesc`
>>>>>>> 1e15683b
    );
    return response.data.elements;
}

export async function connectToSalesforce(): Promise<void> {
    enableLogging();
    const { orgUrl, consumerKey, isSandbox } = await getSettings();
    sfConn = await connect(orgUrl, consumerKey, isSandbox);
}<|MERGE_RESOLUTION|>--- conflicted
+++ resolved
@@ -19,8 +19,6 @@
     Title?: string;
 }>;
 
-<<<<<<< HEAD
-=======
 export type SalesforceTask = SalesforceRestApiSObject<{
     Subject?: string;
     Description?: string;
@@ -70,22 +68,15 @@
     updatesUrl: string;
 };
 
->>>>>>> 1e15683b
 export function getConnection(): SalesforceConnection {
     return sfConn;
 }
 
 export const getObjectUrl = (objectId: string, salesforceOrgOrigin: string): string => {
     return `${salesforceOrgOrigin}/${objectId}`;
-<<<<<<< HEAD
-  };
-
-export async function getSearchResults(query: string, selectedObjects?: string[]): Promise<(SalesforceContact | SalesforceAccount)[]> {
-=======
 };
 
 export async function getSearchResults(query: string, selectedObjects?: string[]): Promise<(SalesforceContact | SalesforceAccount | SalesforceTask | SalesforceContentNote)[]> {
->>>>>>> 1e15683b
     const accountFieldSpec = 'Account(Id, Industry, Name, Phone, Type, Website)';
     const contactFieldSpec = 'Contact(Department, Email, Id, Name, Phone, Title)';
     const taskFieldSpec = 'Task(Id, Subject, Description)';
@@ -102,11 +93,6 @@
         })
         .map(x => x[1])
         .join(', ');
-<<<<<<< HEAD
-    const salesforceSearchQuery = `FIND {${query}} IN ALL FIELDS RETURNING ${fieldSpec} LIMIT 25`;
-    const response = await sfConn.executeApiRequest<SalesforceRestApiSearchResponse<SalesforceAccount | SalesforceContact>>(
-    `/services/data/vXX.X/search?q=${encodeURIComponent(salesforceSearchQuery)}`
-=======
 
     if (fieldSpec.length > 0) {
         const salesforceSearchQuery = `FIND {${query}} IN ALL FIELDS RETURNING ${fieldSpec} LIMIT 25`;
@@ -125,7 +111,6 @@
     }
     const response = await sfConn.executeApiRequest<SalesforceFeedElementPage>(
         `/services/data/vXX.X/chatter/feed-elements?q=${query}&pageSize=25&sort=LastModifiedDateDesc`
->>>>>>> 1e15683b
     );
     return response.data.elements;
 }
