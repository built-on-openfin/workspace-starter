import {
  connect,
  enableLogging,
  SalesforceConnection,
  SalesforceRestApiSearchResponse,
  SalesforceRestApiSObject
} from "@openfin/salesforce";
import { getSettings } from "./settings";

let sfConn: SalesforceConnection;

export interface SalesforceBatchRequest {
  batchRequests: SalesforceBatchRequestItem[];
  haltOnError: boolean;
}

export interface SalesforceBatchRequestItem {
  method: string;
  url: string;
}

export interface SalesforceBatchResponse {
  hasErrors: boolean;
  results: SalesforceBatchResponseItem[];
}

export interface SalesforceBatchResponseItem {
  statusCode: number;
  result: unknown;
}

export type SalesforceAccount = SalesforceRestApiSObject<{
  Industry?: string;
  Name: string;
  Phone?: string;
  Type?: string;
  Website?: string;
}>;

export type SalesforceContact = SalesforceRestApiSObject<{
  Department?: string;
  Email: string;
  Name: string;
  Phone?: string;
  Title?: string;
}>;

export type SalesforceTask = SalesforceRestApiSObject<{
  Subject?: string;
  Description?: string;
}>;

export type SalesforceContentNote = SalesforceRestApiSObject<{
  Title?: string;
  TextPreview?: string;
}>;

export interface SalesforceActor {
  id: string;
  url: string;
  type: string;
  companyName: string;
  displayName: string;
  name: string;
}

export interface SalesforceTextArea {
  isRichText: boolean;
  text: string;
}

<<<<<<< HEAD
export interface SalesforceFeedItem {
  id: string;
  url: string;
  type: string;
  actor?: SalesforceActor;
  body?: SalesforceTextArea;
  header?: SalesforceTextArea;
}

export interface SalesforceFeedElementPage {
  currentPageToken: string;
  currentPageUrl: string;
  elements: SalesforceFeedItem[];
  isModifiedToken: string;
  isModifiedUrl: string;
  nextPageUrl: string;
  updatesToken: string;
  updatesUrl: string;
}

export function getConnection(): SalesforceConnection {
  return sfConn;
}
=======
export const getObjectUrl = (objectId: string, salesforceOrgOrigin: string): string => {
    return `${salesforceOrgOrigin}/${objectId}`;
};

export async function getSearchResults(query: string, selectedObjects?: string[]): Promise<(SalesforceContact | SalesforceAccount | SalesforceTask | SalesforceContentNote | SalesforceFeedItem)[]> {
    const accountFieldSpec = 'Account(Id, Industry, Name, Phone, Type, Website)';
    const contactFieldSpec = 'Contact(Department, Email, Id, Name, Phone, Title)';
    const taskFieldSpec = 'Task(Id, Subject, Description)';
    const contentNoteFieldSpec = 'ContentNote(Id, Title, Content, TextPreview)';
    const fieldSpecMap = new Map<string, string>([
        ['Account', accountFieldSpec], ['Contact', contactFieldSpec], ['Task', taskFieldSpec], ['ContentNote', contentNoteFieldSpec]
    ]);
    const fieldSpecs = [...fieldSpecMap]
        .filter(x => {
            if (selectedObjects?.length > 0) {
                return selectedObjects.includes(x[0]);
            }
            return true;
        })
        .map(f => f[1]);

    const batch: SalesforceBatchRequestItem[] = fieldSpecs.map(fieldSpec => {
        const salesforceSearchQuery = `FIND {${escapeQuery(query)}} IN ALL FIELDS RETURNING ${fieldSpec} LIMIT 10`;

        return {
            method: "GET",
            url: `/services/data/vXX.X/search?q=${encodeURIComponent(salesforceSearchQuery)}`,
        }
    });
>>>>>>> d70f39f0

export const getObjectUrl = (objectId: string, salesforceOrgOrigin: string): string =>
  `${salesforceOrgOrigin}/${objectId}`;

export async function getSearchResults(
  query: string,
  selectedObjects?: string[]
): Promise<(SalesforceContact | SalesforceAccount | SalesforceTask | SalesforceContentNote | SalesforceFeedItem)[]> {
  const accountFieldSpec = "Account(Id, Industry, Name, Phone, Type, Website)";
  const contactFieldSpec = "Contact(Department, Email, Id, Name, Phone, Title)";
  const taskFieldSpec = "Task(Id, Subject, Description)";
  const contentNoteFieldSpec = "ContentNote(Id, Title, Content, TextPreview)";
  const fieldSpecMap = new Map<string, string>([
    ["Account", accountFieldSpec],
    ["Contact", contactFieldSpec],
    ["Task", taskFieldSpec],
    ["ContentNote", contentNoteFieldSpec]
  ]);
  const fieldSpec = [...fieldSpecMap]
    .filter((x) => {
      if (selectedObjects?.length > 0) {
        return selectedObjects.includes(x[0]);
      }
      return true;
    })
    .map((x) => x[1])
    .join(", ");

  const batch: SalesforceBatchRequestItem[] = [];

  if (fieldSpec.length > 0) {
    const salesforceSearchQuery = `FIND {${escapeQuery(query)}} IN ALL FIELDS RETURNING ${fieldSpec} LIMIT 25`;

    batch.push({
      method: "GET",
      url: `/services/data/vXX.X/search?q=${encodeURIComponent(salesforceSearchQuery)}`
    });
  }

  const includeChatter = !selectedObjects?.length || selectedObjects.includes("Chatter");
  if (includeChatter) {
    batch.push({
      method: "GET",
      url: `/services/data/vXX.X/chatter/feed-elements?q=${query}&pageSize=25&sort=LastModifiedDateDesc`
    });
  }

  const batchedResults = await getBatchedResults<
    | SalesforceRestApiSearchResponse<SalesforceAccount | SalesforceContact | SalesforceTask | SalesforceContentNote>
    | SalesforceFeedElementPage
  >(batch);

  let results: (SalesforceAccount | SalesforceContact | SalesforceTask | SalesforceContentNote | SalesforceFeedItem)[] =
    [];

  if (batchedResults.length > 0) {
    let idx = 0;
    if (fieldSpec.length > 0) {
      const searchResponse = batchedResults[idx++] as SalesforceRestApiSearchResponse<
        SalesforceAccount | SalesforceContact | SalesforceTask | SalesforceContentNote
      >;
      if (searchResponse.searchRecords) {
        results = results.concat(searchResponse.searchRecords);
      }
    }

<<<<<<< HEAD
    if (includeChatter) {
      const chatterResponse = batchedResults[idx++] as SalesforceFeedElementPage;
      if (chatterResponse.elements) {
        results = results.concat(chatterResponse.elements);
      }
=======
    const batchedResults = await getBatchedResults<(SalesforceRestApiSearchResponse<SalesforceAccount | SalesforceContact | SalesforceTask | SalesforceContentNote>) | SalesforceFeedElementPage>(batch);

    let results: (SalesforceAccount | SalesforceContact | SalesforceTask | SalesforceContentNote | SalesforceFeedItem)[] = [];

    if (batchedResults.length) {
        let idx = 0;
        for (; idx < fieldSpecs.length; idx++) {
            const searchResponse = batchedResults[idx] as SalesforceRestApiSearchResponse<SalesforceAccount | SalesforceContact | SalesforceTask | SalesforceContentNote>;
            if (searchResponse?.searchRecords?.length) {
                results = results.concat(searchResponse.searchRecords);
            }
        }

        if (includeChatter) {
            const chatterResponse = batchedResults[idx++] as SalesforceFeedElementPage;
            if (chatterResponse?.elements?.length) {
                results = results.concat(chatterResponse.elements);
            }
        }
>>>>>>> d70f39f0
    }
  }

  return results;
}

export async function getBatchedResults<T>(batchRequests: SalesforceBatchRequestItem[]): Promise<T[]> {
  if (batchRequests.length === 0) {
    return [];
  }
  const batch: SalesforceBatchRequest = { batchRequests, haltOnError: false };

  const response = await sfConn.executeApiRequest<SalesforceBatchResponse>(
    `/services/data/vXX.X/composite/batch/`,
    "POST",
    batch,
    { "Content-Type": "application/json" }
  );

  return response.data?.results.map((r) => r.result as T) ?? [];
}

export async function connectToSalesforce(): Promise<void> {
  enableLogging();
  const { orgUrl, consumerKey, isSandbox } = await getSettings();
  sfConn = await connect(orgUrl, consumerKey, isSandbox);
}

function escapeQuery(query: string): string {
  // There are some reserved characters for queries so we need to escape them
  // https://developer.salesforce.com/docs/atlas.en-us.soql_sosl.meta/soql_sosl/sforce_api_calls_sosl_find.htm#i1423105
  return query.replace(/[!"&'()*+:?[\\\]^{|}~-]/gm, "\\$&");
}<|MERGE_RESOLUTION|>--- conflicted
+++ resolved
@@ -69,7 +69,6 @@
   text: string;
 }
 
-<<<<<<< HEAD
 export interface SalesforceFeedItem {
   id: string;
   url: string;
@@ -93,37 +92,6 @@
 export function getConnection(): SalesforceConnection {
   return sfConn;
 }
-=======
-export const getObjectUrl = (objectId: string, salesforceOrgOrigin: string): string => {
-    return `${salesforceOrgOrigin}/${objectId}`;
-};
-
-export async function getSearchResults(query: string, selectedObjects?: string[]): Promise<(SalesforceContact | SalesforceAccount | SalesforceTask | SalesforceContentNote | SalesforceFeedItem)[]> {
-    const accountFieldSpec = 'Account(Id, Industry, Name, Phone, Type, Website)';
-    const contactFieldSpec = 'Contact(Department, Email, Id, Name, Phone, Title)';
-    const taskFieldSpec = 'Task(Id, Subject, Description)';
-    const contentNoteFieldSpec = 'ContentNote(Id, Title, Content, TextPreview)';
-    const fieldSpecMap = new Map<string, string>([
-        ['Account', accountFieldSpec], ['Contact', contactFieldSpec], ['Task', taskFieldSpec], ['ContentNote', contentNoteFieldSpec]
-    ]);
-    const fieldSpecs = [...fieldSpecMap]
-        .filter(x => {
-            if (selectedObjects?.length > 0) {
-                return selectedObjects.includes(x[0]);
-            }
-            return true;
-        })
-        .map(f => f[1]);
-
-    const batch: SalesforceBatchRequestItem[] = fieldSpecs.map(fieldSpec => {
-        const salesforceSearchQuery = `FIND {${escapeQuery(query)}} IN ALL FIELDS RETURNING ${fieldSpec} LIMIT 10`;
-
-        return {
-            method: "GET",
-            url: `/services/data/vXX.X/search?q=${encodeURIComponent(salesforceSearchQuery)}`,
-        }
-    });
->>>>>>> d70f39f0
 
 export const getObjectUrl = (objectId: string, salesforceOrgOrigin: string): string =>
   `${salesforceOrgOrigin}/${objectId}`;
@@ -142,26 +110,23 @@
     ["Task", taskFieldSpec],
     ["ContentNote", contentNoteFieldSpec]
   ]);
-  const fieldSpec = [...fieldSpecMap]
+  const fieldSpecs = [...fieldSpecMap]
     .filter((x) => {
       if (selectedObjects?.length > 0) {
         return selectedObjects.includes(x[0]);
       }
       return true;
     })
-    .map((x) => x[1])
-    .join(", ");
+    .map((f) => f[1]);
 
-  const batch: SalesforceBatchRequestItem[] = [];
+  const batch: SalesforceBatchRequestItem[] = fieldSpecs.map((fieldSpec) => {
+    const salesforceSearchQuery = `FIND {${escapeQuery(query)}} IN ALL FIELDS RETURNING ${fieldSpec} LIMIT 10`;
 
-  if (fieldSpec.length > 0) {
-    const salesforceSearchQuery = `FIND {${escapeQuery(query)}} IN ALL FIELDS RETURNING ${fieldSpec} LIMIT 25`;
-
-    batch.push({
+    return {
       method: "GET",
       url: `/services/data/vXX.X/search?q=${encodeURIComponent(salesforceSearchQuery)}`
-    });
-  }
+    };
+  });
 
   const includeChatter = !selectedObjects?.length || selectedObjects.includes("Chatter");
   if (includeChatter) {
@@ -179,44 +144,22 @@
   let results: (SalesforceAccount | SalesforceContact | SalesforceTask | SalesforceContentNote | SalesforceFeedItem)[] =
     [];
 
-  if (batchedResults.length > 0) {
+  if (batchedResults.length) {
     let idx = 0;
-    if (fieldSpec.length > 0) {
-      const searchResponse = batchedResults[idx++] as SalesforceRestApiSearchResponse<
+    for (; idx < fieldSpecs.length; idx++) {
+      const searchResponse = batchedResults[idx] as SalesforceRestApiSearchResponse<
         SalesforceAccount | SalesforceContact | SalesforceTask | SalesforceContentNote
       >;
-      if (searchResponse.searchRecords) {
+      if (searchResponse?.searchRecords?.length) {
         results = results.concat(searchResponse.searchRecords);
       }
     }
 
-<<<<<<< HEAD
     if (includeChatter) {
       const chatterResponse = batchedResults[idx++] as SalesforceFeedElementPage;
-      if (chatterResponse.elements) {
+      if (chatterResponse?.elements?.length) {
         results = results.concat(chatterResponse.elements);
       }
-=======
-    const batchedResults = await getBatchedResults<(SalesforceRestApiSearchResponse<SalesforceAccount | SalesforceContact | SalesforceTask | SalesforceContentNote>) | SalesforceFeedElementPage>(batch);
-
-    let results: (SalesforceAccount | SalesforceContact | SalesforceTask | SalesforceContentNote | SalesforceFeedItem)[] = [];
-
-    if (batchedResults.length) {
-        let idx = 0;
-        for (; idx < fieldSpecs.length; idx++) {
-            const searchResponse = batchedResults[idx] as SalesforceRestApiSearchResponse<SalesforceAccount | SalesforceContact | SalesforceTask | SalesforceContentNote>;
-            if (searchResponse?.searchRecords?.length) {
-                results = results.concat(searchResponse.searchRecords);
-            }
-        }
-
-        if (includeChatter) {
-            const chatterResponse = batchedResults[idx++] as SalesforceFeedElementPage;
-            if (chatterResponse?.elements?.length) {
-                results = results.concat(chatterResponse.elements);
-            }
-        }
->>>>>>> d70f39f0
     }
   }
 
