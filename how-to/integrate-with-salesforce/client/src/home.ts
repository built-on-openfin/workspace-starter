import {
  Action,
  Home,
  CLIProvider,
  CLISearchListenerRequest,
  CLIFilter,
  CLITemplate,
  CLISearchListenerResponse,
  CLISearchResponse,
  CLIDispatchedSearchResult,
  CLIFilterOptionType,
  CLISearchResultPlain,
  CLISearchResultSimpleText,
  CLISearchResultContact,
  CLISearchResultList
} from "@openfin/workspace";
import { getSettings } from "./settings";
import { launchView } from "./browser";
<<<<<<< HEAD
import { connectToSalesforce, getConnection, getObjectUrl, getSearchResults, SalesforceAccount, SalesforceContact } from "./salesforce";
=======
import {
  connectToSalesforce,
  getConnection,
  getObjectUrl,
  getSearchResults,
  getChatterResults,
  SalesforceAccount,
  SalesforceContact,
  SalesforceFeedItem,
  SalesforceTask,
  SalesforceContentNote
} from "./salesforce";
>>>>>>> 1e15683b
import { SalesforceResultData } from "./shapes";
import { ConnectionError } from "@openfin/salesforce";

const BROWSE_SEARCH_RESULT_KEY = 'browse-salesforce';
const PROVIDER_ID = 'integrate-with-salesforce';
const NOT_CONNECTED_SEARCH_RESULT_KEY = 'not-connected-result';
const OBJECTS_FILTER_ID = 'objects';

function getSearchFilters(objects: string[]): CLIFilter[] {
  if (Array.isArray(objects)) {
    let filters: CLIFilter[] = [];
    let uniqueObjects = [...new Set(objects.sort())];
    let objectFilter: CLIFilter = {
      id: OBJECTS_FILTER_ID,
      title: "Objects",
      type: CLIFilterOptionType.MultiSelect,
      options: [],
    };

    uniqueObjects.forEach((object) => {
      if (Array.isArray(objectFilter.options)) {
        objectFilter.options.push({
          value: object,
          isSelected: false,
        });
      }
    });

    filters.push(objectFilter);
    return filters;
  }
  return [];
}

async function getResults(
  query?: string,
  queryMinLength = 3,
  filters?: CLIFilter[]
): Promise<CLISearchResponse> {
  // Define the default "browse" search result displayed when no query provided
  const salesforceConnection = getConnection();
  const { orgUrl } = salesforceConnection;
  const { icon, iconMap } = await getSettings();
  const browseResult: CLISearchResultPlain = {
    actions: [{ name: 'Browse', hotkey: 'enter' }],
    data: {
      pageUrl: orgUrl,
    } as SalesforceResultData,
    icon,
    key: BROWSE_SEARCH_RESULT_KEY,
    template: CLITemplate.Plain,
    templateContent: undefined,
    title: 'Browse Salesforce',
  };

  // Return default browse result if query less than minimum char length or starts with /
  const searchQuery = query.trim();
  if (searchQuery.length < queryMinLength || /^\//.test(searchQuery)) {
    return { results: [browseResult] };
  }

  // Retrieve search results from Salesforce
<<<<<<< HEAD
  let searchResults: (SalesforceAccount | SalesforceContact)[];
=======
  let searchResults: (SalesforceAccount | SalesforceContact | SalesforceTask | SalesforceContentNote)[];
  let chatterResults: SalesforceFeedItem[];
>>>>>>> 1e15683b
  try {
    let selectedObjects: string[] = [];
    if (Array.isArray(filters) && filters.length > 0) {
      const objectsFilter = filters.find(x => x.id === OBJECTS_FILTER_ID);
      if (objectsFilter) {
        selectedObjects = (Array.isArray(objectsFilter.options) ? objectsFilter.options : [objectsFilter.options])
          .filter(x => !!x.isSelected)
          .map(x => x.value === "Note" ? "ContentNote" : x.value);
      }
    }
    searchResults = await getSearchResults(searchQuery, selectedObjects);

    chatterResults = await getChatterResults(searchQuery, selectedObjects);
  } catch (err) {
    if (err instanceof ConnectionError) {
      return {
        results: [
          {
            actions: [{ name: 'Reconnect', hotkey: 'enter' }],
            key: NOT_CONNECTED_SEARCH_RESULT_KEY,
            icon,
            title: 'Reconnect to Salesforce',
          } as CLISearchResultSimpleText,
        ],
      };
    }
    return { results: [] };
  }

  let results = searchResults.map((searchResult) => {
    const data = {
      pageUrl: getObjectUrl(searchResult.Id, salesforceConnection.orgUrl),
    } as SalesforceResultData;
    if ('Website' in searchResult) {
      return {
        actions: [{ name: 'View', hotkey: 'enter' }],
        label: searchResult.attributes.type,
        key: searchResult.Id,
        title: searchResult.Name,
<<<<<<< HEAD
=======
        icon: iconMap.account,
>>>>>>> 1e15683b
        data,
        template: CLITemplate.Contact,
        templateContent: {
          name: searchResult.Name,
          title: searchResult.Industry,
          details: [
            [
              ['Phone', searchResult.Phone],
              ['Type', searchResult.Type],
              ['Website', searchResult.Website],
            ],
          ],
        },
      } as CLISearchResultContact;
    } else if ('Email' in searchResult) {
      return {
        actions: [{ name: 'View', hotkey: 'enter' }],
        label: searchResult.attributes.type,
        key: searchResult.Id,
        title: searchResult.Name,
<<<<<<< HEAD
=======
        icon: iconMap.contact,
>>>>>>> 1e15683b
        data,
        template: CLITemplate.Contact,
        templateContent: {
          name: searchResult.Name,
          title: searchResult.Title,
          useInitials: true,
          details: [
            [
              ['Department', searchResult.Department],
              ['Email', searchResult.Email],
              ['Work #', searchResult.Phone],
            ],
          ],
        },
      } as CLISearchResultContact;
<<<<<<< HEAD
    } else {
      // in this case we are only searching for accounts and contacts
=======
    } else if ('Description' in searchResult) {
      return {
        actions: [{ name: 'View', hotkey: 'enter' }],
        label: searchResult.attributes.type,
        key: searchResult.Id,
        title: searchResult.Subject,
        icon: iconMap.task,
        data,
        template: CLITemplate.List,
        templateContent: [
          ['Subject', searchResult.Subject],
          ['Comments', searchResult.Description ?? "--No comments--"]
        ]
      } as CLISearchResultList;
    } else if ('Content' in searchResult) {
      return {
        actions: [{ name: 'View', hotkey: 'enter' }],
        label: "Note",
        key: searchResult.Id,
        title: searchResult.Title,
        icon: iconMap.note,
        data,
        template: CLITemplate.List,
        templateContent: [
          ['Title', searchResult.Title],
          ['Content', bytesToDisplay(searchResult?.Content?.asByteArray)]
        ]
      } as CLISearchResultList;
    } else {
      // in this case we are only searching for accounts, contacts, tasks and content notes
>>>>>>> 1e15683b
      return undefined;
    }
  });

  const chatterEntries = chatterResults.map(chatterResult => {
    if (chatterResult.type === "TextPost" || chatterResult.type === "ContentPost") {
      return {
        actions: [{ name: 'View', hotkey: 'enter' }],
        label: "Chatter",
        key: chatterResult.id,
        title: chatterResult.actor?.displayName,
        icon: iconMap.chatter,
        data: {
          pageUrl: getObjectUrl(chatterResult.id, salesforceConnection.orgUrl)
        } as SalesforceResultData,
        template: CLITemplate.Contact,
        templateContent: {
          name: chatterResult.actor?.displayName,
          useInitials: true,
          details: [
            [
              ['Header', chatterResult?.header?.text],
              ['Note', chatterResult?.body?.text ?? "--Content only--"]
            ],
          ],
        },
      } as CLISearchResultContact;
    }

    return undefined;
  }).filter(Boolean);

  let filteredResults = results.filter(Boolean) as CLISearchResultContact<Action>[];
  const objects = searchResults.map(result => result.attributes.type);
  if (chatterEntries.length > 0) {
    filteredResults = filteredResults.concat(chatterEntries);
    objects.push('Chatter');
  }
  return {
    results: filteredResults,
    context: {
      filters: getSearchFilters(objects.map(c => c === "ContentNote" ? "Note" : c)),
    },
  };
}

export async function register(): Promise<void> {
  console.log("Initialising home");
  let settings = await getSettings();
  const queryMinLength = settings.queryMinLength || 3;
  let lastResponse: CLISearchListenerResponse;
  let query: string;
  let filters: any;

  const onUserInput = async (
    request: CLISearchListenerRequest,
    response: CLISearchListenerResponse
  ): Promise<CLISearchResponse> => {
    query = request.query.toLowerCase();
    if (query.indexOf("/") === 0) {
      return { results: [] };
    }

    filters = request?.context?.selectedFilters;
    if (lastResponse !== undefined) {
      lastResponse.close();
    }
    lastResponse = response;
    lastResponse.open();
    let results = await getResults(query, queryMinLength, filters);
    return results;
  };

  const onSelection = async (result: CLIDispatchedSearchResult) => {
    // if the user clicked the reconnect result, reconnect to salesforce and re-run query
    if (result.key === NOT_CONNECTED_SEARCH_RESULT_KEY) {
      await connectToSalesforce();
      let results = await getResults(query, queryMinLength, filters);
      lastResponse.revoke(NOT_CONNECTED_SEARCH_RESULT_KEY);
      lastResponse.respond(results.results);
      Home.show();
      return;
    }

    // otherwise open the result page url in browser
    const data = result.data as SalesforceResultData;
    if (data !== undefined) {
      launchView(data.pageUrl);
    } else {
      console.warn("Unable to execute result without data being passed");
    }
  };

  const cliProvider: CLIProvider = {
    title: settings.title,
    id: PROVIDER_ID,
    icon: settings.icon,
    onUserInput: onUserInput,
    onResultDispatch: onSelection,
  };

  await Home.register(cliProvider);
  console.log("Home configured");
}

export async function show(): Promise<void> {
  return Home.show();
}

export async function hide(): Promise<void> {
  return Home.hide();
}

export async function deregister(): Promise<void> {
  let settings = await getSettings();
  return Home.deregister(PROVIDER_ID);
}

function bytesToDisplay(bytes: string | undefined): string {
  let content;
  if (bytes) {
    content = stripHtml(atob(bytes));
  }
  return content || "--No content--";
}

function stripHtml(input: string): string {
  return input.replace(/<[^>]*>?/gm, '');
}<|MERGE_RESOLUTION|>--- conflicted
+++ resolved
@@ -16,9 +16,6 @@
 } from "@openfin/workspace";
 import { getSettings } from "./settings";
 import { launchView } from "./browser";
-<<<<<<< HEAD
-import { connectToSalesforce, getConnection, getObjectUrl, getSearchResults, SalesforceAccount, SalesforceContact } from "./salesforce";
-=======
 import {
   connectToSalesforce,
   getConnection,
@@ -31,7 +28,6 @@
   SalesforceTask,
   SalesforceContentNote
 } from "./salesforce";
->>>>>>> 1e15683b
 import { SalesforceResultData } from "./shapes";
 import { ConnectionError } from "@openfin/salesforce";
 
@@ -94,12 +90,8 @@
   }
 
   // Retrieve search results from Salesforce
-<<<<<<< HEAD
-  let searchResults: (SalesforceAccount | SalesforceContact)[];
-=======
   let searchResults: (SalesforceAccount | SalesforceContact | SalesforceTask | SalesforceContentNote)[];
   let chatterResults: SalesforceFeedItem[];
->>>>>>> 1e15683b
   try {
     let selectedObjects: string[] = [];
     if (Array.isArray(filters) && filters.length > 0) {
@@ -139,10 +131,7 @@
         label: searchResult.attributes.type,
         key: searchResult.Id,
         title: searchResult.Name,
-<<<<<<< HEAD
-=======
         icon: iconMap.account,
->>>>>>> 1e15683b
         data,
         template: CLITemplate.Contact,
         templateContent: {
@@ -163,10 +152,7 @@
         label: searchResult.attributes.type,
         key: searchResult.Id,
         title: searchResult.Name,
-<<<<<<< HEAD
-=======
         icon: iconMap.contact,
->>>>>>> 1e15683b
         data,
         template: CLITemplate.Contact,
         templateContent: {
@@ -182,10 +168,6 @@
           ],
         },
       } as CLISearchResultContact;
-<<<<<<< HEAD
-    } else {
-      // in this case we are only searching for accounts and contacts
-=======
     } else if ('Description' in searchResult) {
       return {
         actions: [{ name: 'View', hotkey: 'enter' }],
@@ -216,7 +198,6 @@
       } as CLISearchResultList;
     } else {
       // in this case we are only searching for accounts, contacts, tasks and content notes
->>>>>>> 1e15683b
       return undefined;
     }
   });
