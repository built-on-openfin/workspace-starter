--- conflicted
+++ resolved
@@ -25,21 +25,12 @@
 	"dependencies": {
 		"@openfin/salesforce": "2.3.0",
 		"@openfin/salesforce-lwc": "1.1.1",
-<<<<<<< HEAD
-		"@openfin/workspace": "17.0.12",
-		"@openfin/workspace-platform": "17.0.12"
-	},
-	"devDependencies": {
-		"@openfin/core": "34.78.79",
-		"@openfin/node-adapter": "34.78.79",
-=======
 		"@openfin/workspace": "17.0.14",
 		"@openfin/workspace-platform": "17.0.14"
 	},
 	"devDependencies": {
 		"@openfin/core": "34.78.80",
 		"@openfin/node-adapter": "34.78.80",
->>>>>>> 62f293e8
 		"copy-webpack-plugin": "^11.0.0",
 		"eslint": "8.56.0",
 		"eslint-config-airbnb": "19.0.4",
