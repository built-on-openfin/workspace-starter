--- conflicted
+++ resolved
@@ -20,13 +20,8 @@
 	"dependencies": {
 		"@openfin/salesforce": "2.2.0",
 		"@openfin/salesforce-lwc": "1.1.1",
-<<<<<<< HEAD
-		"@openfin/workspace": "15.0.8",
-		"@openfin/workspace-platform": "15.0.8"
-=======
 		"@openfin/workspace": "15.0.11",
 		"@openfin/workspace-platform": "15.0.11"
->>>>>>> e39154d6
 	},
 	"devDependencies": {
 		"@openfin/core": "32.76.20",
