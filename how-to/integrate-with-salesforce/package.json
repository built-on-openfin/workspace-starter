--- conflicted
+++ resolved
@@ -22,17 +22,10 @@
 	],
 	"license": "SEE LICENSE IN LICENSE.MD",
 	"dependencies": {
-<<<<<<< HEAD
-		"@openfin/salesforce": "^2.1.5",
-		"@openfin/salesforce-lwc": "^1.1.1",
-		"@openfin/workspace": "next",
-		"@openfin/workspace-platform": "next"
-=======
 		"@openfin/salesforce": "2.2.0",
 		"@openfin/salesforce-lwc": "1.1.1",
 		"@openfin/workspace": "12.6.6",
 		"@openfin/workspace-platform": "12.6.6"
->>>>>>> 30cc5460
 	},
 	"devDependencies": {
 		"@openfin/core": "30.74.13",
