--- conflicted
+++ resolved
@@ -20,24 +20,14 @@
 	"dependencies": {
 		"@openfin/salesforce": "2.2.0",
 		"@openfin/salesforce-lwc": "1.1.1",
-<<<<<<< HEAD
-		"@openfin/workspace": "16.0.4",
-		"@openfin/workspace-platform": "16.0.4"
-=======
-		"@openfin/workspace": "15.0.12",
-		"@openfin/workspace-platform": "15.0.12"
->>>>>>> fe163efd
+		"@openfin/workspace": "16.0.6",
+		"@openfin/workspace-platform": "16.0.6"
 	},
 	"devDependencies": {
 		"@openfin/core": "33.77.11",
 		"@openfin/node-adapter": "33.77.11",
 		"copy-webpack-plugin": "^11.0.0",
-<<<<<<< HEAD
-		"ts-loader": "^9.5.0",
-=======
-		"openfin-adapter": "32.76.10",
 		"ts-loader": "^9.5.1",
->>>>>>> fe163efd
 		"typescript": "^5.2.2",
 		"webpack": "^5.89.0",
 		"webpack-cli": "^5.1.4"
