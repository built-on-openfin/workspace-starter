--- conflicted
+++ resolved
@@ -24,13 +24,8 @@
 	"dependencies": {
 		"@openfin/salesforce": "^2.1.5",
 		"@openfin/salesforce-lwc": "^1.1.1",
-<<<<<<< HEAD
-		"@openfin/workspace": "12.6.4",
-		"@openfin/workspace-platform": "12.6.4"
-=======
-		"@openfin/workspace": "12.1.5",
-		"@openfin/workspace-platform": "12.1.5"
->>>>>>> 9551f016
+		"@openfin/workspace": "12.6.5",
+		"@openfin/workspace-platform": "12.6.5"
 	},
 	"devDependencies": {
 		"@openfin/core": "30.74.13",
@@ -40,7 +35,7 @@
 		"express": "^4.18.2",
 		"ts-loader": "^9.4.2",
 		"typescript": "^4.9.5",
-		"webpack": "^5.77.0",
+		"webpack": "^5.78.0",
 		"webpack-cli": "^5.0.1"
 	}
 }