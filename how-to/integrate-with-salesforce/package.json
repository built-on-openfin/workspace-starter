{
	"name": "openfin-workspace--integrate-with-salesforce",
	"version": "11.0.0",
	"description": "OpenFin Workspace -- Integrate with Salesforce",
	"main": "index.js",
	"scripts": {
		"dos": "npm --prefix ../common/ run dos",
		"build": "npm run build-server & npm run build-client",
		"build-server": "tsc --project ./server",
		"build-client": "webpack build --config ./client/webpack.config.js --mode=development",
		"build-client-prod": "webpack build --config ./client/webpack.config.js --mode=production",
		"start": "npm run server",
		"client": "npm --prefix ../common/ run client",
		"server": "node ./server/build/index.js",
		"kill": "npm --prefix ../common/ run kill",
		"setup": "cd ../../ && npm install && cd how-to/integrate-with-salesforce && npm run build && npm --prefix ../common/ run build",
		"validate": "npm --prefix ../../ run validate"
	},
	"author": "richard.browne@openfin.co",
	"contributors": [
		"martyn.janes@openfin.co"
	],
	"license": "SEE LICENSE IN LICENSE.MD",
	"dependencies": {
<<<<<<< HEAD
		"@openfin/core": "^29.73.14",
		"@openfin/salesforce": "^2.1.3",
=======
		"@openfin/core": "^28.72.17",
		"@openfin/salesforce": "^2.1.5",
>>>>>>> b6106548
		"@openfin/salesforce-lwc": "^1.1.1",
		"@openfin/workspace": "11.0.6",
		"@openfin/workspace-platform": "11.0.6"
	},
	"devDependencies": {
		"@types/express": "^4.17.17",
		"@types/node": "^18.13.0",
		"copy-webpack-plugin": "^11.0.0",
		"express": "^4.18.2",
		"ts-loader": "^9.4.2",
		"typescript": "^4.9.5",
		"webpack": "^5.75.0",
		"webpack-cli": "^5.0.1"
	}
}<|MERGE_RESOLUTION|>--- conflicted
+++ resolved
@@ -22,13 +22,8 @@
 	],
 	"license": "SEE LICENSE IN LICENSE.MD",
 	"dependencies": {
-<<<<<<< HEAD
 		"@openfin/core": "^29.73.14",
-		"@openfin/salesforce": "^2.1.3",
-=======
-		"@openfin/core": "^28.72.17",
 		"@openfin/salesforce": "^2.1.5",
->>>>>>> b6106548
 		"@openfin/salesforce-lwc": "^1.1.1",
 		"@openfin/workspace": "11.0.6",
 		"@openfin/workspace-platform": "11.0.6"
