--- conflicted
+++ resolved
@@ -2,13 +2,8 @@
 	"devtools_port": 9090,
 	"licenseKey": "openfin-demo-license-key",
 	"runtime": {
-<<<<<<< HEAD
 		"arguments": "--v=1 --inspect",
-		"version": "30.110.74.16"
-=======
-		"arguments": "--disable-features=CookiesWithoutSameSiteMustSecure,SameSiteByDefaultCookies --v=1 --inspect",
 		"version": "31.112.75.4"
->>>>>>> ff4129ac
 	},
 	"platform": {
 		"uuid": "integrate-with-salesforce",
