--- conflicted
+++ resolved
@@ -2,11 +2,7 @@
 	"desktopSettings": {
 		"systemApps": {
 			"workspace": {
-<<<<<<< HEAD
-				"version": "16.0.4",
-=======
-				"version": "15.0.12",
->>>>>>> fe163efd
+				"version": "16.0.6",
 				"customConfig": {
 					"hotkeys": {
 						"toggleHomeVisibility": "CommandOrControl+Space"
