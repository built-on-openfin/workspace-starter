--- conflicted
+++ resolved
@@ -18,13 +18,8 @@
 	],
 	"license": "SEE LICENSE IN LICENSE.MD",
 	"dependencies": {
-<<<<<<< HEAD
-		"@openfin/workspace": "15.0.8",
-		"@openfin/workspace-platform": "15.0.8",
-=======
 		"@openfin/workspace": "15.0.11",
 		"@openfin/workspace-platform": "15.0.11",
->>>>>>> e39154d6
 		"@openfin/openid-connect": "^1.0.0"
 	},
 	"devDependencies": {
