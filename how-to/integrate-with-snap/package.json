{
	"name": "openfin-workspace--integrate-with-snap",
	"version": "15.0.0",
	"description": "OpenFin Workspace -- Integrate with Snap",
	"main": "index.js",
	"scripts": {
		"dos": "node ./scripts/dos.mjs && node ./scripts/kill.mjs",
		"kill": "node ./scripts/kill.mjs",
		"client": "node ./scripts/launch.mjs",
		"build-client": "webpack build --config ./client/webpack.config.js --mode=development",
		"build": "npm run build-client",
		"start": "npx --yes http-server ./public -p 8080 -c-1",
		"setup": "npm install && npm run build"
	},
	"author": "martyn.janes@openfin.co",
	"license": "SEE LICENSE IN LICENSE.MD",
	"dependencies": {
<<<<<<< HEAD
		"@openfin/snap-sdk": "0.2.0-beta.1",
		"@openfin/workspace": "15.0.6",
		"@openfin/workspace-platform": "15.0.6"
=======
		"@openfin/snap-sdk": "0.2.0",
		"@openfin/workspace": "14.1.3",
		"@openfin/workspace-platform": "14.1.3"
>>>>>>> 8a358411
	},
	"devDependencies": {
		"@openfin/core": "32.76.20",
		"openfin-adapter": "32.76.10",
		"ts-loader": "^9.5.0",
		"typescript": "^5.2.2",
		"webpack": "^5.89.0",
		"webpack-cli": "^5.1.4"
	}
}<|MERGE_RESOLUTION|>--- conflicted
+++ resolved
@@ -15,15 +15,9 @@
 	"author": "martyn.janes@openfin.co",
 	"license": "SEE LICENSE IN LICENSE.MD",
 	"dependencies": {
-<<<<<<< HEAD
-		"@openfin/snap-sdk": "0.2.0-beta.1",
+		"@openfin/snap-sdk": "0.2.0",
 		"@openfin/workspace": "15.0.6",
 		"@openfin/workspace-platform": "15.0.6"
-=======
-		"@openfin/snap-sdk": "0.2.0",
-		"@openfin/workspace": "14.1.3",
-		"@openfin/workspace-platform": "14.1.3"
->>>>>>> 8a358411
 	},
 	"devDependencies": {
 		"@openfin/core": "32.76.20",
