{
	"name": "openfin-workspace--integrate-with-snap",
	"version": "22.0.0",
	"description": "OpenFin Workspace -- Integrate with Snap",
	"main": "index.js",
	"scripts": {
		"dos": "node ./scripts/dos.mjs && node ./scripts/kill.mjs",
		"kill": "node ./scripts/kill.mjs",
		"client": "node ./scripts/launch.mjs",
		"secondclient": "node ./scripts/launch.mjs http://localhost:8080/second.manifest.fin.json",
		"build-client": "webpack build --config ./client/webpack.config.js --mode=development",
		"build": "npm run build-client",
		"start": "npx --yes http-server ./public -p 8080 -c-1",
		"setup": "npm install && npm run build",
		"prettier": "prettier --config .prettierrc --write .",
		"prettier-check": "prettier --config .prettierrc --check .",
		"eslint": "eslint . --ext .js,.mjs,.ts",
		"markdownlint": "markdownlint **/*.md --ignore **/node_modules/**",
		"validate": "npm run prettier && npm run eslint && npm run markdownlint"
	},
	"author": "martyn.janes@openfin.co",
	"license": "SEE LICENSE IN LICENSE.MD",
	"dependencies": {
<<<<<<< HEAD
		"@openfin/snap-sdk": "1.3.1",
=======
		"@openfin/snap-sdk": "1.3.2",
>>>>>>> 36826abc
		"@openfin/workspace": "22.3.19",
		"@openfin/workspace-platform": "22.3.19"
	},
	"devDependencies": {
		"@openfin/core": "42.100.107",
		"@openfin/node-adapter": "42.100.107",
		"eslint": "8.57.1",
		"eslint-config-airbnb": "19.0.4",
		"eslint-config-airbnb-typescript": "18.0.0",
		"eslint-config-prettier": "9.1.0",
		"eslint-plugin-import": "2.26.0",
		"eslint-plugin-jsdoc": "48.2.1",
		"eslint-plugin-prettier": "5.1.3",
		"eslint-plugin-promise": "6.1.1",
		"eslint-plugin-simple-import-sort": "12.0.0",
		"eslint-plugin-unicorn": "51.0.1",
		"eslint-plugin-unused-imports": "3.1.0",
		"markdownlint-cli": "0.39.0",
		"prettier": "3.2.5",
		"ts-loader": "^9.5.1",
		"typescript": "^5.4.2",
		"webpack": "^5.90.3",
		"webpack-cli": "^5.1.4"
	}
}<|MERGE_RESOLUTION|>--- conflicted
+++ resolved
@@ -21,11 +21,7 @@
 	"author": "martyn.janes@openfin.co",
 	"license": "SEE LICENSE IN LICENSE.MD",
 	"dependencies": {
-<<<<<<< HEAD
-		"@openfin/snap-sdk": "1.3.1",
-=======
 		"@openfin/snap-sdk": "1.3.2",
->>>>>>> 36826abc
 		"@openfin/workspace": "22.3.19",
 		"@openfin/workspace-platform": "22.3.19"
 	},
