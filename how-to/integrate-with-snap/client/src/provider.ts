--- conflicted
+++ resolved
@@ -1,11 +1,7 @@
 import type OpenFin from "@openfin/core";
 import { CLITemplate, Home, type App } from "@openfin/workspace";
 import { init, type WorkspacePlatformProvider } from "@openfin/workspace-platform";
-<<<<<<< HEAD
-import { getApps, launchApp } from "./apps";
-=======
 import { getAppLabel, getApps, launchApp } from "./apps";
->>>>>>> a1b4bd3a
 import { getSettings } from "./settings";
 import * as Snap from "./snap";
 
