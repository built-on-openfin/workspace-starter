--- conflicted
+++ resolved
@@ -23,8 +23,6 @@
 			const server = new Snap.SnapServer(finalPlatformId);
 			console.log("Enabling debug window:", finalOptions.showDebug ?? false);
 			await server.start(finalOptions);
-<<<<<<< HEAD
-=======
 			if (createLayoutChannel) {
 				try {
 					const channelName = `${fin.me.identity.uuid}-snap-layout`;
@@ -88,7 +86,6 @@
 					console.error("Channel Service: Error creating snap layout channel", err);
 				}
 			}
->>>>>>> 28bd4815
 			const app = fin.Application.getCurrentSync();
 			await app.on("window-created", async (e) => {
 				const win = fin.Window.wrapSync(e);
