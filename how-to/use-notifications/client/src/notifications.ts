import { fin } from "@openfin/core";
import {
  addEventListener as addNotificationEventListener,
  ContainerTemplateFragment,
  create,
  deregisterPlatform,
  getNotificationsCount,
  NotificationOptions,
  registerPlatform,
  TemplateFragment,
  TextTemplateFragment,
  toggleNotificationCenter,
  UpdatableNotificationOptions,
  update
} from "@openfin/workspace/notifications";
import * as CSS from "csstype";

let loggingElement: HTMLElement;
const updatableNotifications = {};
let updatableNotificationTimer: NodeJS.Timer;
let activePlatform;

<<<<<<< HEAD
const platform = {
  id: "workspace-starter-notification-platform",
  icon: "http://localhost:8080/images/icon-dot.png",
  title: "Custom Platform"
};

window.addEventListener("DOMContentLoaded", async () => {
  console.log("Script loaded");
=======
window.addEventListener('DOMContentLoaded', async () => {
    console.log("Script loaded");
>>>>>>> 93bf42fa

  await initDom();
  initListener();
});

async function initDom() {
<<<<<<< HEAD
  loggingElement = document.querySelector("#logging");

  const btnLoggingClear = document.querySelector("#btnLoggingClear");
  btnLoggingClear.addEventListener("click", () => {
    loggingElement.textContent = "";
  });

  loggingShowHide();

  const btnNotificationSimple = document.querySelector("#btnNotificationSimple");
  btnNotificationSimple.addEventListener("click", async () => showSimpleNotification());

  const btnNotificationActionable = document.querySelector("#btnNotificationActionable");
  btnNotificationActionable.addEventListener("click", async () => showActionableNotification());

  const btnNotificationForm = document.querySelector("#btnNotificationForm");
  btnNotificationForm.addEventListener("click", async () => showFormNotification());

  const btnNotificationUpdatable = document.querySelector("#btnNotificationUpdatable");
  btnNotificationUpdatable.addEventListener("click", async () => showUpdatableNotification());

  const btnNotificationCustom = document.querySelector("#btnNotificationCustom");
  btnNotificationCustom.addEventListener("click", async () => showCustomNotification());

  const btnPlatformRegister = document.querySelector("#btnPlatformRegister");
  btnPlatformRegister.addEventListener("click", async () => {
    await registerPlatform(platform);
    loggingAddEntry("Platform registered");
    activePlatform = platform.id;
  });

  const btnPlatformDeregister = document.querySelector("#btnPlatformDeregister");
  btnPlatformDeregister.addEventListener("click", async () => {
    await deregisterPlatform(platform.id);
    loggingAddEntry("Platform deregistered");
    activePlatform = undefined;
  });

  const btnNotificationsCenterToggle: HTMLButtonElement = document.querySelector("#btnNotificationsCenterToggle");
  btnNotificationsCenterToggle.addEventListener("click", async () => {
    try {
      btnNotificationsCenterToggle.disabled = true;
      await toggleNotificationCenter();
    } finally {
      btnNotificationsCenterToggle.disabled = false;
    }
  });

  const btnNotificationStudioOpen: HTMLButtonElement = document.querySelector("#btnNotificationStudioOpen");
  btnNotificationStudioOpen.addEventListener("click", async () => {
    try {
      btnNotificationStudioOpen.disabled = true;
      await fin.Application.startFromManifest("https://cdn.openfin.co/studio/notification/app.json");
    } finally {
      btnNotificationStudioOpen.disabled = false;
    }
  });
=======
    loggingElement = document.querySelector("#logging");

    const btnLoggingClear = document.querySelector("#btnLoggingClear");
    btnLoggingClear.addEventListener("click", () => {
        loggingElement.innerText = "";
    })

    loggingShowHide();

    const customSettings = await getCustomSettings();

    const platform = {
        id: 'workspace-starter-notification-platform',
        icon: customSettings.customProviderIcon,
        title: 'Custom Platform'
    };

    const btnNotificationSimple = document.querySelector("#btnNotificationSimple");
    btnNotificationSimple.addEventListener("click", async () => showSimpleNotification())

    const btnNotificationActionable = document.querySelector("#btnNotificationActionable");
    btnNotificationActionable.addEventListener("click", async () => showActionableNotification())

    const btnNotificationForm = document.querySelector("#btnNotificationForm");
    btnNotificationForm.addEventListener("click", async () => showFormNotification())

    const btnNotificationUpdatable = document.querySelector("#btnNotificationUpdatable");
    btnNotificationUpdatable.addEventListener("click", async () => showUpdatableNotification())

    const btnNotificationCustom = document.querySelector("#btnNotificationCustom");
    btnNotificationCustom.addEventListener("click", async () => showCustomNotification())

    const btnNotificationWithSound = document.querySelector("#btnNotificationWithSound");
    btnNotificationWithSound.addEventListener("click", async () => showSoundNotification(customSettings.notificationSoundUrl))

    const btnPlatformRegister = document.querySelector("#btnPlatformRegister");
    btnPlatformRegister.addEventListener("click", async () => {
        await registerPlatform(platform);
        loggingAddEntry("Platform registered");
        activePlatform = platform.id;
    });

    const btnPlatformDeregister = document.querySelector("#btnPlatformDeregister");
    btnPlatformDeregister.addEventListener("click", async () => {
        await deregisterPlatform(platform.id);
        loggingAddEntry("Platform deregistered");
        activePlatform = undefined;
    });

    const btnNotificationsCenterToggle: HTMLButtonElement = document.querySelector("#btnNotificationsCenterToggle");
    btnNotificationsCenterToggle.addEventListener("click", async () => {
        try {
            btnNotificationsCenterToggle.disabled = true;
            await toggleNotificationCenter();
        } finally {
            btnNotificationsCenterToggle.disabled = false;
        }
    });

    const btnNotificationStudioOpen: HTMLButtonElement = document.querySelector("#btnNotificationStudioOpen");
    btnNotificationStudioOpen.addEventListener("click", async () => {
        try {
            btnNotificationStudioOpen.disabled = true;
            await fin.Application.startFromManifest("https://cdn.openfin.co/studio/notification/app.json");
        } finally {
            btnNotificationStudioOpen.disabled = false;
        }
    });
>>>>>>> 93bf42fa

  showNotificationCount(await getNotificationsCount());
}

function initListener() {
  addNotificationEventListener("notification-created", (event) => {
    loggingAddEntry(`Created: ${event.notification.id}`);
  });

  addNotificationEventListener("notification-closed", (event) => {
    loggingAddEntry(`Closed: ${event.notification.id}`);

    if (updatableNotifications[event.notification.id]) {
      delete updatableNotifications[event.notification.id];
      if (Object.keys(updatableNotifications).length === 0) {
        clearInterval(updatableNotificationTimer);
        updatableNotificationTimer = undefined;
      }
    }
  });

  addNotificationEventListener("notification-action", (event) => {
    loggingAddEntry(`\tData: ${event?.result?.customData ? JSON.stringify(event.result.customData) : "None"}`);
    loggingAddEntry(`\tTask: ${event?.result?.task ?? "None"}`);
    loggingAddEntry(`Action: ${event.notification.id}`);
    console.log(event);
  });

  addNotificationEventListener("notification-form-submitted", (event) => {
    loggingAddEntry(`\tData: ${event?.form ? JSON.stringify(event.form) : "None"}`);
    loggingAddEntry(`Form: ${event.notification.id}`);
    console.log(event);
  });

  addNotificationEventListener("notifications-count-changed", (event) => {
    showNotificationCount(event.count);
  });
}

function loggingShowHide(): void {
  const loggingContainer: HTMLElement = document.querySelector("#logging-container");
  loggingContainer.style.display = loggingElement.textContent.length === 0 ? "none" : "flex";
}

function loggingAddEntry(entry: string): void {
  loggingElement.textContent = `${entry}\n\n${loggingElement.textContent}`;
  loggingShowHide();
}

function showNotificationCount(count: number): void {
  const btnNotificationsCenterToggle: HTMLElement = document.querySelector("#btnNotificationsCenterToggle");
  btnNotificationsCenterToggle.textContent = `Notifications Center [${count}]`;
}

async function showSimpleNotification() {
  const notification: NotificationOptions = {
    title: "Simple Notification",
    body: "This is a simple notification",
    toast: "transient",
    category: "default",
    template: "markdown",
    id: crypto.randomUUID(),
    platform: activePlatform
  };

  await create(notification);
}

async function showActionableNotification() {
  const notification: NotificationOptions = {
    title: "Actionable Notification",
    body: "This is a notification that has an action",
    toast: "transient",
    category: "default",
    template: "markdown",
    id: crypto.randomUUID(),
    platform: activePlatform,
    buttons: [
      {
        title: "Acknowledged",
        type: "button",
        cta: true,
        onClick: {
          task: "acknowledge-task",
          customData: {
            message: "This is the response data"
          }
        }
      },
      {
        title: "Cancel",
        type: "button"
      }
    ]
  };

  await create(notification);
}

async function showFormNotification() {
  const notification: NotificationOptions = {
    title: "Form Notification",
    body: "This is a notification that has form data",
    toast: "transient",
    category: "default",
    template: "markdown",
    id: crypto.randomUUID(),
    platform: activePlatform,
    form: [
      {
        key: "amount",
        label: "Amount",
        type: "number",
        widget: {
          type: "Number",
          max: 100,
          min: 1
        },
        validation: {
          min: {
            arg: 1,
            invalidMessage: "Must be at least 1"
          },
          max: {
            arg: 100,
            invalidMessage: "Cannot be more than 100"
          },
          required: {
            arg: true
          }
        }
      }
    ],
    buttons: [
      {
        title: "Save",
        type: "button",
        cta: true,
        submit: true
      },
      {
        title: "Cancel",
        type: "button"
      }
    ]
  };

  await create(notification);
}

async function showUpdatableNotification() {
  const notification: NotificationOptions = {
    title: "Updatable Notification",
    body: "This is an updatable notification",
    toast: "transient",
    category: "default",
    template: "markdown",
    customData: {
      count: 0
    },
    id: crypto.randomUUID(),
    platform: activePlatform
  };

  if (Object.keys(updatableNotifications).length === 0) {
    updatableNotificationTimer = setInterval(async () => {
      for (const id in updatableNotifications) {
        updatableNotifications[id].customData.count++;
        const notificationUpdate: UpdatableNotificationOptions = {
          template: "markdown",
          body: `This is an updatable notification ${updatableNotifications[id].customData.count}`,
          id
        };

        await update(notificationUpdate);
      }
    }, 1000);
  }

  await create(notification);

  updatableNotifications[notification.id] = notification;
}

async function showCustomNotification() {
  const templateData = {
    subTitle: "Sub Title 🚀",
    firstValueTitle: "First Value",
    firstValue: "100",
    secondValueTitle: "Second Value",
    secondValue: "200",
    c0: "Col 1",
    c1: "Col 2",
    c2: "Col 3",
    d00: "50",
    d01: "150",
    d02: "250",
    d10: "550",
    d11: "650",
    d12: "750"
  };

  const notification: NotificationOptions = {
    title: "Custom Notification",
    toast: "transient",
    category: "default",
    template: "custom",
    id: crypto.randomUUID(),
    platform: activePlatform,
    templateOptions: {
      body: {
        compositions: [
          {
            minTemplateAPIVersion: "1",
            layout: createContainer(
              "column",
              [
                createText("subTitle", 12, { fontWeight: "bold" }),
                createLabelledValue("firstValueTitle", "firstValue"),
                createLabelledValue("secondValueTitle", "secondValue"),
                createTable([
                  ["c0", "c1", "c2"],
                  ["d00", "d01", "d02"],
                  ["d10", "d11", "d12"]
                ])
              ],
              {
                gap: "10px"
              }
            )
          }
        ]
      }
    },
    templateData
  };

  await create(notification);
}

<<<<<<< HEAD
function createContainer(
  containerType: "column" | "row",
  children: TemplateFragment[],
  style?: CSS.Properties
): ContainerTemplateFragment {
  return {
    type: "container",
    style: {
      display: "flex",
      flexDirection: containerType,
      ...style
    },
    children
  };
=======
async function showSoundNotification(notificationSoundUrl: string) {
    const notification: NotificationOptions = {
        title: "Sound Notification",
        body: "This is a notification with sound 🔉",
        toast: "transient",
        category: "default",
        template: "markdown",
        id: crypto.randomUUID(),
        platform: activePlatform
    }

    await create(notification);
    await playNotification(notificationSoundUrl);
}

async function playNotification(notificationSoundUrl: string) {
    const audio = new Audio(notificationSoundUrl);
    audio.play();
}

function createContainer(containerType: "column" | "row", children: TemplateFragment[], style?: CSS.Properties): ContainerTemplateFragment {
    return {
        type: "container",
        style: {
            display: "flex",
            flexDirection: containerType,
            ...style
        },
        children
    };
>>>>>>> 93bf42fa
}

function createText(dataKey: string, fontSize: number = 14, style?: CSS.Properties): TextTemplateFragment {
  return {
    type: "text",
    dataKey,
    style: {
      fontSize: `${fontSize ?? 14}px`,
      ...style
    }
  };
}

export function createLabelledValue(
  labelKey: string,
  valueKey: string,
  style?: Record<string, string | number>
): ContainerTemplateFragment {
  return {
    type: "container",
    style: {
      display: "flex",
      flexDirection: "column",
      marginBottom: "10px",
      ...style
    },
    children: [createText(labelKey, 12), createText(valueKey, undefined, { color: "var(--openfin-ui-brandPrimary)" })]
  };
}

export function createTable(tableData: string[][]): TemplateFragment {
  const cells: TemplateFragment[] = [];
  const colSpans = [];
  for (let col = 0; col < tableData[0].length; col++) {
    cells.push(
      createText(tableData[0][col], 10, {
        marginBottom: "10px",
        padding: "3px",
        whiteSpace: "nowrap",
        fontWeight: "bold",
        backgroundColor: "var(--openfin-ui-brandPrimary)"
      })
    );

    colSpans.push(1);
  }

  for (let row = 1; row < tableData.length; row++) {
    for (let col = 0; col < tableData[0].length; col++) {
      cells.push(createText(tableData[row][col], 10, { padding: "3px", whiteSpace: "nowrap" }));
    }
<<<<<<< HEAD
  }

  return createContainer("row", cells, {
    display: "grid",
    gridTemplateColumns: colSpans.map((s) => `${s}fr`).join(" "),
    marginBottom: "10px",
    overflow: "auto"
  });
=======

    for (let row = 1; row < tableData.length; row++) {
        for (let col = 0; col < tableData[0].length; col++) {
            cells.push(createText(tableData[row][col], 10, { padding: "3px", whiteSpace: "nowrap" }));
        }
    }

    return createContainer("row", cells, { display: "grid", gridTemplateColumns: colSpans.map(s => `${s}fr`).join(" "), marginBottom: "10px", overflow: "auto" });
}

async function getCustomSettings() {
    const app = await fin.Application.getCurrent();
    const manifest: OpenFin.Manifest & {
        customSettings?: {
            customProviderIcon: string;
            notificationSoundUrl: string;
        }
    } = await app.getManifest();

    return manifest.customSettings;
>>>>>>> 93bf42fa
}<|MERGE_RESOLUTION|>--- conflicted
+++ resolved
@@ -20,26 +20,14 @@
 let updatableNotificationTimer: NodeJS.Timer;
 let activePlatform;
 
-<<<<<<< HEAD
-const platform = {
-  id: "workspace-starter-notification-platform",
-  icon: "http://localhost:8080/images/icon-dot.png",
-  title: "Custom Platform"
-};
-
 window.addEventListener("DOMContentLoaded", async () => {
   console.log("Script loaded");
-=======
-window.addEventListener('DOMContentLoaded', async () => {
-    console.log("Script loaded");
->>>>>>> 93bf42fa
 
   await initDom();
   initListener();
 });
 
 async function initDom() {
-<<<<<<< HEAD
   loggingElement = document.querySelector("#logging");
 
   const btnLoggingClear = document.querySelector("#btnLoggingClear");
@@ -49,6 +37,14 @@
 
   loggingShowHide();
 
+  const customSettings = await getCustomSettings();
+
+  const platform = {
+    id: "workspace-starter-notification-platform",
+    icon: customSettings.customProviderIcon,
+    title: "Custom Platform"
+  };
+
   const btnNotificationSimple = document.querySelector("#btnNotificationSimple");
   btnNotificationSimple.addEventListener("click", async () => showSimpleNotification());
 
@@ -63,6 +59,11 @@
 
   const btnNotificationCustom = document.querySelector("#btnNotificationCustom");
   btnNotificationCustom.addEventListener("click", async () => showCustomNotification());
+
+  const btnNotificationWithSound = document.querySelector("#btnNotificationWithSound");
+  btnNotificationWithSound.addEventListener("click", async () =>
+    showSoundNotification(customSettings.notificationSoundUrl)
+  );
 
   const btnPlatformRegister = document.querySelector("#btnPlatformRegister");
   btnPlatformRegister.addEventListener("click", async () => {
@@ -97,76 +98,6 @@
       btnNotificationStudioOpen.disabled = false;
     }
   });
-=======
-    loggingElement = document.querySelector("#logging");
-
-    const btnLoggingClear = document.querySelector("#btnLoggingClear");
-    btnLoggingClear.addEventListener("click", () => {
-        loggingElement.innerText = "";
-    })
-
-    loggingShowHide();
-
-    const customSettings = await getCustomSettings();
-
-    const platform = {
-        id: 'workspace-starter-notification-platform',
-        icon: customSettings.customProviderIcon,
-        title: 'Custom Platform'
-    };
-
-    const btnNotificationSimple = document.querySelector("#btnNotificationSimple");
-    btnNotificationSimple.addEventListener("click", async () => showSimpleNotification())
-
-    const btnNotificationActionable = document.querySelector("#btnNotificationActionable");
-    btnNotificationActionable.addEventListener("click", async () => showActionableNotification())
-
-    const btnNotificationForm = document.querySelector("#btnNotificationForm");
-    btnNotificationForm.addEventListener("click", async () => showFormNotification())
-
-    const btnNotificationUpdatable = document.querySelector("#btnNotificationUpdatable");
-    btnNotificationUpdatable.addEventListener("click", async () => showUpdatableNotification())
-
-    const btnNotificationCustom = document.querySelector("#btnNotificationCustom");
-    btnNotificationCustom.addEventListener("click", async () => showCustomNotification())
-
-    const btnNotificationWithSound = document.querySelector("#btnNotificationWithSound");
-    btnNotificationWithSound.addEventListener("click", async () => showSoundNotification(customSettings.notificationSoundUrl))
-
-    const btnPlatformRegister = document.querySelector("#btnPlatformRegister");
-    btnPlatformRegister.addEventListener("click", async () => {
-        await registerPlatform(platform);
-        loggingAddEntry("Platform registered");
-        activePlatform = platform.id;
-    });
-
-    const btnPlatformDeregister = document.querySelector("#btnPlatformDeregister");
-    btnPlatformDeregister.addEventListener("click", async () => {
-        await deregisterPlatform(platform.id);
-        loggingAddEntry("Platform deregistered");
-        activePlatform = undefined;
-    });
-
-    const btnNotificationsCenterToggle: HTMLButtonElement = document.querySelector("#btnNotificationsCenterToggle");
-    btnNotificationsCenterToggle.addEventListener("click", async () => {
-        try {
-            btnNotificationsCenterToggle.disabled = true;
-            await toggleNotificationCenter();
-        } finally {
-            btnNotificationsCenterToggle.disabled = false;
-        }
-    });
-
-    const btnNotificationStudioOpen: HTMLButtonElement = document.querySelector("#btnNotificationStudioOpen");
-    btnNotificationStudioOpen.addEventListener("click", async () => {
-        try {
-            btnNotificationStudioOpen.disabled = true;
-            await fin.Application.startFromManifest("https://cdn.openfin.co/studio/notification/app.json");
-        } finally {
-            btnNotificationStudioOpen.disabled = false;
-        }
-    });
->>>>>>> 93bf42fa
 
   showNotificationCount(await getNotificationsCount());
 }
@@ -407,7 +338,26 @@
   await create(notification);
 }
 
-<<<<<<< HEAD
+async function showSoundNotification(notificationSoundUrl: string) {
+  const notification: NotificationOptions = {
+    title: "Sound Notification",
+    body: "This is a notification with sound 🔉",
+    toast: "transient",
+    category: "default",
+    template: "markdown",
+    id: crypto.randomUUID(),
+    platform: activePlatform
+  };
+
+  await create(notification);
+  await playNotification(notificationSoundUrl);
+}
+
+async function playNotification(notificationSoundUrl: string) {
+  const audio = new Audio(notificationSoundUrl);
+  await audio.play();
+}
+
 function createContainer(
   containerType: "column" | "row",
   children: TemplateFragment[],
@@ -422,38 +372,6 @@
     },
     children
   };
-=======
-async function showSoundNotification(notificationSoundUrl: string) {
-    const notification: NotificationOptions = {
-        title: "Sound Notification",
-        body: "This is a notification with sound 🔉",
-        toast: "transient",
-        category: "default",
-        template: "markdown",
-        id: crypto.randomUUID(),
-        platform: activePlatform
-    }
-
-    await create(notification);
-    await playNotification(notificationSoundUrl);
-}
-
-async function playNotification(notificationSoundUrl: string) {
-    const audio = new Audio(notificationSoundUrl);
-    audio.play();
-}
-
-function createContainer(containerType: "column" | "row", children: TemplateFragment[], style?: CSS.Properties): ContainerTemplateFragment {
-    return {
-        type: "container",
-        style: {
-            display: "flex",
-            flexDirection: containerType,
-            ...style
-        },
-        children
-    };
->>>>>>> 93bf42fa
 }
 
 function createText(dataKey: string, fontSize: number = 14, style?: CSS.Properties): TextTemplateFragment {
@@ -505,7 +423,6 @@
     for (let col = 0; col < tableData[0].length; col++) {
       cells.push(createText(tableData[row][col], 10, { padding: "3px", whiteSpace: "nowrap" }));
     }
-<<<<<<< HEAD
   }
 
   return createContainer("row", cells, {
@@ -514,26 +431,16 @@
     marginBottom: "10px",
     overflow: "auto"
   });
-=======
-
-    for (let row = 1; row < tableData.length; row++) {
-        for (let col = 0; col < tableData[0].length; col++) {
-            cells.push(createText(tableData[row][col], 10, { padding: "3px", whiteSpace: "nowrap" }));
-        }
-    }
-
-    return createContainer("row", cells, { display: "grid", gridTemplateColumns: colSpans.map(s => `${s}fr`).join(" "), marginBottom: "10px", overflow: "auto" });
 }
 
 async function getCustomSettings() {
-    const app = await fin.Application.getCurrent();
-    const manifest: OpenFin.Manifest & {
-        customSettings?: {
-            customProviderIcon: string;
-            notificationSoundUrl: string;
-        }
-    } = await app.getManifest();
-
-    return manifest.customSettings;
->>>>>>> 93bf42fa
+  const app = await fin.Application.getCurrent();
+  const manifest: OpenFin.Manifest & {
+    customSettings?: {
+      customProviderIcon: string;
+      notificationSoundUrl: string;
+    };
+  } = await app.getManifest();
+
+  return manifest.customSettings;
 }