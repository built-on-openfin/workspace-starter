<!DOCTYPE html>
<html>
  <head>
    <meta charset="utf-8" />
    <title>Use Notifications Example</title>
    <meta name="description" content="" />
    <meta name="viewport" content="width=device-width, initial-scale=1" />
    <link rel="preconnect" href="https://fonts.googleapis.com" />
    <link rel="preconnect" href="https://fonts.gstatic.com" crossorigin="" />
    <link
      href="https://fonts.googleapis.com/css2?family=Inter:wght@300;400;500;600;700&amp;display=swap"
      rel="stylesheet"
    />
    <link rel="stylesheet" href="../style/notifications.css" />
    <script src="../js/notifications.bundle.js"></script>
  </head>

<<<<<<< HEAD
  <body class="col fill gap20">
    <header class="row spread middle">
      <div class="col">
        <h1>Use Notifications Example</h1>
        <h1 class="tag">Demonstrate interacting with notifications.</h1>
=======
<head>
  <meta charset="utf-8" />
  <title>Use Notifications Example</title>
  <meta name="description"
        content="" />
  <meta name="viewport"
        content="width=device-width, initial-scale=1" />
  <link rel="preconnect"
        href="https://fonts.googleapis.com" />
  <link rel="preconnect"
        href="https://fonts.gstatic.com"
        crossorigin="" />
  <link href="https://fonts.googleapis.com/css2?family=Inter:wght@300;400;500;600;700&amp;display=swap"
        rel="stylesheet" />
  <link rel="stylesheet"
        href="../style/notifications.css" />
  <script src="../js/notifications.bundle.js"></script>
</head>

<body class="col fill gap20">
  <header class="row spread middle">
    <div class="col">
      <h1>Use Notifications Example</h1>
      <h1 class="tag">Demonstrate interacting with notifications.</h1>
    </div>
    <div class="row middle gap20">
      <image src="../images/icon-blue.png"
             alt="OpenFin"
             height="40px"></image>
    </div>
  </header>
  <main class="row fill gap20">
    <div class="col fill left gap20">
      <h2>Platform</h2>
      <button id="btnPlatformRegister" class="secondary">Register Platform</button>
      <button id="btnPlatformDeregister" class="secondary">Deregister Platform</button>
      <h2>Notifications</h2>
      <button id="btnNotificationSimple" class="secondary">Simple Notification</button>
      <button id="btnNotificationActionable" class="secondary">Actionable Notification</button>
      <button id="btnNotificationForm" class="secondary">Form Notification</button>
      <button id="btnNotificationUpdatable" class="secondary">Updatable Notification</button>
      <button id="btnNotificationCustom" class="secondary">Custom Notification</button>
      <button id="btnNotificationWithSound" class="secondary">Notification with Sound</button>
    </div>
    <div class="col fill gap20"
         id="logging-container">
      <h2>Logging</h2>
      <pre id="logging"
           class="scroll fill"></pre>
      <div class="row right">
        <button id="btnLoggingClear">Clear Logging</button>
>>>>>>> 93bf42fa
      </div>
      <div class="row middle gap20">
        <image src="../images/icon-blue.png" alt="OpenFin" height="40px"></image>
      </div>
    </header>
    <main class="row fill gap20">
      <div class="col fill left gap20">
        <h2>Platform</h2>
        <button id="btnPlatformRegister" class="secondary">Register Platform</button>
        <button id="btnPlatformDeregister" class="secondary">Deregister Platform</button>
        <h2>Notifications</h2>
        <button id="btnNotificationSimple" class="secondary">Simple Notification</button>
        <button id="btnNotificationActionable" class="secondary">Actionable Notification</button>
        <button id="btnNotificationForm" class="secondary">Form Notification</button>
        <button id="btnNotificationUpdatable" class="secondary">Updatable Notification</button>
        <button id="btnNotificationCustom" class="secondary">Custom Notification</button>
      </div>
      <div class="col fill gap20" id="logging-container">
        <h2>Logging</h2>
        <pre id="logging" class="scroll fill"></pre>
        <div class="row right">
          <button id="btnLoggingClear">Clear Logging</button>
        </div>
      </div>
    </main>
    <footer>
      <div class="row spread">
        <div class="row gap10">
          <button id="btnNotificationsCenterToggle">Notifications Center</button>
          <button id="btnNotificationStudioOpen">Notifications Studio</button>
        </div>
        <div class="row gap10">
          <a href="https://developers.openfin.co/of-docs/docs/overview-notifications" target="_blank">
            Notification Center Docs
          </a>
          <a href="https://developer.openfin.co/docs/services/notifications/stable/api/index.html" target="_blank">
            API Docs
          </a>
        </div>
      </div>
    </footer>
  </body>
</html><|MERGE_RESOLUTION|>--- conflicted
+++ resolved
@@ -15,13 +15,6 @@
     <script src="../js/notifications.bundle.js"></script>
   </head>
 
-<<<<<<< HEAD
-  <body class="col fill gap20">
-    <header class="row spread middle">
-      <div class="col">
-        <h1>Use Notifications Example</h1>
-        <h1 class="tag">Demonstrate interacting with notifications.</h1>
-=======
 <head>
   <meta charset="utf-8" />
   <title>Use Notifications Example</title>
@@ -73,7 +66,6 @@
            class="scroll fill"></pre>
       <div class="row right">
         <button id="btnLoggingClear">Clear Logging</button>
->>>>>>> 93bf42fa
       </div>
       <div class="row middle gap20">
         <image src="../images/icon-blue.png" alt="OpenFin" height="40px"></image>
