{
	"name": "openfin-workspace--use-notifications",
<<<<<<< HEAD
	"version": "10.0.0",
=======
	"version": "9.1.0",
>>>>>>> fb506ad6
	"description": "OpenFin Workspace -- Use Notifications",
	"main": "index.js",
	"scripts": {
		"dos": "npm --prefix ../common/ run dos",
		"build": "npm run build-server & npm run build-client",
		"build-server": "tsc --project ./server",
		"build-client": "webpack build --config ./client/webpack.config.js --mode=development",
		"build-client-prod": "webpack build --config ./client/webpack.config.js --mode=production",
		"start": "npm run server",
		"client": "npm --prefix ../common/ run client",
		"server": "node ./server/build/index.js",
		"kill": "npm --prefix ../common/ run kill",
		"setup": "cd ../../ && npm install && cd how-to/use-notifications && npm run build && npm --prefix ../common/ run build",
		"validate": "npm --prefix ../../ run validate"
	},
	"author": "martyn.janes@openfin.co",
	"license": "SEE LICENSE IN LICENSE.MD",
	"dependencies": {
		"@openfin/core": "^27.70.8",
<<<<<<< HEAD
		"@openfin/workspace": "next",
=======
		"@openfin/workspace": "9.1.22",
>>>>>>> fb506ad6
		"csstype": "^3.0.11"
	},
	"devDependencies": {
		"@types/express": "^4.17.13",
		"@types/node": "^17.0.41",
		"express": "^4.18.1",
		"ts-loader": "^9.3.0",
		"typescript": "^4.7.3",
		"webpack": "^5.73.0",
		"webpack-cli": "^4.9.2"
	}
}<|MERGE_RESOLUTION|>--- conflicted
+++ resolved
@@ -1,10 +1,6 @@
 {
 	"name": "openfin-workspace--use-notifications",
-<<<<<<< HEAD
-	"version": "10.0.0",
-=======
 	"version": "9.1.0",
->>>>>>> fb506ad6
 	"description": "OpenFin Workspace -- Use Notifications",
 	"main": "index.js",
 	"scripts": {
@@ -24,11 +20,7 @@
 	"license": "SEE LICENSE IN LICENSE.MD",
 	"dependencies": {
 		"@openfin/core": "^27.70.8",
-<<<<<<< HEAD
-		"@openfin/workspace": "next",
-=======
 		"@openfin/workspace": "9.1.22",
->>>>>>> fb506ad6
 		"csstype": "^3.0.11"
 	},
 	"devDependencies": {
