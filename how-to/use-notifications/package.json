<<<<<<< HEAD
{
  "name": "openfin-workspace--use-notifications",
  "version": "8.0.0",
  "description": "OpenFin Workspace -- Use Notifications",
  "main": "index.js",
  "scripts": {
    "dos": "npm --prefix ../common/ run dos",
    "build": "npm run build-server & npm run build-client",
    "build-server": "tsc --project ./server",
    "build-client": "webpack build --config ./client/webpack.config.js --mode=development",
    "build-client-prod": "webpack build --config ./client/webpack.config.js --mode=production",
    "start": "npm run server",
    "client": "npm --prefix ../common/ run client",
    "server": "node ./server/build/index.js",
    "kill": "npm --prefix ../common/ run kill",
    "setup": "cd ../../ && npm install && cd how-to/use-notifications && npm run build && npm --prefix ../common/ run build"
  },
  "author": "",
  "license": "SEE LICENSE IN LICENSE.MD",
  "dependencies": {
    "@openfin/core": "^25.68.26",
    "@openfin/workspace": "8.1.7",
    "csstype": "^3.0.11"
  },
  "devDependencies": {
    "@types/express": "^4.17.13",
    "@types/node": "^17.0.41",
    "express": "^4.18.1",
    "ts-loader": "^9.3.0",
    "typescript": "^4.7.3",
    "webpack": "^5.73.0",
    "webpack-cli": "^4.9.2"
  }
}
=======
{
	"name": "openfin-workspace--use-notifications",
	"version": "8.0.0",
	"description": "OpenFin Workspace -- Use Notifications",
	"main": "index.js",
	"scripts": {
		"dos": "npm --prefix ../common/ run dos",
		"build": "npm run build-server & npm run build-client",
		"build-server": "tsc --project ./server",
		"build-client": "webpack build --config ./client/webpack.config.js --mode=development",
		"build-client-prod": "webpack build --config ./client/webpack.config.js --mode=production",
		"start": "npm run server",
		"client": "npm --prefix ../common/ run client",
		"server": "node ./server/build/index.js",
		"kill": "npm --prefix ../common/ run kill",
		"setup": "cd ../../ && npm install && cd how-to/use-notifications && npm run build && npm --prefix ../common/ run build",
		"validate": "npm --prefix ../../ run validate"
	},
	"author": "",
	"license": "SEE LICENSE IN LICENSE.MD",
	"dependencies": {
		"@openfin/core": "^25.68.26",
		"@openfin/workspace": "8.1.7",
		"csstype": "^3.0.11"
	},
	"devDependencies": {
		"@types/express": "^4.17.13",
		"@types/node": "^17.0.41",
		"express": "^4.18.1",
		"openfin-adapter": "^22.65.4",
		"ts-loader": "^9.3.0",
		"typescript": "^4.7.3",
		"webpack": "^5.73.0",
		"webpack-cli": "^4.9.2"
	}
}
>>>>>>> 35b7893d
<|MERGE_RESOLUTION|>--- conflicted
+++ resolved
@@ -1,39 +1,3 @@
-<<<<<<< HEAD
-{
-  "name": "openfin-workspace--use-notifications",
-  "version": "8.0.0",
-  "description": "OpenFin Workspace -- Use Notifications",
-  "main": "index.js",
-  "scripts": {
-    "dos": "npm --prefix ../common/ run dos",
-    "build": "npm run build-server & npm run build-client",
-    "build-server": "tsc --project ./server",
-    "build-client": "webpack build --config ./client/webpack.config.js --mode=development",
-    "build-client-prod": "webpack build --config ./client/webpack.config.js --mode=production",
-    "start": "npm run server",
-    "client": "npm --prefix ../common/ run client",
-    "server": "node ./server/build/index.js",
-    "kill": "npm --prefix ../common/ run kill",
-    "setup": "cd ../../ && npm install && cd how-to/use-notifications && npm run build && npm --prefix ../common/ run build"
-  },
-  "author": "",
-  "license": "SEE LICENSE IN LICENSE.MD",
-  "dependencies": {
-    "@openfin/core": "^25.68.26",
-    "@openfin/workspace": "8.1.7",
-    "csstype": "^3.0.11"
-  },
-  "devDependencies": {
-    "@types/express": "^4.17.13",
-    "@types/node": "^17.0.41",
-    "express": "^4.18.1",
-    "ts-loader": "^9.3.0",
-    "typescript": "^4.7.3",
-    "webpack": "^5.73.0",
-    "webpack-cli": "^4.9.2"
-  }
-}
-=======
 {
 	"name": "openfin-workspace--use-notifications",
 	"version": "8.0.0",
@@ -55,7 +19,7 @@
 	"author": "",
 	"license": "SEE LICENSE IN LICENSE.MD",
 	"dependencies": {
-		"@openfin/core": "^25.68.26",
+		"@openfin/core": "^27.70.8",
 		"@openfin/workspace": "8.1.7",
 		"csstype": "^3.0.11"
 	},
@@ -63,11 +27,9 @@
 		"@types/express": "^4.17.13",
 		"@types/node": "^17.0.41",
 		"express": "^4.18.1",
-		"openfin-adapter": "^22.65.4",
 		"ts-loader": "^9.3.0",
 		"typescript": "^4.7.3",
 		"webpack": "^5.73.0",
 		"webpack-cli": "^4.9.2"
 	}
-}
->>>>>>> 35b7893d
+}