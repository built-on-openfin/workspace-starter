{
  "name": "openfin-workspace--use-notifications",
  "version": "8.0.0",
  "description": "OpenFin Workspace -- Use Notifications",
  "main": "index.js",
  "scripts": {
    "dos": "npm --prefix ../common/ run dos",
    "build": "npm run build-server & npm run build-client",
    "build-server": "tsc --project ./server",
    "build-client": "webpack build --config ./client/webpack.config.js --mode=development",
    "build-client-prod": "webpack build --config ./client/webpack.config.js --mode=production",
    "start": "npm run server",
    "client": "npm --prefix ../common/ run client",
    "server": "node ./server/build/index.js",
    "kill": "npm --prefix ../common/ run kill",
    "setup": "cd ../../ && npm install && cd how-to/use-notifications && npm run build && npm --prefix ../common/ run build"
  },
  "author": "",
  "license": "SEE LICENSE IN LICENSE.MD",
  "dependencies": {
    "@openfin/core": "^25.68.26",
<<<<<<< HEAD
    "@openfin/workspace": "7.3.10",
    "csstype": "^3.1.0"
=======
    "@openfin/workspace": "8.1.7",
    "csstype": "^3.0.11"
>>>>>>> bde8009b
  },
  "devDependencies": {
    "@types/express": "^4.17.13",
    "@types/node": "^17.0.41",
    "express": "^4.18.1",
    "openfin-adapter": "^22.65.4",
    "ts-loader": "^9.3.0",
    "typescript": "^4.7.3",
    "webpack": "^5.73.0",
    "webpack-cli": "^4.9.2"
  }
}<|MERGE_RESOLUTION|>--- conflicted
+++ resolved
@@ -19,13 +19,8 @@
   "license": "SEE LICENSE IN LICENSE.MD",
   "dependencies": {
     "@openfin/core": "^25.68.26",
-<<<<<<< HEAD
-    "@openfin/workspace": "7.3.10",
-    "csstype": "^3.1.0"
-=======
     "@openfin/workspace": "8.1.7",
     "csstype": "^3.0.11"
->>>>>>> bde8009b
   },
   "devDependencies": {
     "@types/express": "^4.17.13",
