import { StorefrontFooter, Image } from "@openfin/workspace";
import { CustomThemes } from "@openfin/workspace-platform";

interface PlatformProvider {
    rootUrl: string,
    intentPicker?: {
        url: string,
        height?: number,
        width?: number
    }
}
interface BrowserProvider {
  windowOptions: {
    title?: string;
    icon?: string;
    newTabUrl?: string;
    newPageUrl?: string;
  };
}
interface HomeProvider {
  id: string;
  title: string;
  icon: string;
  hidden?: boolean;
  queryMinLength?: number;
  queryAgainst?: string[];
}

interface ThemeProvider {
  themes: CustomThemes;
}

interface AppProvider {
<<<<<<< HEAD
  appsSourceUrl: string;
  includeCredentialOnSourceRequest?: "omit" | "same-origin" | "include";
  cacheDurationInMinutes?: number;
  appAssetTag?: string;
=======
    appsSourceUrl: string,
    includeCredentialOnSourceRequest?: "omit" | "same-origin" | "include",
    cacheDurationInMinutes?: number,
    appAssetTag?: string,
    manifestTypes?: string[]
>>>>>>> bde8009b
}

export interface StorefrontSettingsNavigationItem {
  /**
   * This should be an idempotent and unique ID (think GUID) that doesn't change for this navigation item regardless of how
   * many times it is regenerated (e.g. e.g. more items can be added or the title changed but the ID stays the same).
   * As you navigate around the store this ID is used as a route. So if a user clicks on a link, navigates to a new page and the re-requested navigation item has
   * a different ID then the store will not be able to find a match and it won't be able to render the navigation item.
   */
  id: string;
  title: string;
  /**
   * The Storefront API has a collection of apps for a navigation item. Tags is an example of how you can determine what apps should be included in a navigation item.
   * i.e we filter the apps list by one or more tags and assign those apps to the navigation item.
   */
  tags: string[];
}

interface StorefrontSettingsDetailedNavigationItem extends StorefrontSettingsNavigationItem {
  description: string;
  image: Image;
}

export interface StorefrontSettingsLandingPageRow {
  title: string;
  items: StorefrontSettingsDetailedNavigationItem[];
}
interface StorefrontProvider {
  id: string;
  title: string;
  icon: string;
  landingPage: {
    hero?: {
      title: string;
      description: string;
      cta: StorefrontSettingsNavigationItem;
      image: Image;
    };
    topRow: StorefrontSettingsLandingPageRow;
    middleRow: {
      title: string;
      tags: string[];
    };
    bottomRow: StorefrontSettingsLandingPageRow;
  };
  navigation: {
    /**
     * This should be an idempotent and unique ID (think GUID) that doesn't change for this navigation section regardless of how
     * many times it is regenerated (e.g. e.g. more items can be added or the title changed but the ID stays the same).
     * As you navigate around the store this ID is used as a route. So if a user clicks on a link, navigates to a new page and the re-requested navigation section has
     * a different ID then the store will not be able to find a match and it won't be able to render the navigation items.
     */
    id: string;
    title: string;
    items: StorefrontSettingsNavigationItem[];
  }[];
  footer: StorefrontFooter;
}

export interface CustomSettings {
<<<<<<< HEAD
  bootstrap?: { store: boolean; home: boolean };
  appProvider?: AppProvider;
  browserProvider?: BrowserProvider;
  themeProvider?: ThemeProvider;
  homeProvider?: HomeProvider;
  storefrontProvider?: StorefrontProvider;
=======
    bootstrap?: {  store: boolean, home:boolean }
    appProvider?: AppProvider,
    platformProvider?:PlatformProvider,
    browserProvider?: BrowserProvider,
    themeProvider?: ThemeProvider,
    homeProvider?: HomeProvider,
    storefrontProvider?:StorefrontProvider
>>>>>>> bde8009b
}<|MERGE_RESOLUTION|>--- conflicted
+++ resolved
@@ -2,12 +2,12 @@
 import { CustomThemes } from "@openfin/workspace-platform";
 
 interface PlatformProvider {
-    rootUrl: string,
-    intentPicker?: {
-        url: string,
-        height?: number,
-        width?: number
-    }
+  rootUrl: string;
+  intentPicker?: {
+    url: string;
+    height?: number;
+    width?: number;
+  };
 }
 interface BrowserProvider {
   windowOptions: {
@@ -31,18 +31,11 @@
 }
 
 interface AppProvider {
-<<<<<<< HEAD
   appsSourceUrl: string;
   includeCredentialOnSourceRequest?: "omit" | "same-origin" | "include";
   cacheDurationInMinutes?: number;
   appAssetTag?: string;
-=======
-    appsSourceUrl: string,
-    includeCredentialOnSourceRequest?: "omit" | "same-origin" | "include",
-    cacheDurationInMinutes?: number,
-    appAssetTag?: string,
-    manifestTypes?: string[]
->>>>>>> bde8009b
+  manifestTypes?: string[];
 }
 
 export interface StorefrontSettingsNavigationItem {
@@ -103,20 +96,11 @@
 }
 
 export interface CustomSettings {
-<<<<<<< HEAD
   bootstrap?: { store: boolean; home: boolean };
   appProvider?: AppProvider;
+  platformProvider?: PlatformProvider;
   browserProvider?: BrowserProvider;
   themeProvider?: ThemeProvider;
   homeProvider?: HomeProvider;
   storefrontProvider?: StorefrontProvider;
-=======
-    bootstrap?: {  store: boolean, home:boolean }
-    appProvider?: AppProvider,
-    platformProvider?:PlatformProvider,
-    browserProvider?: BrowserProvider,
-    themeProvider?: ThemeProvider,
-    homeProvider?: HomeProvider,
-    storefrontProvider?:StorefrontProvider
->>>>>>> bde8009b
 }