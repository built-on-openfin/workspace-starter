--- conflicted
+++ resolved
@@ -19,18 +19,10 @@
 			}
 		};
 
-<<<<<<< HEAD
-    browser.interopOverride = interopOverride;
-  }
-=======
-		browser.interopOverride = async (
-			InteropBroker,
-			provider: Transport,
-			options: ChannelProvider,
-			...args: unknown[]
-		) => new PlatformInteropBroker(provider, options, ...args);
+        // Fix this type overload when openfin-adapter references are removed from WS
+		// eslint-disable-next-line @typescript-eslint/no-explicit-any
+		browser.interopOverride = interopOverride as any;
 	}
->>>>>>> 35b7893d
 
 	console.log("Specifying following browser options:", browser);
 	await workspacePlatformInit({
