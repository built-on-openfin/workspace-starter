--- conflicted
+++ resolved
@@ -37,19 +37,11 @@
   },
   "appAssets": [
     {
-<<<<<<< HEAD
       "alias": "winform-interop-example",
       "version": "2.0.0",
-      "src": "http://localhost:8080/assets/native-interop-example.zip",
+      "src": "http://localhost:8080/common/assets/native-interop-example.zip",
       "target": "OpenFin.Interop.Win.Sample.exe",
       "forceDownload": false
-=======
-        "alias": "winform-interop-example",
-        "version": "2.0.0",
-        "src": "http://localhost:8080/common/assets/native-interop-example.zip",
-        "target": "OpenFin.Interop.Win.Sample.exe",
-        "forceDownload": false
->>>>>>> bde8009b
     }
   ],
   "customSettings": {
@@ -59,7 +51,7 @@
     },
     "platformProvider": {
       "rootUrl": "http://localhost:8080",
-      "intentPicker": { 
+      "intentPicker": {
         "url": "http://localhost:8080/common/windows/intents/picker.html",
         "height": 400,
         "width": 400
