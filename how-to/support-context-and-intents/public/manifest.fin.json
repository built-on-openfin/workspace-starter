--- conflicted
+++ resolved
@@ -1,79 +1,3 @@
-<<<<<<< HEAD
-{
-	"devtools_port": 9090,
-	"licenseKey": "openfin-demo-license-key",
-	"runtime": {
-		"arguments": "--v=1 --inspect",
-		"version": "32.114.76.10"
-	},
-	"platform": {
-		"uuid": "support-context-and-intents",
-		"icon": "http://localhost:8080/favicon.ico",
-		"autoShow": false,
-		"providerUrl": "http://localhost:8080/platform/provider.html",
-		"preventQuitOnLastWindowClosed": true,
-		"permissions": {
-			"System": {
-				"launchExternalProcess": true,
-				"downloadAsset": true,
-				"openUrlWithBrowser": {
-					"enabled": true,
-					"protocols": ["mailto"]
-				}
-			}
-		},
-		"defaultWindowOptions": {
-			"permissions": {
-				"System": {
-					"openUrlWithBrowser": {
-						"enabled": true,
-						"protocols": ["mailto"]
-					}
-				}
-			}
-		}
-	},
-	"shortcut": {
-		"company": "OpenFin",
-		"description": "A way of showing examples of what OpenFin can do.",
-		"icon": "http://localhost:8080/favicon.ico",
-		"name": "Support Intents & Context - vnext",
-		"target": ["desktop", "start-menu"]
-	},
-	"supportInformation": {
-		"company": "OpenFin",
-		"product": "Workspace Starter - Support Context and Intents - Client",
-		"email": "support@openfin.co",
-		"forwardErrorReports": true
-	},
-	"customSettings": {
-		"platformProvider": {
-			"intentPicker": {
-				"url": "http://localhost:8080/common/windows/intents/picker.html",
-				"height": 400,
-				"width": 400
-			}
-		},
-		"appProvider": {
-			"appSourceUrls": [
-				"http://localhost:8080/common/apps-contact.json",
-				"http://localhost:8080/common/apps-interop.json",
-				"http://localhost:8080/common/apps-preload.json"
-			],
-			"cacheDurationInMinutes": 1,
-			"manifestTypes": [
-				"view",
-				"snapshot",
-				"manifest",
-				"external",
-				"inline-view",
-				"window",
-				"inline-appasset"
-			]
-		}
-	}
-}
-=======
 {
 	"devtools_port": 9090,
 	"licenseKey": "openfin-demo-license-key",
@@ -147,5 +71,4 @@
 			]
 		}
 	}
-}
->>>>>>> 437a01a9
+}