{
	"name": "openfin-workspace--support-context-and-intents",
	"version": "12.6.0",
	"description": "OpenFin Workspace Example Application -- Adding intent support to a workspace platform",
	"main": "index.js",
	"scripts": {
		"dos": "npm --prefix ../common/ run dos",
		"build": "npm run build-server & npm run build-client",
		"build-server": "tsc --project ./server",
		"build-client": "webpack build --config ./client/webpack.config.js --mode=development",
		"build-client-prod": "webpack build --config ./client/webpack.config.js --mode=production",
		"start": "npm run server",
		"client": "npm --prefix ../common/ run client",
		"server": "node ./server/build/index.js",
		"kill": "npm --prefix ../common/ run kill",
		"setup": "cd ../../ && npm install && cd how-to/support-context-and-intents && npm run build && npm --prefix ../common/ run build",
		"validate": "npm --prefix ../../ run validate"
	},
	"author": "john.mandia@openfin.co",
	"license": "SEE LICENSE IN LICENSE.MD",
	"dependencies": {
<<<<<<< HEAD
		"@openfin/workspace": "12.6.5",
		"@openfin/workspace-platform": "12.6.5"
=======
		"@openfin/workspace": "12.6.6",
		"@openfin/workspace-platform": "12.6.6"
>>>>>>> 9de03cb5
	},
	"devDependencies": {
		"@openfin/core": "30.74.13",
		"express": "^4.18.2",
		"@types/express": "^4.17.17",
		"@types/node": "^18.15.11",
		"ts-loader": "^9.4.2",
		"typescript": "^4.9.5",
<<<<<<< HEAD
		"webpack": "^5.78.0",
=======
		"webpack": "^5.79.0",
>>>>>>> 9de03cb5
		"webpack-cli": "^5.0.1"
	}
}<|MERGE_RESOLUTION|>--- conflicted
+++ resolved
@@ -1,6 +1,6 @@
 {
 	"name": "openfin-workspace--support-context-and-intents",
-	"version": "12.6.0",
+	"version": "next",
 	"description": "OpenFin Workspace Example Application -- Adding intent support to a workspace platform",
 	"main": "index.js",
 	"scripts": {
@@ -19,13 +19,8 @@
 	"author": "john.mandia@openfin.co",
 	"license": "SEE LICENSE IN LICENSE.MD",
 	"dependencies": {
-<<<<<<< HEAD
-		"@openfin/workspace": "12.6.5",
-		"@openfin/workspace-platform": "12.6.5"
-=======
-		"@openfin/workspace": "12.6.6",
-		"@openfin/workspace-platform": "12.6.6"
->>>>>>> 9de03cb5
+		"@openfin/workspace": "next",
+		"@openfin/workspace-platform": "next"
 	},
 	"devDependencies": {
 		"@openfin/core": "30.74.13",
@@ -34,11 +29,7 @@
 		"@types/node": "^18.15.11",
 		"ts-loader": "^9.4.2",
 		"typescript": "^4.9.5",
-<<<<<<< HEAD
-		"webpack": "^5.78.0",
-=======
 		"webpack": "^5.79.0",
->>>>>>> 9de03cb5
 		"webpack-cli": "^5.0.1"
 	}
 }