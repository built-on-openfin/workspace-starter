--- conflicted
+++ resolved
@@ -1,10 +1,6 @@
 {
 	"name": "openfin-workspace--support-context-and-intents",
-<<<<<<< HEAD
-	"version": "19.1.20",
-=======
 	"version": "19.1.0",
->>>>>>> 8d46d0d5
 	"description": "OpenFin Workspace Example Application -- Adding intent support to a workspace platform",
 	"main": "index.js",
 	"scripts": {
@@ -25,11 +21,7 @@
 	"author": "john.mandia@openfin.co",
 	"license": "SEE LICENSE IN LICENSE.MD",
 	"dependencies": {
-<<<<<<< HEAD
-		"@openfin/cloud-interop": "0.38.58",
-=======
 		"@openfin/cloud-interop": "0.38.64",
->>>>>>> 8d46d0d5
 		"@openfin/workspace": "19.1.20",
 		"@openfin/workspace-platform": "19.1.20"
 	},
