<img src="../../assets/OpenFin-Workspace-Starter.png" width="100%" alt="OpenFin Workspace Example Application -- Adding your application to OpenFin Workspace (Home, Browser & Store)" />

> **_:information_source: OpenFin Workspace:_** [OpenFin Workspace](https://www.openfin.co/workspace/) is a commercial product and this repo is for evaluation purposes. Use of the OpenFin Container and OpenFin Workspace components is only granted pursuant to a license from OpenFin (see [manifest](public/manifest.fin.json)). Please [**contact us**](https://www.openfin.co/workspace/poc/) if you would like to request a developer evaluation key or to discuss a production license.
> OpenFin Workspace is currently **only supported on Windows**.

# Support Context and Intents - How is Intent Support implemented?

[Back to main README.md](README.md)

Intent support is added to the sample in the following ways:

<<<<<<< HEAD
- An implementation of InteropBroker is provided in [interopbroker.ts](client/src/interopbroker.ts) and it overrides handleInfoForIntentsByContext, handleInfoForIntent, handleFiredIntentForContext and handleFiredIntent
- [platform.ts](client/src/platform.ts) uses this implementation when calling the init function from the @openfin/workspace-platform npm module.
- We have provided a view that demonstrates raising an intent (fdc3 & interop) [raise-intent-or-broadcast-view.json](public/views/raise-intent-or-broadcast-view.json)
- We have updated the views that demonstrate fdc3 and interop support so that they:
  - support listening for intents
  - have a single instance entry (only one allowed to be launched): [basic-fdc3-view.json](public/views/basic-fdc3-view.json) and [basic-interop-view.json](public/views/basic-interop-view.json) to show passing an intent to the same view over and over again.
  - have a multi instance entry (the raised intent launches a new instance of the view each time): [basic-fdc3-multi-view.json](public/views/basic-fdc3-multi-view.json) and [basic-interop-multi-view.json](public/views/basic-interop-multi-view.json)
- We have added pages that contain the interop and fdc3 views to show launching a page where multiple views receive the intent. This contains two types of page:
  - singe instance - we only want one instance of this page to be launched and the views within it to be passed the intent context each time. This page is represented as a snapshot: [snapshot-intent-single-instance.json](public/snapshot-intent-single-instance.json). To support this approach the example disables the option of closing the views or moving the views outside of the page.
  - multi instance - each time an intent is raised a new copy of this page is launched and the intent is passed to the views within it: [snapshot-intent-multi-instance.json](public/snapshot-intent-multi-instance.json). This page doesn't impose any restrictions so you can close or pull out views.
- Provide an example intent/app picker if a context supports more than one intent or an intent supports more than one application: [picker.html](public/windows/intents/picker.html)
- Update [apps.json](public/apps.json) to add the new views/pages and specify that they support intents in their metadata.
- Update [apps.ts](client/src/apps.ts) to support getting apps that support intents or context types.
- Update [launch.ts](client/src/launch.ts) so that it can launch views and pages directly (it needs to do this as the interopbroker needs to know the ids of the views created in order to pass the intent to them).
=======
* An implementation of InteropBroker is provided in [interopbroker.ts](client/src/interopbroker.ts) and it overrides handleInfoForIntentsByContext, handleInfoForIntent, handleFiredIntentForContext and handleFiredIntent
* [platform.ts](client/src/platform.ts) uses this implementation when calling the init function from the @openfin/workspace-platform npm module.
* We have provided a view that demonstrates raising and listening to an intent [fdc3-intent-view.json](../common/public/views/fdc3/intent/fdc3-intent-view.json) and [interop-intent-view.json](../common/public/views/interop/intent/interop-intent-view.json). The intent views have been setup so you can see ones that support a single instance and a version that can be launched multiple times.
* We have provided a view that demonstrates broadcasting/setting context and listening for context [fdc3-broadcast-view.json](../common/public/views/fdc3/context/fdc3-broadcast-view.json) and [interop-broadcast-view.json](../common/public/views/interop/context/interop-broadcast-view.json). 
* We have added pages that contain the interop and fdc3 views to show launching a page where multiple views receive the intent. This contains two types of page:
  * singe instance - we only want one instance of this page to be launched and the views within it to be passed the intent context each time. This page is represented as a snapshot: [snapshot-intent-single-instance.json](../common/public/snapshots/snapshot-intent-single-instance.json). To support this approach the example disables the option of closing the views or moving the views outside of the page.
  * multi instance - each time an intent is raised a new copy of this page is launched and the intent is passed to the views within it:  [snapshot-intent-multi-instance.json](../common/public/snapshots/snapshot-intent-multi-instance.json). This page doesn't impose any restrictions so you can close or pull out views.
* Provide an example intent/app picker if a context supports more than one intent or an intent supports more than one application: [picker.html](../common/public/windows/intents/picker.html)
* Update [apps.json](../common/public/apps.json) to add the new views/pages and specify that they support intents in their metadata.
* Update [apps.ts](client/src/apps.ts) to support getting apps that support intents or context types.
* Update [launch.ts](client/src/launch.ts) so that it can launch views and pages directly (it needs to do this as the interopbroker needs to know the ids of the views created in order to pass the intent to them). 
>>>>>>> bde8009b

---

**Running the Sample**

To run this sample:

<<<<<<< HEAD
- Run the sample using the instructions provided in the main [README.md](README.md).
- Bring up the Home UI and search for 'Raise Intent' and you will see the intent raising view.
- Launch that and you will see it show up in a browser window.
- You can now pick from a number of options:
  - API: What API do you want to test - FDC3 or Interop (FDC3 is built on top of our interop code so they are compatible with each other)
  - Action: Do you want to raise an intent or broadcast a context (We will focus on intent raising)
  - Launch application by Intent or By Context: showing you the two approaches that can be used
  - App Preference: No preference will result in a list of applications being shown in the app picker if more than one app supports an intent, Non Existent App (to demonstrate what would happen if an incorrect app id was passed when raising an intent), A specific app (this list is built dynamically using the interop or fdc3 apis to query the interop broker)
- Once you are happy with your selections you can use the button near the top to pick an instrument to send as part of the intent.

=======
* Run the sample using the instructions provided in the main [README.md](README.md).
* Bring up the Home UI and search for 'Intent' and you will see the intent raising view.
* You have the choice of picking the FDC3 or Interop Intent View.
* You can now pick from a number of options:
  * Do you want to raise an intent by name or by context object
  * What intent do you want to raise
  * What context type do you want to publish
  * What sample data (or custom data) do you want to send
  * App Preference: No preference will result in a list of applications being shown in the app picker if more than one app supports an intent, Non Existent App (to demonstrate what would happen if an incorrect app id was passed when raising an intent), A specific app (this list is built dynamically using the interop or fdc3 apis to query the interop broker)
* Once you are happy with your selections can click the button to raise the intent or context.
>>>>>>> bde8009b
---

## Example of raising intents

![](workspace-support-context-intents-raising-intents.gif)

## Example of Sharing context with Third Party Websites using preload scripts and fdc3 broadcasting.

![](workspace-support-context-intents-preload.gif)<|MERGE_RESOLUTION|>--- conflicted
+++ resolved
@@ -9,34 +9,17 @@
 
 Intent support is added to the sample in the following ways:
 
-<<<<<<< HEAD
 - An implementation of InteropBroker is provided in [interopbroker.ts](client/src/interopbroker.ts) and it overrides handleInfoForIntentsByContext, handleInfoForIntent, handleFiredIntentForContext and handleFiredIntent
 - [platform.ts](client/src/platform.ts) uses this implementation when calling the init function from the @openfin/workspace-platform npm module.
-- We have provided a view that demonstrates raising an intent (fdc3 & interop) [raise-intent-or-broadcast-view.json](public/views/raise-intent-or-broadcast-view.json)
-- We have updated the views that demonstrate fdc3 and interop support so that they:
-  - support listening for intents
-  - have a single instance entry (only one allowed to be launched): [basic-fdc3-view.json](public/views/basic-fdc3-view.json) and [basic-interop-view.json](public/views/basic-interop-view.json) to show passing an intent to the same view over and over again.
-  - have a multi instance entry (the raised intent launches a new instance of the view each time): [basic-fdc3-multi-view.json](public/views/basic-fdc3-multi-view.json) and [basic-interop-multi-view.json](public/views/basic-interop-multi-view.json)
+- We have provided a view that demonstrates raising and listening to an intent [fdc3-intent-view.json](../common/public/views/fdc3/intent/fdc3-intent-view.json) and [interop-intent-view.json](../common/public/views/interop/intent/interop-intent-view.json). The intent views have been setup so you can see ones that support a single instance and a version that can be launched multiple times.
+- We have provided a view that demonstrates broadcasting/setting context and listening for context [fdc3-broadcast-view.json](../common/public/views/fdc3/context/fdc3-broadcast-view.json) and [interop-broadcast-view.json](../common/public/views/interop/context/interop-broadcast-view.json).
 - We have added pages that contain the interop and fdc3 views to show launching a page where multiple views receive the intent. This contains two types of page:
-  - singe instance - we only want one instance of this page to be launched and the views within it to be passed the intent context each time. This page is represented as a snapshot: [snapshot-intent-single-instance.json](public/snapshot-intent-single-instance.json). To support this approach the example disables the option of closing the views or moving the views outside of the page.
-  - multi instance - each time an intent is raised a new copy of this page is launched and the intent is passed to the views within it: [snapshot-intent-multi-instance.json](public/snapshot-intent-multi-instance.json). This page doesn't impose any restrictions so you can close or pull out views.
-- Provide an example intent/app picker if a context supports more than one intent or an intent supports more than one application: [picker.html](public/windows/intents/picker.html)
-- Update [apps.json](public/apps.json) to add the new views/pages and specify that they support intents in their metadata.
+  - singe instance - we only want one instance of this page to be launched and the views within it to be passed the intent context each time. This page is represented as a snapshot: [snapshot-intent-single-instance.json](../common/public/snapshots/snapshot-intent-single-instance.json). To support this approach the example disables the option of closing the views or moving the views outside of the page.
+  - multi instance - each time an intent is raised a new copy of this page is launched and the intent is passed to the views within it: [snapshot-intent-multi-instance.json](../common/public/snapshots/snapshot-intent-multi-instance.json). This page doesn't impose any restrictions so you can close or pull out views.
+- Provide an example intent/app picker if a context supports more than one intent or an intent supports more than one application: [picker.html](../common/public/windows/intents/picker.html)
+- Update [apps.json](../common/public/apps.json) to add the new views/pages and specify that they support intents in their metadata.
 - Update [apps.ts](client/src/apps.ts) to support getting apps that support intents or context types.
 - Update [launch.ts](client/src/launch.ts) so that it can launch views and pages directly (it needs to do this as the interopbroker needs to know the ids of the views created in order to pass the intent to them).
-=======
-* An implementation of InteropBroker is provided in [interopbroker.ts](client/src/interopbroker.ts) and it overrides handleInfoForIntentsByContext, handleInfoForIntent, handleFiredIntentForContext and handleFiredIntent
-* [platform.ts](client/src/platform.ts) uses this implementation when calling the init function from the @openfin/workspace-platform npm module.
-* We have provided a view that demonstrates raising and listening to an intent [fdc3-intent-view.json](../common/public/views/fdc3/intent/fdc3-intent-view.json) and [interop-intent-view.json](../common/public/views/interop/intent/interop-intent-view.json). The intent views have been setup so you can see ones that support a single instance and a version that can be launched multiple times.
-* We have provided a view that demonstrates broadcasting/setting context and listening for context [fdc3-broadcast-view.json](../common/public/views/fdc3/context/fdc3-broadcast-view.json) and [interop-broadcast-view.json](../common/public/views/interop/context/interop-broadcast-view.json). 
-* We have added pages that contain the interop and fdc3 views to show launching a page where multiple views receive the intent. This contains two types of page:
-  * singe instance - we only want one instance of this page to be launched and the views within it to be passed the intent context each time. This page is represented as a snapshot: [snapshot-intent-single-instance.json](../common/public/snapshots/snapshot-intent-single-instance.json). To support this approach the example disables the option of closing the views or moving the views outside of the page.
-  * multi instance - each time an intent is raised a new copy of this page is launched and the intent is passed to the views within it:  [snapshot-intent-multi-instance.json](../common/public/snapshots/snapshot-intent-multi-instance.json). This page doesn't impose any restrictions so you can close or pull out views.
-* Provide an example intent/app picker if a context supports more than one intent or an intent supports more than one application: [picker.html](../common/public/windows/intents/picker.html)
-* Update [apps.json](../common/public/apps.json) to add the new views/pages and specify that they support intents in their metadata.
-* Update [apps.ts](client/src/apps.ts) to support getting apps that support intents or context types.
-* Update [launch.ts](client/src/launch.ts) so that it can launch views and pages directly (it needs to do this as the interopbroker needs to know the ids of the views created in order to pass the intent to them). 
->>>>>>> bde8009b
 
 ---
 
@@ -44,29 +27,17 @@
 
 To run this sample:
 
-<<<<<<< HEAD
 - Run the sample using the instructions provided in the main [README.md](README.md).
-- Bring up the Home UI and search for 'Raise Intent' and you will see the intent raising view.
-- Launch that and you will see it show up in a browser window.
+- Bring up the Home UI and search for 'Intent' and you will see the intent raising view.
+- You have the choice of picking the FDC3 or Interop Intent View.
 - You can now pick from a number of options:
-  - API: What API do you want to test - FDC3 or Interop (FDC3 is built on top of our interop code so they are compatible with each other)
-  - Action: Do you want to raise an intent or broadcast a context (We will focus on intent raising)
-  - Launch application by Intent or By Context: showing you the two approaches that can be used
+  - Do you want to raise an intent by name or by context object
+  - What intent do you want to raise
+  - What context type do you want to publish
+  - What sample data (or custom data) do you want to send
   - App Preference: No preference will result in a list of applications being shown in the app picker if more than one app supports an intent, Non Existent App (to demonstrate what would happen if an incorrect app id was passed when raising an intent), A specific app (this list is built dynamically using the interop or fdc3 apis to query the interop broker)
-- Once you are happy with your selections you can use the button near the top to pick an instrument to send as part of the intent.
+- Once you are happy with your selections can click the button to raise the intent or context.
 
-=======
-* Run the sample using the instructions provided in the main [README.md](README.md).
-* Bring up the Home UI and search for 'Intent' and you will see the intent raising view.
-* You have the choice of picking the FDC3 or Interop Intent View.
-* You can now pick from a number of options:
-  * Do you want to raise an intent by name or by context object
-  * What intent do you want to raise
-  * What context type do you want to publish
-  * What sample data (or custom data) do you want to send
-  * App Preference: No preference will result in a list of applications being shown in the app picker if more than one app supports an intent, Non Existent App (to demonstrate what would happen if an incorrect app id was passed when raising an intent), A specific app (this list is built dynamically using the interop or fdc3 apis to query the interop broker)
-* Once you are happy with your selections can click the button to raise the intent or context.
->>>>>>> bde8009b
 ---
 
 ## Example of raising intents
