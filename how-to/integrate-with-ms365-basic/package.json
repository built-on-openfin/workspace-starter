--- conflicted
+++ resolved
@@ -22,21 +22,12 @@
 	"dependencies": {
 		"@microsoft/microsoft-graph-types": "^2.40.0",
 		"@openfin/microsoft365": "1.0.1",
-<<<<<<< HEAD
-		"@openfin/workspace": "19.0.3",
-		"@openfin/workspace-platform": "19.0.3"
-	},
-	"devDependencies": {
-		"@openfin/core": "38.82.61",
-		"@openfin/node-adapter": "38.82.61",
-=======
 		"@openfin/workspace": "19.0.4",
 		"@openfin/workspace-platform": "19.0.4"
 	},
 	"devDependencies": {
 		"@openfin/core": "38.82.69",
 		"@openfin/node-adapter": "38.82.69",
->>>>>>> b9ebb785
 		"eslint": "8.57.0",
 		"eslint-config-airbnb": "19.0.4",
 		"eslint-config-airbnb-typescript": "18.0.0",
