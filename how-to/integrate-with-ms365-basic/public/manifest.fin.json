{
	"devtools_port": 9090,
	"licenseKey": "openfin-demo-license-key",
	"runtime": {
		"arguments": "--v=1 --inspect",
		"version": "32.114.76.20"
	},
	"platform": {
		"uuid": "integrate-with-ms365-basic",
		"icon": "http://localhost:8080/favicon.ico",
		"autoShow": true,
		"providerUrl": "http://localhost:8080/platform/provider.html",
		"preventQuitOnLastWindowClosed": true,
		"permissions": {
			"System": {
				"openUrlWithBrowser": {
					"enabled": true,
					"protocols": ["msteams", "tel"]
				}
			}
		}
	},
	"shortcut": {
		"company": "OpenFin",
		"description": "A way of showing examples of what OpenFin can do.",
		"icon": "http://localhost:8080/favicon.ico",
<<<<<<< HEAD
		"name": "Integrate with Microsoft 365 - Basic - vnext",
=======
		"name": "Integrate with Microsoft 365 - Basic - v15.0.0",
>>>>>>> 437a01a9
		"target": ["desktop", "start-menu"]
	},
	"supportInformation": {
		"company": "OpenFin",
		"product": "Workspace Starter - Integrate with Microsoft 365 - Basic - Client",
		"email": "support@openfin.co",
		"forwardErrorReports": true
	}
}<|MERGE_RESOLUTION|>--- conflicted
+++ resolved
@@ -24,11 +24,7 @@
 		"company": "OpenFin",
 		"description": "A way of showing examples of what OpenFin can do.",
 		"icon": "http://localhost:8080/favicon.ico",
-<<<<<<< HEAD
-		"name": "Integrate with Microsoft 365 - Basic - vnext",
-=======
 		"name": "Integrate with Microsoft 365 - Basic - v15.0.0",
->>>>>>> 437a01a9
 		"target": ["desktop", "start-menu"]
 	},
 	"supportInformation": {
