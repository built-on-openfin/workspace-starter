{
	"name": "openfin-workspace--integrate-with-servicenow-basic",
	"version": "13.1.5",
	"description": "OpenFin Workspace -- Integrate with ServiceNow - Basic",
	"main": "index.js",
	"scripts": {
		"dos": "node ./scripts/dos.mjs && node ./scripts/kill.mjs",
		"kill": "node ./scripts/kill.mjs",
		"client": "node ./scripts/launch.mjs",
		"build-client": "webpack build --config ./client/webpack.config.js --mode=development",
		"build": "npm run build-client",
		"start": "npx --yes http-server ./public -p 8080 -c-1",
		"setup": "cd ../../ && npm install && cd how-to/integrate-with-servicenow-basic && npm run build"
	},
	"author": "martyn.janes@openfin.co",
	"license": "SEE LICENSE IN LICENSE.MD",
	"dependencies": {
<<<<<<< HEAD
		"@openfin/servicenow": "^1.0.0-beta.4",
=======
		"@openfin/servicenow": "^1.0.0-beta.5",
>>>>>>> 913710ff
		"@openfin/workspace": "13.1.5",
		"@openfin/workspace-platform": "13.1.5"
	},
	"devDependencies": {
		"@openfin/core": "31.75.4",
		"openfin-adapter": "31.75.4",
		"ts-loader": "^9.4.4",
		"typescript": "^5.1.6",
		"webpack": "^5.88.1",
		"webpack-cli": "^5.1.4"
	}
}<|MERGE_RESOLUTION|>--- conflicted
+++ resolved
@@ -15,11 +15,7 @@
 	"author": "martyn.janes@openfin.co",
 	"license": "SEE LICENSE IN LICENSE.MD",
 	"dependencies": {
-<<<<<<< HEAD
-		"@openfin/servicenow": "^1.0.0-beta.4",
-=======
 		"@openfin/servicenow": "^1.0.0-beta.5",
->>>>>>> 913710ff
 		"@openfin/workspace": "13.1.5",
 		"@openfin/workspace-platform": "13.1.5"
 	},
