{
	"devtools_port": 9090,
	"licenseKey": "openfin-demo-license-key",
	"runtime": {
		"arguments": "--v=1 --inspect",
<<<<<<< HEAD
		"version": "30.110.74.11"
=======
		"version": "30.110.74.13"
>>>>>>> a710301c
	},
	"platform": {
		"uuid": "register-with-store",
		"icon": "http://localhost:8080/favicon.ico",
		"autoShow": false,
		"providerUrl": "http://localhost:8080/platform/provider.html",
		"preventQuitOnLastWindowClosed": true,
		"permissions": {
			"System": {
				"launchExternalProcess": true,
				"downloadAsset": true,
				"openUrlWithBrowser": {
					"enabled": true,
					"protocols": ["mailto"]
				}
			}
		},
		"defaultWindowOptions": {
			"permissions": {
				"System": {
					"openUrlWithBrowser": {
						"enabled": true,
						"protocols": ["mailto"]
					}
				}
			}
		}
	},
	"snapshot": {
		"windows": []
	},
	"shortcut": {
		"company": "OpenFin",
		"description": "A way of showing examples of what OpenFin can do.",
		"icon": "http://localhost:8080/favicon.ico",
		"name": "Register With Store - v12.6.0",
		"target": ["desktop", "start-menu"]
	},
	"appAssets": [
		{
			"alias": "winform-interop-example",
			"version": "3.0.1",
			"src": "http://localhost:8080/common/assets/native-interop-example.zip",
			"target": "OpenFin.Interop.Win.Sample.exe",
			"forceDownload": false
		}
	],
	"supportInformation": {
		"company": "OpenFin",
		"product": "Workspace Starter - Register With Store - Client",
		"email": "support@openfin.co",
		"forwardErrorReports": true
	},
	"customSettings": {
		"bootstrap": {
			"home": true,
			"store": true
		},
		"appProvider": {
			"appsSourceUrl": "http://localhost:8080/common/apps.json",
			"includeCredentialOnSourceRequest": "include",
			"cacheDurationInMinutes": 1,
			"appAssetTag": "appasset",
			"manifestTypes": ["view", "snapshot", "manifest", "external"]
		},
		"browserProvider": {
			"windowOptions": {
				"title": "Browser Starter",
				"icon": "http://localhost:8080/favicon.ico",
				"newTabUrl": "http://localhost:8080/common/views/platform/new-tab/new-tab.html",
				"newPageUrl": "http://localhost:8080/common/views/platform/new-tab/new-tab.html"
			}
		},
		"themeProvider": {
			"themes": [
				{
					"label": "Starter Theme",
					"logoUrl": "http://localhost:8080/favicon.ico",
					"palette": {
						"brandPrimary": "#0A76D3",
						"brandSecondary": "#383A40",
						"backgroundPrimary": "#111214",
						"contentBackground1": "#0A76D3",
						"functional1": null,
						"functional2": null,
						"functional3": null,
						"functional4": null,
						"functional5": null,
						"functional6": null,
						"functional7": null,
						"functional8": null,
						"functional9": null,
						"functional10": null,
						"statusSuccess": null,
						"statusWarning": null,
						"statusCritical": null,
						"statusActive": null,
						"inputBackground": null,
						"inputColor": null,
						"inputPlaceholder": null,
						"inputDisabled": null,
						"inputFocused": null,
						"textDefault": null,
						"textHelp": null,
						"textInactive": null,
						"background1": null,
						"background2": null,
						"background3": null,
						"background4": null,
						"background5": null,
						"background6": null
					}
				}
			]
		},
		"homeProvider": {
			"id": "register-with-store-home",
			"title": "Home Starter",
			"icon": "http://localhost:8080/favicon.ico",
			"queryMinLength": 3,
			"queryAgainst": ["title"]
		},
		"storefrontProvider": {
			"id": "register-with-store",
			"title": "Custom Storefront",
			"icon": "http://localhost:8080/favicon.ico",
			"landingPage": {
				"hero": {
					"title": "Custom Hero Title",
					"description": "This is a demonstration of the hero section that you can configure for your store.",
					"cta": {
						"title": "Hero Apps!",
						"tags": ["hero"]
					},
					"image": {
						"src": "http://localhost:8080/common/images/superhero-unsplash.jpg"
					}
				},
				"topRow": {
					"title": "Custom Top Row Content",
					"items": [
						{
							"title": "Expero",
							"description": "A collection of example views from Expero showing the power of interop and context sharing.",
							"image": {
								"src": "http://localhost:8080/common/images/coding-1-unsplash.jpg"
							},
							"tags": ["expero"]
						},
						{
							"title": "Dev Tools",
							"description": "A collection of developer tools that can aid with building and debugging OpenFin applications.",
							"image": {
								"src": "http://localhost:8080/common/images/coding-2-unsplash.jpg"
							},
							"tags": ["tools"]
						},
						{
							"title": "Learning Resource",
							"description": "A collection of developer documents that can aid with building and debugging OpenFin applications.",
							"image": {
								"src": "http://localhost:8080/common/images/coding-3-unsplash.jpg"
							},
							"tags": ["page"]
						}
					]
				},
				"middleRow": {
					"title": "A collection of simple views that show how to share context using the FDC3 or Interop APIs.",
					"tags": ["fdc3", "interop"]
				},
				"bottomRow": {
					"title": "Quick Access",
					"items": [
						{
							"title": "Views",
							"description": "A collection of views made available through our catalog.",
							"image": {
								"src": "http://localhost:8080/common/images/coding-4-unsplash.jpg"
							},
							"tags": ["view"]
						},
						{
							"title": "Web Apps",
							"description": "A collection of web apps built using OpenFin.",
							"image": {
								"src": "http://localhost:8080/common/images/coding-5-unsplash.jpg"
							},
							"tags": ["manifest"]
						},
						{
							"title": "Native Apps",
							"description": "A collection of native apps made available through our catalog.",
							"image": {
								"src": "http://localhost:8080/common/images/coding-6-unsplash.jpg"
							},
							"tags": ["native"]
						}
					]
				}
			},
			"navigation": [
				{
					"title": "Applications",
					"items": [
						{
							"title": "All Apps",
							"tags": ["view", "page", "manifest", "native"]
						},
						{ "title": "Views", "tags": ["view"] },
						{ "title": "Pages", "tags": ["page"] },
						{
							"title": "Manifest",
							"tags": ["manifest"]
						},
						{
							"title": "Native",
							"tags": ["native"]
						}
					]
				},
				{
					"title": "Context Sharing",
					"items": [
						{
							"title": "FDC3 API",
							"tags": ["fdc3"]
						},
						{
							"title": "Interop API",
							"tags": ["interop"]
						}
					]
				}
			],
			"footer": {
				"logo": { "src": "http://localhost:8080/favicon.ico", "size": "32" },
				"text": "Welcome to the OpenFin Sample Footer",
				"links": [
					{
						"title": "Github",
						"url": "https://github.com/built-on-openfin/workspace-starter"
					},
					{
						"title": "YouTube",
						"url": "https://www.youtube.com/user/OpenFinTech"
					}
				]
			}
		}
	}
}
<|MERGE_RESOLUTION|>--- conflicted
+++ resolved
@@ -1,262 +1,258 @@
-{
-	"devtools_port": 9090,
-	"licenseKey": "openfin-demo-license-key",
-	"runtime": {
-		"arguments": "--v=1 --inspect",
-<<<<<<< HEAD
-		"version": "30.110.74.11"
-=======
-		"version": "30.110.74.13"
->>>>>>> a710301c
-	},
-	"platform": {
-		"uuid": "register-with-store",
-		"icon": "http://localhost:8080/favicon.ico",
-		"autoShow": false,
-		"providerUrl": "http://localhost:8080/platform/provider.html",
-		"preventQuitOnLastWindowClosed": true,
-		"permissions": {
-			"System": {
-				"launchExternalProcess": true,
-				"downloadAsset": true,
-				"openUrlWithBrowser": {
-					"enabled": true,
-					"protocols": ["mailto"]
-				}
-			}
-		},
-		"defaultWindowOptions": {
-			"permissions": {
-				"System": {
-					"openUrlWithBrowser": {
-						"enabled": true,
-						"protocols": ["mailto"]
-					}
-				}
-			}
-		}
-	},
-	"snapshot": {
-		"windows": []
-	},
-	"shortcut": {
-		"company": "OpenFin",
-		"description": "A way of showing examples of what OpenFin can do.",
-		"icon": "http://localhost:8080/favicon.ico",
-		"name": "Register With Store - v12.6.0",
-		"target": ["desktop", "start-menu"]
-	},
-	"appAssets": [
-		{
-			"alias": "winform-interop-example",
-			"version": "3.0.1",
-			"src": "http://localhost:8080/common/assets/native-interop-example.zip",
-			"target": "OpenFin.Interop.Win.Sample.exe",
-			"forceDownload": false
-		}
-	],
-	"supportInformation": {
-		"company": "OpenFin",
-		"product": "Workspace Starter - Register With Store - Client",
-		"email": "support@openfin.co",
-		"forwardErrorReports": true
-	},
-	"customSettings": {
-		"bootstrap": {
-			"home": true,
-			"store": true
-		},
-		"appProvider": {
-			"appsSourceUrl": "http://localhost:8080/common/apps.json",
-			"includeCredentialOnSourceRequest": "include",
-			"cacheDurationInMinutes": 1,
-			"appAssetTag": "appasset",
-			"manifestTypes": ["view", "snapshot", "manifest", "external"]
-		},
-		"browserProvider": {
-			"windowOptions": {
-				"title": "Browser Starter",
-				"icon": "http://localhost:8080/favicon.ico",
-				"newTabUrl": "http://localhost:8080/common/views/platform/new-tab/new-tab.html",
-				"newPageUrl": "http://localhost:8080/common/views/platform/new-tab/new-tab.html"
-			}
-		},
-		"themeProvider": {
-			"themes": [
-				{
-					"label": "Starter Theme",
-					"logoUrl": "http://localhost:8080/favicon.ico",
-					"palette": {
-						"brandPrimary": "#0A76D3",
-						"brandSecondary": "#383A40",
-						"backgroundPrimary": "#111214",
-						"contentBackground1": "#0A76D3",
-						"functional1": null,
-						"functional2": null,
-						"functional3": null,
-						"functional4": null,
-						"functional5": null,
-						"functional6": null,
-						"functional7": null,
-						"functional8": null,
-						"functional9": null,
-						"functional10": null,
-						"statusSuccess": null,
-						"statusWarning": null,
-						"statusCritical": null,
-						"statusActive": null,
-						"inputBackground": null,
-						"inputColor": null,
-						"inputPlaceholder": null,
-						"inputDisabled": null,
-						"inputFocused": null,
-						"textDefault": null,
-						"textHelp": null,
-						"textInactive": null,
-						"background1": null,
-						"background2": null,
-						"background3": null,
-						"background4": null,
-						"background5": null,
-						"background6": null
-					}
-				}
-			]
-		},
-		"homeProvider": {
-			"id": "register-with-store-home",
-			"title": "Home Starter",
-			"icon": "http://localhost:8080/favicon.ico",
-			"queryMinLength": 3,
-			"queryAgainst": ["title"]
-		},
-		"storefrontProvider": {
-			"id": "register-with-store",
-			"title": "Custom Storefront",
-			"icon": "http://localhost:8080/favicon.ico",
-			"landingPage": {
-				"hero": {
-					"title": "Custom Hero Title",
-					"description": "This is a demonstration of the hero section that you can configure for your store.",
-					"cta": {
-						"title": "Hero Apps!",
-						"tags": ["hero"]
-					},
-					"image": {
-						"src": "http://localhost:8080/common/images/superhero-unsplash.jpg"
-					}
-				},
-				"topRow": {
-					"title": "Custom Top Row Content",
-					"items": [
-						{
-							"title": "Expero",
-							"description": "A collection of example views from Expero showing the power of interop and context sharing.",
-							"image": {
-								"src": "http://localhost:8080/common/images/coding-1-unsplash.jpg"
-							},
-							"tags": ["expero"]
-						},
-						{
-							"title": "Dev Tools",
-							"description": "A collection of developer tools that can aid with building and debugging OpenFin applications.",
-							"image": {
-								"src": "http://localhost:8080/common/images/coding-2-unsplash.jpg"
-							},
-							"tags": ["tools"]
-						},
-						{
-							"title": "Learning Resource",
-							"description": "A collection of developer documents that can aid with building and debugging OpenFin applications.",
-							"image": {
-								"src": "http://localhost:8080/common/images/coding-3-unsplash.jpg"
-							},
-							"tags": ["page"]
-						}
-					]
-				},
-				"middleRow": {
-					"title": "A collection of simple views that show how to share context using the FDC3 or Interop APIs.",
-					"tags": ["fdc3", "interop"]
-				},
-				"bottomRow": {
-					"title": "Quick Access",
-					"items": [
-						{
-							"title": "Views",
-							"description": "A collection of views made available through our catalog.",
-							"image": {
-								"src": "http://localhost:8080/common/images/coding-4-unsplash.jpg"
-							},
-							"tags": ["view"]
-						},
-						{
-							"title": "Web Apps",
-							"description": "A collection of web apps built using OpenFin.",
-							"image": {
-								"src": "http://localhost:8080/common/images/coding-5-unsplash.jpg"
-							},
-							"tags": ["manifest"]
-						},
-						{
-							"title": "Native Apps",
-							"description": "A collection of native apps made available through our catalog.",
-							"image": {
-								"src": "http://localhost:8080/common/images/coding-6-unsplash.jpg"
-							},
-							"tags": ["native"]
-						}
-					]
-				}
-			},
-			"navigation": [
-				{
-					"title": "Applications",
-					"items": [
-						{
-							"title": "All Apps",
-							"tags": ["view", "page", "manifest", "native"]
-						},
-						{ "title": "Views", "tags": ["view"] },
-						{ "title": "Pages", "tags": ["page"] },
-						{
-							"title": "Manifest",
-							"tags": ["manifest"]
-						},
-						{
-							"title": "Native",
-							"tags": ["native"]
-						}
-					]
-				},
-				{
-					"title": "Context Sharing",
-					"items": [
-						{
-							"title": "FDC3 API",
-							"tags": ["fdc3"]
-						},
-						{
-							"title": "Interop API",
-							"tags": ["interop"]
-						}
-					]
-				}
-			],
-			"footer": {
-				"logo": { "src": "http://localhost:8080/favicon.ico", "size": "32" },
-				"text": "Welcome to the OpenFin Sample Footer",
-				"links": [
-					{
-						"title": "Github",
-						"url": "https://github.com/built-on-openfin/workspace-starter"
-					},
-					{
-						"title": "YouTube",
-						"url": "https://www.youtube.com/user/OpenFinTech"
-					}
-				]
-			}
-		}
-	}
-}
+{
+	"devtools_port": 9090,
+	"licenseKey": "openfin-demo-license-key",
+	"runtime": {
+		"arguments": "--v=1 --inspect",
+		"version": "30.110.74.13"
+	},
+	"platform": {
+		"uuid": "register-with-store",
+		"icon": "http://localhost:8080/favicon.ico",
+		"autoShow": false,
+		"providerUrl": "http://localhost:8080/platform/provider.html",
+		"preventQuitOnLastWindowClosed": true,
+		"permissions": {
+			"System": {
+				"launchExternalProcess": true,
+				"downloadAsset": true,
+				"openUrlWithBrowser": {
+					"enabled": true,
+					"protocols": ["mailto"]
+				}
+			}
+		},
+		"defaultWindowOptions": {
+			"permissions": {
+				"System": {
+					"openUrlWithBrowser": {
+						"enabled": true,
+						"protocols": ["mailto"]
+					}
+				}
+			}
+		}
+	},
+	"snapshot": {
+		"windows": []
+	},
+	"shortcut": {
+		"company": "OpenFin",
+		"description": "A way of showing examples of what OpenFin can do.",
+		"icon": "http://localhost:8080/favicon.ico",
+		"name": "Register With Store - v12.6.0",
+		"target": ["desktop", "start-menu"]
+	},
+	"appAssets": [
+		{
+			"alias": "winform-interop-example",
+			"version": "3.0.1",
+			"src": "http://localhost:8080/common/assets/native-interop-example.zip",
+			"target": "OpenFin.Interop.Win.Sample.exe",
+			"forceDownload": false
+		}
+	],
+	"supportInformation": {
+		"company": "OpenFin",
+		"product": "Workspace Starter - Register With Store - Client",
+		"email": "support@openfin.co",
+		"forwardErrorReports": true
+	},
+	"customSettings": {
+		"bootstrap": {
+			"home": true,
+			"store": true
+		},
+		"appProvider": {
+			"appsSourceUrl": "http://localhost:8080/common/apps.json",
+			"includeCredentialOnSourceRequest": "include",
+			"cacheDurationInMinutes": 1,
+			"appAssetTag": "appasset",
+			"manifestTypes": ["view", "snapshot", "manifest", "external"]
+		},
+		"browserProvider": {
+			"windowOptions": {
+				"title": "Browser Starter",
+				"icon": "http://localhost:8080/favicon.ico",
+				"newTabUrl": "http://localhost:8080/common/views/platform/new-tab/new-tab.html",
+				"newPageUrl": "http://localhost:8080/common/views/platform/new-tab/new-tab.html"
+			}
+		},
+		"themeProvider": {
+			"themes": [
+				{
+					"label": "Starter Theme",
+					"logoUrl": "http://localhost:8080/favicon.ico",
+					"palette": {
+						"brandPrimary": "#0A76D3",
+						"brandSecondary": "#383A40",
+						"backgroundPrimary": "#111214",
+						"contentBackground1": "#0A76D3",
+						"functional1": null,
+						"functional2": null,
+						"functional3": null,
+						"functional4": null,
+						"functional5": null,
+						"functional6": null,
+						"functional7": null,
+						"functional8": null,
+						"functional9": null,
+						"functional10": null,
+						"statusSuccess": null,
+						"statusWarning": null,
+						"statusCritical": null,
+						"statusActive": null,
+						"inputBackground": null,
+						"inputColor": null,
+						"inputPlaceholder": null,
+						"inputDisabled": null,
+						"inputFocused": null,
+						"textDefault": null,
+						"textHelp": null,
+						"textInactive": null,
+						"background1": null,
+						"background2": null,
+						"background3": null,
+						"background4": null,
+						"background5": null,
+						"background6": null
+					}
+				}
+			]
+		},
+		"homeProvider": {
+			"id": "register-with-store-home",
+			"title": "Home Starter",
+			"icon": "http://localhost:8080/favicon.ico",
+			"queryMinLength": 3,
+			"queryAgainst": ["title"]
+		},
+		"storefrontProvider": {
+			"id": "register-with-store",
+			"title": "Custom Storefront",
+			"icon": "http://localhost:8080/favicon.ico",
+			"landingPage": {
+				"hero": {
+					"title": "Custom Hero Title",
+					"description": "This is a demonstration of the hero section that you can configure for your store.",
+					"cta": {
+						"title": "Hero Apps!",
+						"tags": ["hero"]
+					},
+					"image": {
+						"src": "http://localhost:8080/common/images/superhero-unsplash.jpg"
+					}
+				},
+				"topRow": {
+					"title": "Custom Top Row Content",
+					"items": [
+						{
+							"title": "Expero",
+							"description": "A collection of example views from Expero showing the power of interop and context sharing.",
+							"image": {
+								"src": "http://localhost:8080/common/images/coding-1-unsplash.jpg"
+							},
+							"tags": ["expero"]
+						},
+						{
+							"title": "Dev Tools",
+							"description": "A collection of developer tools that can aid with building and debugging OpenFin applications.",
+							"image": {
+								"src": "http://localhost:8080/common/images/coding-2-unsplash.jpg"
+							},
+							"tags": ["tools"]
+						},
+						{
+							"title": "Learning Resource",
+							"description": "A collection of developer documents that can aid with building and debugging OpenFin applications.",
+							"image": {
+								"src": "http://localhost:8080/common/images/coding-3-unsplash.jpg"
+							},
+							"tags": ["page"]
+						}
+					]
+				},
+				"middleRow": {
+					"title": "A collection of simple views that show how to share context using the FDC3 or Interop APIs.",
+					"tags": ["fdc3", "interop"]
+				},
+				"bottomRow": {
+					"title": "Quick Access",
+					"items": [
+						{
+							"title": "Views",
+							"description": "A collection of views made available through our catalog.",
+							"image": {
+								"src": "http://localhost:8080/common/images/coding-4-unsplash.jpg"
+							},
+							"tags": ["view"]
+						},
+						{
+							"title": "Web Apps",
+							"description": "A collection of web apps built using OpenFin.",
+							"image": {
+								"src": "http://localhost:8080/common/images/coding-5-unsplash.jpg"
+							},
+							"tags": ["manifest"]
+						},
+						{
+							"title": "Native Apps",
+							"description": "A collection of native apps made available through our catalog.",
+							"image": {
+								"src": "http://localhost:8080/common/images/coding-6-unsplash.jpg"
+							},
+							"tags": ["native"]
+						}
+					]
+				}
+			},
+			"navigation": [
+				{
+					"title": "Applications",
+					"items": [
+						{
+							"title": "All Apps",
+							"tags": ["view", "page", "manifest", "native"]
+						},
+						{ "title": "Views", "tags": ["view"] },
+						{ "title": "Pages", "tags": ["page"] },
+						{
+							"title": "Manifest",
+							"tags": ["manifest"]
+						},
+						{
+							"title": "Native",
+							"tags": ["native"]
+						}
+					]
+				},
+				{
+					"title": "Context Sharing",
+					"items": [
+						{
+							"title": "FDC3 API",
+							"tags": ["fdc3"]
+						},
+						{
+							"title": "Interop API",
+							"tags": ["interop"]
+						}
+					]
+				}
+			],
+			"footer": {
+				"logo": { "src": "http://localhost:8080/favicon.ico", "size": "32" },
+				"text": "Welcome to the OpenFin Sample Footer",
+				"links": [
+					{
+						"title": "Github",
+						"url": "https://github.com/built-on-openfin/workspace-starter"
+					},
+					{
+						"title": "YouTube",
+						"url": "https://www.youtube.com/user/OpenFinTech"
+					}
+				]
+			}
+		}
+	}
+}