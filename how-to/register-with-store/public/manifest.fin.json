--- conflicted
+++ resolved
@@ -44,19 +44,11 @@
   },
   "appAssets": [
     {
-<<<<<<< HEAD
       "alias": "winform-interop-example",
       "version": "2.0.0",
-      "src": "http://localhost:8080/assets/native-interop-example.zip",
+      "src": "http://localhost:8080/common/assets/native-interop-example.zip",
       "target": "OpenFin.Interop.Win.Sample.exe",
       "forceDownload": false
-=======
-        "alias": "winform-interop-example",
-        "version": "2.0.0",
-        "src": "http://localhost:8080/common/assets/native-interop-example.zip",
-        "target": "OpenFin.Interop.Win.Sample.exe",
-        "forceDownload": false
->>>>>>> bde8009b
     }
   ],
   "customSettings": {
