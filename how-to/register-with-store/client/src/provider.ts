--- conflicted
+++ resolved
@@ -8,12 +8,9 @@
 	// When the platform api is ready we bootstrap the platform.
 	const platform = fin.Platform.getCurrentSync();
 	await platform.once("platform-api-ready", async () => initializeWorkspaceComponents(customSettings));
-<<<<<<< HEAD
-=======
 
 	// Load the settings from the manifest
 	const customSettings = await getManifestCustomSettings();
->>>>>>> ae6815f0
 
 	// The DOM is ready so initialize the platform
 	// Provide default icons and default theme for the browser windows
