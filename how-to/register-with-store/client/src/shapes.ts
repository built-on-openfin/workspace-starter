--- conflicted
+++ resolved
@@ -23,18 +23,11 @@
 }
 
 interface AppProvider {
-<<<<<<< HEAD
   appsSourceUrl: string;
   includeCredentialOnSourceRequest?: "omit" | "same-origin" | "include";
   cacheDurationInMinutes?: number;
   appAssetTag?: string;
-=======
-    appsSourceUrl: string,
-    includeCredentialOnSourceRequest?: "omit" | "same-origin" | "include",
-    cacheDurationInMinutes?: number,
-    appAssetTag?: string,
-    manifestTypes?: string[]
->>>>>>> bde8009b
+  manifestTypes?: string[];
 }
 
 export interface StorefrontSettingsNavigationItem {
