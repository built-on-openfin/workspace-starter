import { ColorSchemeOptionType, getCurrentSync } from "@openfin/workspace-platform";
import type { CustomPaletteSet } from "@openfin/workspace/common/src/api/theming";
import { DEFAULT_PALETTES } from "./default-palettes";
import { ColorSchemeMode } from "./shapes/theme-shapes";

<<<<<<< HEAD
const DEFAULT_PALETTES = {
	light: {
		brandPrimary: "#0A76D3",
		brandSecondary: "#1E1F23",
		backgroundPrimary: "#FAFBFE",
		background1: "#FFFFFF",
		background2: "#FAFBFE",
		background3: "#F3F5F8",
		background4: "#ECEEF1",
		background5: "#DDDFE4",
		background6: "#C9CBD2",
		statusSuccess: "#35C759",
		statusWarning: "#F48F00",
		statusCritical: "#BE1D1F",
		statusActive: "#0498FB",
		inputBackground: "#ECEEF1",
		inputColor: "#1E1F23",
		inputPlaceholder: "#383A40",
		inputDisabled: "#7D808A",
		inputFocused: "#C9CBD2",
		textDefault: "#1E1F23",
		textHelp: "#2F3136",
		textInactive: "#7D808A",
		contentBackground1: "#0A76D3"
	},
	dark: {
		brandPrimary: "#0A76D3",
		brandSecondary: "#383A40",
		backgroundPrimary: "#1E1F23",
		background1: "#111214",
		background2: "#1E1F23",
		background3: "#24262B",
		background4: "#2F3136",
		background5: "#383A40",
		background6: "#53565F",
		statusSuccess: "#35C759",
		statusWarning: "#F48F00",
		statusCritical: "#BE1D1F",
		statusActive: "#0498FB",
		inputBackground: "#53565F",
		inputColor: "#FFFFFF",
		inputPlaceholder: "#C9CBD2",
		inputDisabled: "#7D808A",
		inputFocused: "#C9CBD2",
		textDefault: "#FFFFFF",
		textHelp: "#C9CBD2",
		textInactive: "#7D808A",
		contentBackground1: "#0A76D3"
	}
};

let validatedThemes: CustomThemeOptions[];
=======
let colorSchemeMode: ColorSchemeMode;
>>>>>>> c3c90bd4

function getSystemPreferredColorScheme(): ColorSchemeMode {
	if (window.matchMedia?.("(prefers-color-scheme: dark)").matches) {
		return ColorSchemeMode.Dark;
	}
	return ColorSchemeMode.Light;
}

export async function getCurrentPalette(): Promise<CustomPaletteSet> {
	const colorScheme = await getCurrentColorSchemeMode();

	return DEFAULT_PALETTES[colorScheme];
}

export async function getCurrentColorSchemeMode(): Promise<ColorSchemeMode> {
	if (!colorSchemeMode) {
		// No theme currently set so try and work it out
		try {
			const platform = getCurrentSync();
			// Get the selected theme from the platform
			const selectedTheme = await platform.Theme.getSelectedScheme();

			if (selectedTheme === ColorSchemeOptionType.System) {
				// If set to system then find out what that really means
				colorSchemeMode = getSystemPreferredColorScheme();
			} else if (selectedTheme === ColorSchemeOptionType.Dark) {
				colorSchemeMode = ColorSchemeMode.Dark;
			} else if (selectedTheme === ColorSchemeOptionType.Light) {
				colorSchemeMode = ColorSchemeMode.Light;
			}

			// The theme from the platform could be null if none selected
			// so use the themes config to work it out
			if (!colorSchemeMode) {
				colorSchemeMode = ColorSchemeMode.Dark;
			}
		} catch {
			// Platform probably not running yet, don't set a default as we want
			// subsequent successful calls to populate it when the platform is running
		}
	}

<<<<<<< HEAD
	const brandPrimaryKey = "brandPrimary";
	const brandSecondaryKey = "brandSecondary";
	const backgroundPrimaryKey = "backgroundPrimary";

	if (!themePalette[brandPrimaryKey]) {
		console.warn(
			`Theme: ${themeLabel} : ${brandPrimaryKey} not specified (it is required if specifying other theme palette settings). Providing default of: ${DEFAULT_PALETTES.dark[brandPrimaryKey]}`
		);
	}

	if (!themePalette[brandSecondaryKey]) {
		console.warn(
			`Theme: ${themeLabel} : ${brandSecondaryKey} not specified (it is required if specifying other theme palette settings). Providing default of: ${DEFAULT_PALETTES.dark[brandSecondaryKey]}`
		);
	}

	if (!themePalette[backgroundPrimaryKey]) {
		console.warn(
			`Theme: ${themeLabel} : ${backgroundPrimaryKey} not specified (it is required if specifying other theme palette settings). Providing default of: ${DEFAULT_PALETTES.dark[backgroundPrimaryKey]}`
		);
	}

	return palette;
=======
	return colorSchemeMode ?? ColorSchemeMode.Dark;
>>>>>>> c3c90bd4
}<|MERGE_RESOLUTION|>--- conflicted
+++ resolved
@@ -3,62 +3,7 @@
 import { DEFAULT_PALETTES } from "./default-palettes";
 import { ColorSchemeMode } from "./shapes/theme-shapes";
 
-<<<<<<< HEAD
-const DEFAULT_PALETTES = {
-	light: {
-		brandPrimary: "#0A76D3",
-		brandSecondary: "#1E1F23",
-		backgroundPrimary: "#FAFBFE",
-		background1: "#FFFFFF",
-		background2: "#FAFBFE",
-		background3: "#F3F5F8",
-		background4: "#ECEEF1",
-		background5: "#DDDFE4",
-		background6: "#C9CBD2",
-		statusSuccess: "#35C759",
-		statusWarning: "#F48F00",
-		statusCritical: "#BE1D1F",
-		statusActive: "#0498FB",
-		inputBackground: "#ECEEF1",
-		inputColor: "#1E1F23",
-		inputPlaceholder: "#383A40",
-		inputDisabled: "#7D808A",
-		inputFocused: "#C9CBD2",
-		textDefault: "#1E1F23",
-		textHelp: "#2F3136",
-		textInactive: "#7D808A",
-		contentBackground1: "#0A76D3"
-	},
-	dark: {
-		brandPrimary: "#0A76D3",
-		brandSecondary: "#383A40",
-		backgroundPrimary: "#1E1F23",
-		background1: "#111214",
-		background2: "#1E1F23",
-		background3: "#24262B",
-		background4: "#2F3136",
-		background5: "#383A40",
-		background6: "#53565F",
-		statusSuccess: "#35C759",
-		statusWarning: "#F48F00",
-		statusCritical: "#BE1D1F",
-		statusActive: "#0498FB",
-		inputBackground: "#53565F",
-		inputColor: "#FFFFFF",
-		inputPlaceholder: "#C9CBD2",
-		inputDisabled: "#7D808A",
-		inputFocused: "#C9CBD2",
-		textDefault: "#FFFFFF",
-		textHelp: "#C9CBD2",
-		textInactive: "#7D808A",
-		contentBackground1: "#0A76D3"
-	}
-};
-
-let validatedThemes: CustomThemeOptions[];
-=======
 let colorSchemeMode: ColorSchemeMode;
->>>>>>> c3c90bd4
 
 function getSystemPreferredColorScheme(): ColorSchemeMode {
 	if (window.matchMedia?.("(prefers-color-scheme: dark)").matches) {
@@ -101,31 +46,5 @@
 		}
 	}
 
-<<<<<<< HEAD
-	const brandPrimaryKey = "brandPrimary";
-	const brandSecondaryKey = "brandSecondary";
-	const backgroundPrimaryKey = "backgroundPrimary";
-
-	if (!themePalette[brandPrimaryKey]) {
-		console.warn(
-			`Theme: ${themeLabel} : ${brandPrimaryKey} not specified (it is required if specifying other theme palette settings). Providing default of: ${DEFAULT_PALETTES.dark[brandPrimaryKey]}`
-		);
-	}
-
-	if (!themePalette[brandSecondaryKey]) {
-		console.warn(
-			`Theme: ${themeLabel} : ${brandSecondaryKey} not specified (it is required if specifying other theme palette settings). Providing default of: ${DEFAULT_PALETTES.dark[brandSecondaryKey]}`
-		);
-	}
-
-	if (!themePalette[backgroundPrimaryKey]) {
-		console.warn(
-			`Theme: ${themeLabel} : ${backgroundPrimaryKey} not specified (it is required if specifying other theme palette settings). Providing default of: ${DEFAULT_PALETTES.dark[backgroundPrimaryKey]}`
-		);
-	}
-
-	return palette;
-=======
 	return colorSchemeMode ?? ColorSchemeMode.Dark;
->>>>>>> c3c90bd4
 }