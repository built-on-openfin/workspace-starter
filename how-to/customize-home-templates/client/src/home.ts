import {
<<<<<<< HEAD
  CLIDispatchedSearchResult,
  CLIProvider,
  CLISearchListenerRequest,
  CLISearchListenerResponse,
  CLISearchResponse,
  Home,
  HomeSearchResponse
=======
  HomeDispatchedSearchResult,
  HomeSearchListenerRequest,
  HomeSearchListenerResponse,
  Home, 
  HomeSearchResponse, 
  HomeProvider
>>>>>>> bde8009b
} from "@openfin/workspace";
import { getAppSearchEntries, getHelpSearchEntries, getSearchResults, itemSelection } from "./integrations";
import { getSettings } from "./settings";

let isHomeRegistered = false;

export async function register() {
  console.log("Initialising home.");
  const settings = await getSettings();
  if (
    settings.homeProvider === undefined ||
    settings.homeProvider.id === undefined ||
    settings.homeProvider.title === undefined
  ) {
    console.warn(
      "homeProvider: not configured in the customSettings of your manifest correctly. Ensure you have the homeProvider object defined in customSettings with the following defined: id, title"
    );
    return;
  }

  let lastResponse: HomeSearchListenerResponse;

  const onUserInput = async (
<<<<<<< HEAD
    request: CLISearchListenerRequest,
    response: CLISearchListenerResponse
  ): Promise<CLISearchResponse> => {
    const query = request.query.toLowerCase();
=======
    request: HomeSearchListenerRequest,
    response: HomeSearchListenerResponse
  ): Promise<HomeSearchResponse> => {
    let query = request.query.toLowerCase();
>>>>>>> bde8009b
    if (lastResponse !== undefined) {
      lastResponse.close();
    }
    lastResponse = response;
    lastResponse.open();

<<<<<<< HEAD
    const appSearchEntries = await getAppSearchEntries();

=======
>>>>>>> bde8009b
    const searchResults: HomeSearchResponse = {
      results: [],
      context: {
        filters: []
      }
    };

    if (query === "?") {
      searchResults.results = searchResults.results.concat(await getHelpSearchEntries());
    } else {
      searchResults.results = searchResults.results.concat(await getAppSearchEntries());

      const integrationResults = await getSearchResults(query, undefined, lastResponse);
      if (Array.isArray(integrationResults.results)) {
        searchResults.results = searchResults.results.concat(integrationResults.results);
      }
      if (Array.isArray(integrationResults.context.filters)) {
        searchResults.context.filters = searchResults.context.filters.concat(integrationResults.context.filters);
      }
    }

    return searchResults;
  };

  const onSelection = async (result: HomeDispatchedSearchResult) => {
    if (result.data !== undefined) {
      const handled = await itemSelection(result, lastResponse);

      if (!handled) {
        console.warn(`Result not handled ${result.key}`, result.data);
      }
    } else {
      console.warn("Unable to execute result without data being passed");
    }
  };

  const cliProvider: HomeProvider = {
    title: settings.homeProvider.title,
    id: settings.homeProvider.id,
    icon: settings.homeProvider.icon,
<<<<<<< HEAD
    onUserInput,
    onResultDispatch: onSelection
=======
    onUserInput: onUserInput,
    onResultDispatch: onSelection,
    dispatchFocusEvents: true
>>>>>>> bde8009b
  };

  await Home.register(cliProvider);
  isHomeRegistered = true;
  console.log("Home configured.");
}

export async function show() {
  return Home.show();
}

export async function hide() {
  return Home.hide();
}

export async function deregister() {
  if (isHomeRegistered) {
    const settings = await getSettings();
    return Home.deregister(settings.homeProvider.id);
  }
  console.warn("Unable to deregister home as there is an indication it was never registered");
}<|MERGE_RESOLUTION|>--- conflicted
+++ resolved
@@ -1,20 +1,10 @@
 import {
-<<<<<<< HEAD
-  CLIDispatchedSearchResult,
-  CLIProvider,
-  CLISearchListenerRequest,
-  CLISearchListenerResponse,
-  CLISearchResponse,
-  Home,
-  HomeSearchResponse
-=======
   HomeDispatchedSearchResult,
   HomeSearchListenerRequest,
   HomeSearchListenerResponse,
-  Home, 
-  HomeSearchResponse, 
+  Home,
+  HomeSearchResponse,
   HomeProvider
->>>>>>> bde8009b
 } from "@openfin/workspace";
 import { getAppSearchEntries, getHelpSearchEntries, getSearchResults, itemSelection } from "./integrations";
 import { getSettings } from "./settings";
@@ -38,28 +28,16 @@
   let lastResponse: HomeSearchListenerResponse;
 
   const onUserInput = async (
-<<<<<<< HEAD
-    request: CLISearchListenerRequest,
-    response: CLISearchListenerResponse
-  ): Promise<CLISearchResponse> => {
-    const query = request.query.toLowerCase();
-=======
     request: HomeSearchListenerRequest,
     response: HomeSearchListenerResponse
   ): Promise<HomeSearchResponse> => {
-    let query = request.query.toLowerCase();
->>>>>>> bde8009b
+    const query = request.query.toLowerCase();
     if (lastResponse !== undefined) {
       lastResponse.close();
     }
     lastResponse = response;
     lastResponse.open();
 
-<<<<<<< HEAD
-    const appSearchEntries = await getAppSearchEntries();
-
-=======
->>>>>>> bde8009b
     const searchResults: HomeSearchResponse = {
       results: [],
       context: {
@@ -100,14 +78,9 @@
     title: settings.homeProvider.title,
     id: settings.homeProvider.id,
     icon: settings.homeProvider.icon,
-<<<<<<< HEAD
     onUserInput,
-    onResultDispatch: onSelection
-=======
-    onUserInput: onUserInput,
     onResultDispatch: onSelection,
     dispatchFocusEvents: true
->>>>>>> bde8009b
   };
 
   await Home.register(cliProvider);
