--- conflicted
+++ resolved
@@ -1,19 +1,10 @@
 import {
-<<<<<<< HEAD
   CLITemplate,
-  type CLIDispatchedSearchResult,
   type CLIFilter,
-  type CLISearchListenerResponse,
+  type HomeDispatchedSearchResult,
+  type HomeSearchListenerResponse,
   type HomeSearchResponse,
   type HomeSearchResult
-=======
-    CLITemplate,
-    type HomeDispatchedSearchResult,
-    type CLIFilter,
-    type HomeSearchListenerResponse,
-    type HomeSearchResponse,
-    type HomeSearchResult
->>>>>>> bde8009b
 } from "@openfin/workspace";
 import {
   CategoryScale,
@@ -27,9 +18,9 @@
 } from "chart.js";
 import { DateTime } from "luxon";
 import type { Integration, IntegrationManager, IntegrationModule } from "../../integrations-shapes";
+import { createHelp } from "../../templates";
 import type { QuoteResult, QuoteSettings } from "./shapes";
 import { getQuoteTemplate } from "./templates";
-import { createHelp } from "../../templates";
 
 /**
  * Implement the integration provider for Quotes.
@@ -85,6 +76,34 @@
   }
 
   /**
+   * Get a list of the static help entries.
+   * @param integration The integration details.
+   * @returns The list of help entries.
+   */
+  public async getHelpSearchEntries?(integration: Integration<QuoteSettings>): Promise<HomeSearchResult[]> {
+    return [
+      {
+        key: `${QuoteIntegrationProvider._PROVIDER_ID}-help`,
+        title: "/quote",
+        label: "Help",
+        actions: [],
+        data: {
+          providerId: QuoteIntegrationProvider._PROVIDER_ID
+        },
+        template: CLITemplate.Custom,
+        templateContent: createHelp(
+          "/quote",
+          [
+            "The quote command can be used to search for details of an instrument.",
+            "For example to search for Microsoft instrument."
+          ],
+          ["/quote MSFT"]
+        )
+      }
+    ];
+  }
+
+  /**
    * An entry has been selected.
    * @param integration The integration details.
    * @param result The dispatched result.
@@ -93,20 +112,19 @@
    */
   public async itemSelection(
     integration: Integration<QuoteSettings>,
-    result: CLIDispatchedSearchResult,
-    lastResponse: CLISearchListenerResponse
+    result: HomeDispatchedSearchResult,
+    lastResponse: HomeSearchListenerResponse
   ): Promise<boolean> {
-    const data: { url?: string } = result.data;
     if (
+      result.action.trigger === "user-action" &&
       result.action.name === QuoteIntegrationProvider._QUOTE_PROVIDER_DETAILS_ACTION &&
-      data.url &&
+      result.data.url &&
       this._integrationManager.openUrl
     ) {
-      await this._integrationManager.openUrl(data.url);
+      await this._integrationManager.openUrl(result.data.url as string);
       return true;
     }
 
-<<<<<<< HEAD
     return false;
   }
 
@@ -122,7 +140,7 @@
     integration: Integration<QuoteSettings>,
     query: string,
     filters: CLIFilter[],
-    lastResponse: CLISearchListenerResponse
+    lastResponse: HomeSearchListenerResponse
   ): Promise<HomeSearchResponse> {
     const results = [];
 
@@ -141,17 +159,17 @@
           now.toFormat("yyyy-LL-dd")
         );
 
-        let price: string | undefined;
-        let company: string | undefined;
-        let data: { x: number; y: number }[] | undefined;
+        let price;
+        let company;
+        let data: { x: number; y: number }[];
 
         if (quoteData?.data?.lastSalePrice) {
-          price = quoteData.data.lastSalePrice.toString();
+          price = quoteData.data.lastSalePrice;
           company = quoteData.data.company;
           data = quoteData.data.chart;
         }
 
-        if (price !== undefined && company !== undefined && data !== undefined) {
+        if (price !== undefined) {
           const graphImage = await this.renderGraph(data);
 
           const quoteResult: HomeSearchResult = {
@@ -174,135 +192,10 @@
                 graph: graphImage,
                 detailsTitle: "Details"
               }
-=======
-    /**
-     * Get a list of the static help entries.
-     * @param integration The integration details.
-     * @returns The list of help entries.
-     */
-    public async getHelpSearchEntries?(integration: Integration<QuoteSettings>): Promise<HomeSearchResult[]> {
-        return [
-            {
-                key: `${QuoteIntegrationProvider._PROVIDER_ID}-help`,
-                title: "/quote",
-                label: "Help",
-                actions: [],
-                data: {
-                    providerId: QuoteIntegrationProvider._PROVIDER_ID
-                },
-                template: CLITemplate.Custom,
-                templateContent: createHelp(
-                    "/quote",
-                    [
-                        "The quote command can be used to search for details of an instrument.",
-                        "For example to search for Microsoft instrument."
-                    ],
-                    [
-                        "/quote MSFT"
-                    ]
-                )
-            }
-        ];
-    }
-
-    /**
-     * An entry has been selected.
-     * @param integration The integration details.
-     * @param result The dispatched result.
-     * @param lastResponse The last response.
-     * @returns True if the item was handled.
-     */
-    public async itemSelection(
-        integration: Integration<QuoteSettings>,
-        result: HomeDispatchedSearchResult,
-        lastResponse: HomeSearchListenerResponse
-    ): Promise<boolean> {
-        if (result.action.trigger === "user-action" &&
-            result.action.name === QuoteIntegrationProvider._QUOTE_PROVIDER_DETAILS_ACTION &&
-            result.data.url &&
-            this._integrationManager.openUrl) {
-            await this._integrationManager.openUrl(result.data.url);
-            return true;
-        }
-
-        return false;
-    }
-
-    /**
-     * Get a list of search results based on the query and filters.
-     * @param integration The integration details.
-     * @param query The query to search for.
-     * @param filters The filters to apply.
-     * @param lastResponse The last search response used for updating existing results.
-     * @returns The list of results and new filters.
-     */
-    public async getSearchResults(
-        integration: Integration<QuoteSettings>,
-        query: string,
-        filters: CLIFilter[],
-        lastResponse: HomeSearchListenerResponse
-    ): Promise<HomeSearchResponse> {
-        const results = [];
-
-        if (query.startsWith("/quote ") && integration?.data?.rootUrl) {
-            let symbol = query.slice(7);
-
-            if (symbol.length > 0 && /^[a-z]+$/i.test(symbol)) {
-                symbol = symbol.toUpperCase();
-
-                const now = DateTime.now();
-
-                const quoteData = await this.getQuoteData(
-                    integration?.data,
-                    symbol,
-                    now.minus({ months: 1 }).toFormat("yyyy-LL-dd"),
-                    now.toFormat("yyyy-LL-dd"));
-
-                let price;
-                let company;
-                let data;
-
-                if (quoteData?.data?.lastSalePrice) {
-                    price = quoteData.data.lastSalePrice;
-                    company = quoteData.data.company;
-                    data = quoteData.data.chart;
-                }
-
-                if (price !== undefined) {
-                    const graphImage = await this.renderGraph(data);
-
-                    const quoteResult: HomeSearchResult = {
-                        key: `quote-${symbol}`,
-                        title: symbol,
-                        label: "Information",
-                        actions: [
-                            { name: QuoteIntegrationProvider._QUOTE_PROVIDER_DETAILS_ACTION, hotkey: "Enter" }
-                        ],
-                        data: {
-                            providerId: QuoteIntegrationProvider._PROVIDER_ID,
-                            url: `https://www.nasdaq.com/market-activity/stocks/${symbol.toLowerCase()}`
-                        },
-                        template: CLITemplate.Custom,
-                        templateContent: {
-                            layout: getQuoteTemplate({ detailsAction: QuoteIntegrationProvider._QUOTE_PROVIDER_DETAILS_ACTION }),
-                            data: {
-                                symbol,
-                                priceTitle: "Price",
-                                price,
-                                company,
-                                graph: graphImage,
-                                detailsTitle: "Details"
-                            }
-                        }
-                    };
-                    results.push(quoteResult);
-                }
->>>>>>> bde8009b
             }
           };
           results.push(quoteResult);
         }
-<<<<<<< HEAD
       }
     }
 
@@ -334,77 +227,6 @@
       return json;
     } catch (err) {
       console.error(err);
-=======
-
-        return {
-            results
-        };
-    }
-
-    /**
-     * Get the quote data from the api.
-     * @param settings The settings.
-     * @param symbol The symbol to get.
-     * @param from The date from.
-     * @param to The date to.
-     * @returns The result data.
-     */
-    private async getQuoteData(settings: QuoteSettings, symbol: string, from: string, to: string): Promise<QuoteResult | undefined> {
-        try {
-            const symbolUrl = `${settings?.rootUrl}${symbol}.json`;
-            const response = await fetch(symbolUrl);
-
-            const json: QuoteResult = await response.json();
-
-            return json;
-        } catch (err) {
-            console.error(err);
-        }
-    }
-
-    /**
-     * Render the data as a graph.
-     * @param data The data to render.
-     * @returns The graph as a base64 encoded image.
-     */
-    private async renderGraph(data: { x: number, y: number }[]): Promise<string> {
-        const canvas = document.createElement("canvas");
-        canvas.width = 250;
-        canvas.height = 110;
-        const ctx = canvas.getContext('2d');
-
-        const chart = new Chart(ctx,
-            {
-                type: "line",
-                data: {
-                    labels: data.map(d => d.x),
-                    datasets: [
-                        {
-                            fill: "origin",
-                            backgroundColor: "green",
-                            radius: 0,
-                            data,
-                        } as any
-                    ]
-                },
-                options: {
-                    animation: false,
-                    responsive: false,
-                    scales: {
-                        xAxis: {
-                            display: false
-                        }
-                    },
-                    plugins: {
-                        legend: {
-                            display: false
-                        }
-                    }
-                }
-            });
-        chart.update();
-        return chart.toBase64Image('image/jpeg', 1);
->>>>>>> bde8009b
     }
   }
 
