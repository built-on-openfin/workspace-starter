import {
<<<<<<< HEAD
  CLITemplate,
  type CLIDispatchedSearchResult,
  type CLIFilter,
  type CLISearchListenerResponse,
  type HomeSearchResponse,
  type HomeSearchResult
=======
    CLITemplate,
    type HomeDispatchedSearchResult,
    type CLIFilter,
    type HomeSearchListenerResponse,
    type HomeSearchResponse,
    type HomeSearchResult
>>>>>>> bde8009b
} from "@openfin/workspace";
import * as emoji from "node-emoji";
import type { Integration, IntegrationManager, IntegrationModule } from "../../integrations-shapes";
import type { EmojiSettings } from "./shapes";
import { getEmojiTemplate } from "./templates";
<<<<<<< HEAD
=======
import * as emoji from "node-emoji";
import { createHelp } from "../../templates";
>>>>>>> bde8009b

/**
 * Implement the integration provider for Emojis.
 */
export class EmojiIntegrationProvider implements IntegrationModule<EmojiSettings> {
  /**
   * Provider id.
   * @internal
   */
  private static readonly _PROVIDER_ID = "emoji";

  /**
   * The key to use for a emoji result.
   * @internal
   */
  private static readonly _EMOJI_PROVIDER_DETAILS_ACTION = "Emoji Details";

  /**
   * The key to use for a emoji copy key action.
   * @internal
   */
  private static readonly _EMOJI_PROVIDER_COPY_KEY_ACTION = "Copy Key";

  /**
   * The key to use for a emoji copy key action.
   * @internal
   */
  private static readonly _EMOJI_PROVIDER_COPY_EMOJI_ACTION = "Copy Emoji";

  /**
   * The integration manager.
   * @internal
   */
  private _integrationManager: IntegrationManager | undefined;

  /**
   * The module is being registered.
   * @param integrationManager The manager for the integration.
   * @param integration The integration details.
   * @returns Nothing.
   */
  public async register(
    integrationManager: IntegrationManager,
    integration: Integration<EmojiSettings>
  ): Promise<void> {
    this._integrationManager = integrationManager;
  }

  /**
   * The module is being deregistered.
   * @param integration The integration details.
   * @returns Nothing.
   */
  public async deregister(integration: Integration<EmojiSettings>): Promise<void> {}

  /**
   * Get a list of the static application entries.
   * @param integration The integration details.
   * @returns The list of application entries.
   */
  public async getAppSearchEntries(integration: Integration<EmojiSettings>): Promise<HomeSearchResult[]> {
    return [];
  }

  /**
   * An entry has been selected.
   * @param integration The integration details.
   * @param result The dispatched result.
   * @param lastResponse The last response.
   * @returns True if the item was handled.
   */
  public async itemSelection(
    integration: Integration<EmojiSettings>,
    result: CLIDispatchedSearchResult,
    lastResponse: CLISearchListenerResponse
  ): Promise<boolean> {
    const data: { url?: string } = result.data;

    if (result.action.name === EmojiIntegrationProvider._EMOJI_PROVIDER_COPY_EMOJI_ACTION && result.data.emoji) {
      await fin.Clipboard.writeText({ data: result.data.emoji });
      return true;
    } else if (result.action.name === EmojiIntegrationProvider._EMOJI_PROVIDER_COPY_KEY_ACTION && result.data.key) {
      await fin.Clipboard.writeText({ data: result.data.key });
      return true;
    } else if (
      result.action.name === EmojiIntegrationProvider._EMOJI_PROVIDER_DETAILS_ACTION &&
      data.url &&
      this._integrationManager.openUrl
    ) {
      await this._integrationManager.openUrl(data.url);
      return true;
    }

<<<<<<< HEAD
    return false;
  }

  /**
   * Get a list of search results based on the query and filters.
   * @param integration The integration details.
   * @param query The query to search for.
   * @param filters The filters to apply.
   * @param lastResponse The last search response used for updating existing results.
   * @returns The list of results and new filters.
   */
  public async getSearchResults(
    integration: Integration<EmojiSettings>,
    query: string,
    filters: CLIFilter[],
    lastResponse: CLISearchListenerResponse
  ): Promise<HomeSearchResponse> {
    const results = [];

    if (query.startsWith("/emoji ")) {
      let key = query.slice(7);

      if (key.length > 0) {
        key = key.toLowerCase();

        // Find exact match first if there is one
        const matchEmoji = emoji.get(key);
        if (matchEmoji && !matchEmoji.startsWith(":")) {
          results.push(this.createResult(key, matchEmoji));
=======
    /**
     * Get a list of the static help entries.
     * @param integration The integration details.
     * @returns The list of help entries.
     */
    public async getHelpSearchEntries?(integration: Integration<EmojiSettings>): Promise<HomeSearchResult[]> {
        return [
            {
                key: `${EmojiIntegrationProvider._PROVIDER_ID}-help`,
                title: "/emoji",
                label: "Help",
                actions: [],
                data: {
                    providerId: EmojiIntegrationProvider._PROVIDER_ID
                },
                template: CLITemplate.Custom,
                templateContent: createHelp(
                    "/emoji",
                    [
                        "The emoji command can be used to search for emojis by name.",
                        "For example to search for emojis which include `woman` or `man` in their name."
                    ],
                    [
                        "/emoji woman",
                        "/emoji man"
                    ]
                )
            }
        ];
    }

    /**
     * An entry has been selected.
     * @param integration The integration details.
     * @param result The dispatched result.
     * @param lastResponse The last response.
     * @returns True if the item was handled.
     */
    public async itemSelection(
        integration: Integration<EmojiSettings>,
        result: HomeDispatchedSearchResult,
        lastResponse: HomeSearchListenerResponse
    ): Promise<boolean> {
        if (result.action.trigger === "user-action") {
            if (result.action.name === EmojiIntegrationProvider._EMOJI_PROVIDER_COPY_EMOJI_ACTION &&
                result.data.emoji) {
                await fin.Clipboard.writeText({ data: result.data.emoji });
                return true;
            } else if (result.action.name === EmojiIntegrationProvider._EMOJI_PROVIDER_COPY_KEY_ACTION &&
                result.data.key) {
                await fin.Clipboard.writeText({ data: result.data.key });
                return true;
            } else if (result.action.name === EmojiIntegrationProvider._EMOJI_PROVIDER_DETAILS_ACTION &&
                result.data.url &&
                this._integrationManager.openUrl) {
                await this._integrationManager.openUrl(result.data.url);
                return true;
            }
>>>>>>> bde8009b
        }

        // Find all other potential matches
        const searchResult = emoji.search(key);

<<<<<<< HEAD
        for (const result of searchResult) {
          if (result.emoji !== matchEmoji) {
            results.push(this.createResult(result.key, result.emoji));
          }
=======
    /**
     * Get a list of search results based on the query and filters.
     * @param integration The integration details.
     * @param query The query to search for.
     * @param filters The filters to apply.
     * @param lastResponse The last search response used for updating existing results.
     * @returns The list of results and new filters.
     */
    public async getSearchResults(
        integration: Integration<EmojiSettings>,
        query: string,
        filters: CLIFilter[],
        lastResponse: HomeSearchListenerResponse
    ): Promise<HomeSearchResponse> {
        const results = [];

        if (query.startsWith("/emoji ")) {
            let key = query.slice(7);

            if (key.length > 0) {
                key = key.toLowerCase();

                // Find exact match first if there is one
                const matchEmoji = emoji.get(key);
                if (matchEmoji && !matchEmoji.startsWith(":")) {
                    results.push(this.createResult(key, matchEmoji));
                }

                // Find all other potential matches
                const searchResult = emoji.search(key);

                for (const result of searchResult) {
                    if (result.emoji !== matchEmoji) {
                        results.push(this.createResult(result.key, result.emoji));
                    }
                }
            }
>>>>>>> bde8009b
        }
      }
    }

<<<<<<< HEAD
    return {
      results
    };
  }

  /**
   * Create a search result.
   * @param key The key for the emoji.
   * @param emojiName The emoji symbol.
   * @returns The search result.
   */
  private createResult(key: string, emojiName: string): HomeSearchResult {
    return {
      key: `emoji-${key}`,
      title: key,
      label: "Information",
      actions: [
        { name: EmojiIntegrationProvider._EMOJI_PROVIDER_COPY_EMOJI_ACTION, hotkey: "CmdOrCtrl+C" },
        { name: EmojiIntegrationProvider._EMOJI_PROVIDER_DETAILS_ACTION, hotkey: "Enter" }
      ],
      data: {
        providerId: EmojiIntegrationProvider._PROVIDER_ID,
        key,
        emoji: emojiName,
        url: `https://emojipedia.org/${key}/`
      },
      template: CLITemplate.Custom,
      templateContent: {
        layout: getEmojiTemplate({
          copyEmojiAction: EmojiIntegrationProvider._EMOJI_PROVIDER_COPY_EMOJI_ACTION,
          copyKeyAction: EmojiIntegrationProvider._EMOJI_PROVIDER_COPY_KEY_ACTION,
          detailsAction: EmojiIntegrationProvider._EMOJI_PROVIDER_DETAILS_ACTION
        }),
        data: {
          keyTitle: "Key",
          copyKeyTitle: "Copy Key",
          key,
          emojiTitle: "Emoji",
          copyEmojiTitle: "Copy Emoji",
          emoji: emojiName,
          detailsTitle: "Further Details"
        }
      }
    };
  }
=======
    /**
     * Create a search result.
     * @param key The key for the emoji.
     * @param emoji The emoji symbol.
     * @returns The search result.
     */
    private createResult(key: string, emoji: string): HomeSearchResult {
        return {
            key: `emoji-${key}`,
            title: key,
            label: "Information",
            actions: [
                { name: EmojiIntegrationProvider._EMOJI_PROVIDER_COPY_EMOJI_ACTION, hotkey: "CmdOrCtrl+C" },
                { name: EmojiIntegrationProvider._EMOJI_PROVIDER_DETAILS_ACTION, hotkey: "Enter" }
            ],
            data: {
                providerId: EmojiIntegrationProvider._PROVIDER_ID,
                key,
                emoji,
                url: `https://emojipedia.org/${key}/`
            },
            template: CLITemplate.Custom,
            templateContent: {
                layout: getEmojiTemplate({
                    copyEmojiAction: EmojiIntegrationProvider._EMOJI_PROVIDER_COPY_EMOJI_ACTION,
                    copyKeyAction: EmojiIntegrationProvider._EMOJI_PROVIDER_COPY_KEY_ACTION,
                    detailsAction: EmojiIntegrationProvider._EMOJI_PROVIDER_DETAILS_ACTION
                }),
                data: {
                    keyTitle: "Key",
                    copyKeyTitle: "Copy Key",
                    key,
                    emojiTitle: "Emoji",
                    copyEmojiTitle: "Copy Emoji",
                    emoji,
                    detailsTitle: "Further Details"
                }
            }
        };
    }
>>>>>>> bde8009b
}<|MERGE_RESOLUTION|>--- conflicted
+++ resolved
@@ -1,29 +1,16 @@
 import {
-<<<<<<< HEAD
   CLITemplate,
-  type CLIDispatchedSearchResult,
   type CLIFilter,
-  type CLISearchListenerResponse,
+  type HomeDispatchedSearchResult,
+  type HomeSearchListenerResponse,
   type HomeSearchResponse,
   type HomeSearchResult
-=======
-    CLITemplate,
-    type HomeDispatchedSearchResult,
-    type CLIFilter,
-    type HomeSearchListenerResponse,
-    type HomeSearchResponse,
-    type HomeSearchResult
->>>>>>> bde8009b
 } from "@openfin/workspace";
 import * as emoji from "node-emoji";
 import type { Integration, IntegrationManager, IntegrationModule } from "../../integrations-shapes";
+import { createHelp } from "../../templates";
 import type { EmojiSettings } from "./shapes";
 import { getEmojiTemplate } from "./templates";
-<<<<<<< HEAD
-=======
-import * as emoji from "node-emoji";
-import { createHelp } from "../../templates";
->>>>>>> bde8009b
 
 /**
  * Implement the integration provider for Emojis.
@@ -89,6 +76,34 @@
   }
 
   /**
+   * Get a list of the static help entries.
+   * @param integration The integration details.
+   * @returns The list of help entries.
+   */
+  public async getHelpSearchEntries?(integration: Integration<EmojiSettings>): Promise<HomeSearchResult[]> {
+    return [
+      {
+        key: `${EmojiIntegrationProvider._PROVIDER_ID}-help`,
+        title: "/emoji",
+        label: "Help",
+        actions: [],
+        data: {
+          providerId: EmojiIntegrationProvider._PROVIDER_ID
+        },
+        template: CLITemplate.Custom,
+        templateContent: createHelp(
+          "/emoji",
+          [
+            "The emoji command can be used to search for emojis by name.",
+            "For example to search for emojis which include `woman` or `man` in their name."
+          ],
+          ["/emoji woman", "/emoji man"]
+        )
+      }
+    ];
+  }
+
+  /**
    * An entry has been selected.
    * @param integration The integration details.
    * @param result The dispatched result.
@@ -97,27 +112,28 @@
    */
   public async itemSelection(
     integration: Integration<EmojiSettings>,
-    result: CLIDispatchedSearchResult,
-    lastResponse: CLISearchListenerResponse
+    result: HomeDispatchedSearchResult,
+    lastResponse: HomeSearchListenerResponse
   ): Promise<boolean> {
     const data: { url?: string } = result.data;
 
-    if (result.action.name === EmojiIntegrationProvider._EMOJI_PROVIDER_COPY_EMOJI_ACTION && result.data.emoji) {
-      await fin.Clipboard.writeText({ data: result.data.emoji });
-      return true;
-    } else if (result.action.name === EmojiIntegrationProvider._EMOJI_PROVIDER_COPY_KEY_ACTION && result.data.key) {
-      await fin.Clipboard.writeText({ data: result.data.key });
-      return true;
-    } else if (
-      result.action.name === EmojiIntegrationProvider._EMOJI_PROVIDER_DETAILS_ACTION &&
-      data.url &&
-      this._integrationManager.openUrl
-    ) {
-      await this._integrationManager.openUrl(data.url);
-      return true;
+    if (result.action.trigger === "user-action") {
+      if (result.action.name === EmojiIntegrationProvider._EMOJI_PROVIDER_COPY_EMOJI_ACTION && result.data.emoji) {
+        await fin.Clipboard.writeText({ data: result.data.emoji });
+        return true;
+      } else if (result.action.name === EmojiIntegrationProvider._EMOJI_PROVIDER_COPY_KEY_ACTION && result.data.key) {
+        await fin.Clipboard.writeText({ data: result.data.key });
+        return true;
+      } else if (
+        result.action.name === EmojiIntegrationProvider._EMOJI_PROVIDER_DETAILS_ACTION &&
+        result.data.url &&
+        this._integrationManager.openUrl
+      ) {
+        await this._integrationManager.openUrl(data.url);
+        return true;
+      }
     }
 
-<<<<<<< HEAD
     return false;
   }
 
@@ -133,7 +149,7 @@
     integration: Integration<EmojiSettings>,
     query: string,
     filters: CLIFilter[],
-    lastResponse: CLISearchListenerResponse
+    lastResponse: HomeSearchListenerResponse
   ): Promise<HomeSearchResponse> {
     const results = [];
 
@@ -147,120 +163,19 @@
         const matchEmoji = emoji.get(key);
         if (matchEmoji && !matchEmoji.startsWith(":")) {
           results.push(this.createResult(key, matchEmoji));
-=======
-    /**
-     * Get a list of the static help entries.
-     * @param integration The integration details.
-     * @returns The list of help entries.
-     */
-    public async getHelpSearchEntries?(integration: Integration<EmojiSettings>): Promise<HomeSearchResult[]> {
-        return [
-            {
-                key: `${EmojiIntegrationProvider._PROVIDER_ID}-help`,
-                title: "/emoji",
-                label: "Help",
-                actions: [],
-                data: {
-                    providerId: EmojiIntegrationProvider._PROVIDER_ID
-                },
-                template: CLITemplate.Custom,
-                templateContent: createHelp(
-                    "/emoji",
-                    [
-                        "The emoji command can be used to search for emojis by name.",
-                        "For example to search for emojis which include `woman` or `man` in their name."
-                    ],
-                    [
-                        "/emoji woman",
-                        "/emoji man"
-                    ]
-                )
-            }
-        ];
-    }
-
-    /**
-     * An entry has been selected.
-     * @param integration The integration details.
-     * @param result The dispatched result.
-     * @param lastResponse The last response.
-     * @returns True if the item was handled.
-     */
-    public async itemSelection(
-        integration: Integration<EmojiSettings>,
-        result: HomeDispatchedSearchResult,
-        lastResponse: HomeSearchListenerResponse
-    ): Promise<boolean> {
-        if (result.action.trigger === "user-action") {
-            if (result.action.name === EmojiIntegrationProvider._EMOJI_PROVIDER_COPY_EMOJI_ACTION &&
-                result.data.emoji) {
-                await fin.Clipboard.writeText({ data: result.data.emoji });
-                return true;
-            } else if (result.action.name === EmojiIntegrationProvider._EMOJI_PROVIDER_COPY_KEY_ACTION &&
-                result.data.key) {
-                await fin.Clipboard.writeText({ data: result.data.key });
-                return true;
-            } else if (result.action.name === EmojiIntegrationProvider._EMOJI_PROVIDER_DETAILS_ACTION &&
-                result.data.url &&
-                this._integrationManager.openUrl) {
-                await this._integrationManager.openUrl(result.data.url);
-                return true;
-            }
->>>>>>> bde8009b
         }
 
         // Find all other potential matches
         const searchResult = emoji.search(key);
 
-<<<<<<< HEAD
         for (const result of searchResult) {
           if (result.emoji !== matchEmoji) {
             results.push(this.createResult(result.key, result.emoji));
           }
-=======
-    /**
-     * Get a list of search results based on the query and filters.
-     * @param integration The integration details.
-     * @param query The query to search for.
-     * @param filters The filters to apply.
-     * @param lastResponse The last search response used for updating existing results.
-     * @returns The list of results and new filters.
-     */
-    public async getSearchResults(
-        integration: Integration<EmojiSettings>,
-        query: string,
-        filters: CLIFilter[],
-        lastResponse: HomeSearchListenerResponse
-    ): Promise<HomeSearchResponse> {
-        const results = [];
-
-        if (query.startsWith("/emoji ")) {
-            let key = query.slice(7);
-
-            if (key.length > 0) {
-                key = key.toLowerCase();
-
-                // Find exact match first if there is one
-                const matchEmoji = emoji.get(key);
-                if (matchEmoji && !matchEmoji.startsWith(":")) {
-                    results.push(this.createResult(key, matchEmoji));
-                }
-
-                // Find all other potential matches
-                const searchResult = emoji.search(key);
-
-                for (const result of searchResult) {
-                    if (result.emoji !== matchEmoji) {
-                        results.push(this.createResult(result.key, result.emoji));
-                    }
-                }
-            }
->>>>>>> bde8009b
         }
       }
     }
 
-<<<<<<< HEAD
     return {
       results
     };
@@ -269,10 +184,10 @@
   /**
    * Create a search result.
    * @param key The key for the emoji.
-   * @param emojiName The emoji symbol.
+   * @param symbol The emoji symbol.
    * @returns The search result.
    */
-  private createResult(key: string, emojiName: string): HomeSearchResult {
+  private createResult(key: string, symbol: string): HomeSearchResult {
     return {
       key: `emoji-${key}`,
       title: key,
@@ -284,7 +199,7 @@
       data: {
         providerId: EmojiIntegrationProvider._PROVIDER_ID,
         key,
-        emoji: emojiName,
+        emoji: symbol,
         url: `https://emojipedia.org/${key}/`
       },
       template: CLITemplate.Custom,
@@ -300,52 +215,10 @@
           key,
           emojiTitle: "Emoji",
           copyEmojiTitle: "Copy Emoji",
-          emoji: emojiName,
+          emoji: symbol,
           detailsTitle: "Further Details"
         }
       }
     };
   }
-=======
-    /**
-     * Create a search result.
-     * @param key The key for the emoji.
-     * @param emoji The emoji symbol.
-     * @returns The search result.
-     */
-    private createResult(key: string, emoji: string): HomeSearchResult {
-        return {
-            key: `emoji-${key}`,
-            title: key,
-            label: "Information",
-            actions: [
-                { name: EmojiIntegrationProvider._EMOJI_PROVIDER_COPY_EMOJI_ACTION, hotkey: "CmdOrCtrl+C" },
-                { name: EmojiIntegrationProvider._EMOJI_PROVIDER_DETAILS_ACTION, hotkey: "Enter" }
-            ],
-            data: {
-                providerId: EmojiIntegrationProvider._PROVIDER_ID,
-                key,
-                emoji,
-                url: `https://emojipedia.org/${key}/`
-            },
-            template: CLITemplate.Custom,
-            templateContent: {
-                layout: getEmojiTemplate({
-                    copyEmojiAction: EmojiIntegrationProvider._EMOJI_PROVIDER_COPY_EMOJI_ACTION,
-                    copyKeyAction: EmojiIntegrationProvider._EMOJI_PROVIDER_COPY_KEY_ACTION,
-                    detailsAction: EmojiIntegrationProvider._EMOJI_PROVIDER_DETAILS_ACTION
-                }),
-                data: {
-                    keyTitle: "Key",
-                    copyKeyTitle: "Copy Key",
-                    key,
-                    emojiTitle: "Emoji",
-                    copyEmojiTitle: "Copy Emoji",
-                    emoji,
-                    detailsTitle: "Further Details"
-                }
-            }
-        };
-    }
->>>>>>> bde8009b
 }