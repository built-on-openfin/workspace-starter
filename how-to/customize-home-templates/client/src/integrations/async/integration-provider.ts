--- conflicted
+++ resolved
@@ -11,8 +11,8 @@
 import type { AsyncSettings, Contact, ContactFull, ContactsResult } from "./shapes";
 
 /**
- * Implement the integration provider for async results.
- */
+* Implement the integration provider for async results.
+*/
 export class AsyncIntegrationProvider implements IntegrationModule<AsyncSettings> {
   /**
    * Provider id.
@@ -27,9 +27,9 @@
   private static readonly _ASYNC_PROVIDER_DETAILS_ACTION = "Async Details";
 
   /**
-   * The integration manager.
-   * @internal
-   */
+  * The integration manager.
+  * @internal
+  */
   private _integrationManager: IntegrationManager | undefined;
 
   /**
@@ -39,10 +39,10 @@
    * @returns Nothing.
    */
   public async register(
-    integrationManager: IntegrationManager,
-    integration: Integration<AsyncSettings>
+      integrationManager: IntegrationManager,
+      integration: Integration<AsyncSettings>
   ): Promise<void> {
-    this._integrationManager = integrationManager;
+      this._integrationManager = integrationManager;
   }
 
   /**
@@ -50,7 +50,8 @@
    * @param integration The integration details.
    * @returns Nothing.
    */
-  public async deregister(integration: Integration<AsyncSettings>): Promise<void> {}
+  public async deregister(integration: Integration<AsyncSettings>): Promise<void> {
+  }
 
   /**
    * Get a list of the static application entries.
@@ -58,7 +59,9 @@
    * @returns The list of application entries.
    */
   public async getAppSearchEntries(integration: Integration<AsyncSettings>): Promise<HomeSearchResult[]> {
-    return [];
+      const results = [];
+
+      return results;
   }
 
   /**
@@ -67,66 +70,73 @@
    * @returns The list of help entries.
    */
   public async getHelpSearchEntries?(integration: Integration<AsyncSettings>): Promise<HomeSearchResult[]> {
-    return [
-      {
-        key: `${AsyncIntegrationProvider._PROVIDER_ID}-help1`,
-        title: "/contacts-sync",
-        label: "Help",
-        actions: [],
-        data: {
-          providerId: AsyncIntegrationProvider._PROVIDER_ID
-        },
-        template: CLITemplate.Custom,
-        templateContent: createHelp(
-          "/contacts-sync",
-          [
-            "The contacts-sync command can be used to search for a contact.",
-            "It demonstrates how a long running retrieval would have to wait for the response before anything is display.",
-            "For example to search for a contact containing the letter a."
-          ],
-          ["/contacts-sync a"]
-        )
-      },
-      {
-        key: `${AsyncIntegrationProvider._PROVIDER_ID}-help2`,
-        title: "/contacts-partial",
-        label: "Help",
-        actions: [],
-        data: {
-          providerId: AsyncIntegrationProvider._PROVIDER_ID
-        },
-        template: CLITemplate.Custom,
-        templateContent: createHelp(
-          "/contacts-partial",
-          [
-            "The contacts-partial command can be used to search for a contact.",
-            "It demonstrates how we would display results instantly while asynchronously retrieving all the results.",
-            "For example to search for a contact containing the letter a."
-          ],
-          ["/contacts-partial a"]
-        )
-      },
-      {
-        key: `${AsyncIntegrationProvider._PROVIDER_ID}-help3`,
-        title: "/contacts",
-        label: "Help",
-        actions: [],
-        data: {
-          providerId: AsyncIntegrationProvider._PROVIDER_ID
-        },
-        template: CLITemplate.Custom,
-        templateContent: createHelp(
-          "/contacts",
-          [
-            "The contacts command can be used to search for a contact.",
-            "It demonstrates how we would display results instantly and only retrieve full data on entry selection.",
-            "Contacts starting with E will show error on first load.",
-            "For example to search for a contact containing the letter a."
-          ],
-          ["/contacts a", "/contacts e"]
-        )
-      }
-    ];
+      return [
+          {
+              key: `${AsyncIntegrationProvider._PROVIDER_ID}-help1`,
+              title: "/contacts-sync",
+              label: "Help",
+              actions: [],
+              data: {
+                  providerId: AsyncIntegrationProvider._PROVIDER_ID
+              },
+              template: CLITemplate.Custom,
+              templateContent: createHelp(
+                  "/contacts-sync",
+                  [
+                      "The contacts-sync command can be used to search for a contact.",
+                      "It demonstrates how a long running retrieval would have to wait for the response before anything is display.",
+                      "For example to search for a contact containing the letter a."
+                  ],
+                  [
+                      "/contacts-sync a"
+                  ]
+              )
+          },
+          {
+              key: `${AsyncIntegrationProvider._PROVIDER_ID}-help2`,
+              title: "/contacts-partial",
+              label: "Help",
+              actions: [],
+              data: {
+                  providerId: AsyncIntegrationProvider._PROVIDER_ID
+              },
+              template: CLITemplate.Custom,
+              templateContent: createHelp(
+                  "/contacts-partial",
+                  [
+                      "The contacts-partial command can be used to search for a contact.",
+                      "It demonstrates how we would display results instantly while asynchronously retrieving all the results.",
+                      "For example to search for a contact containing the letter a."
+                  ],
+                  [
+                      "/contacts-partial a"
+                  ]
+              )
+          },
+          {
+              key: `${AsyncIntegrationProvider._PROVIDER_ID}-help3`,
+              title: "/contacts",
+              label: "Help",
+              actions: [],
+              data: {
+                  providerId: AsyncIntegrationProvider._PROVIDER_ID
+              },
+              template: CLITemplate.Custom,
+              templateContent: createHelp(
+                  "/contacts",
+                  [
+                      "The contacts command can be used to search for a contact.",
+                      "It demonstrates how we would display results instantly and only retrieve full data on entry selection.",
+                      "Contacts starting with E will show error on first load.",
+                      "For example to search for a contact containing the letter a."
+                  ],
+                  [
+                      "/contacts a",
+                      "/contacts e"
+                  ]
+              )
+          }
+      ];
   }
 
   /**
@@ -137,34 +147,29 @@
    * @returns True if the item was handled.
    */
   public async itemSelection(
-    integration: Integration<AsyncSettings>,
-    result: HomeDispatchedSearchResult,
-    lastResponse: HomeSearchListenerResponse
+      integration: Integration<AsyncSettings>,
+      result: HomeDispatchedSearchResult,
+      lastResponse: HomeSearchListenerResponse
   ): Promise<boolean> {
-    const data: { url?: string } = result.data;
-
-    if (
-      result.action.trigger === "user-action" &&
-      result.action.name === AsyncIntegrationProvider._ASYNC_PROVIDER_DETAILS_ACTION &&
-      data.url &&
-      this._integrationManager.openUrl
-    ) {
-      await this._integrationManager.openUrl(data.url);
-      return true;
-    } else if (
-      (result.action.trigger === "focus-change" && result.data?.state === "loading") ||
-      (result.action.trigger === "reload" && result.data?.state === "error")
-    ) {
-      setTimeout(async () => {
-        const contactResponse = await fetch(`${integration.data?.rootUrl}${result.data.contact.id}.json`);
-
-        const contactFull: ContactFull = await contactResponse.json();
-
-        lastResponse.respond([this.createResult(contactFull)]);
-      }, 0);
-    }
-
-    return false;
+      if (result.action.trigger === "user-action" &&
+          result.action.name === AsyncIntegrationProvider._ASYNC_PROVIDER_DETAILS_ACTION &&
+          result.data.url &&
+          this._integrationManager.openUrl) {
+          await this._integrationManager.openUrl(result.data.url);
+          return true;
+      } else if (
+          (result.action.trigger === "focus-change" && result.data?.state === "loading") ||
+          (result.action.trigger === "reload" && result.data?.state === "error")) {
+          setTimeout(async () => {
+              const contactResponse = await fetch(`${integration.data?.rootUrl}${result.data.contact.id}.json`);
+
+              const contactFull: ContactFull = await contactResponse.json();
+
+              lastResponse.respond([this.createResult(contactFull)]);
+          }, 0);
+      }
+
+      return false;
   }
 
   /**
@@ -176,24 +181,24 @@
    * @returns The list of results and new filters.
    */
   public async getSearchResults(
-    integration: Integration<AsyncSettings>,
-    query: string,
-    filters: CLIFilter[],
-    lastResponse: HomeSearchListenerResponse
+      integration: Integration<AsyncSettings>,
+      query: string,
+      filters: CLIFilter[],
+      lastResponse: HomeSearchListenerResponse
   ): Promise<HomeSearchResponse> {
-    const results: HomeSearchResult[] = [];
-
-    if (query.startsWith("/contacts-sync ")) {
-      await this.contactsSync(query.slice(15), integration, results);
-    } else if (query.startsWith("/contacts-partial ")) {
-      await this.contactsPartial(query.slice(18), integration, results, lastResponse);
-    } else if (query.startsWith("/contacts ")) {
-      await this.contactsAsync(query.slice(10), integration, results, lastResponse);
-    }
-
-    return {
-      results
-    };
+      const results = [];
+
+      if (query.startsWith("/contacts-sync ")) {
+          await this.contactsSync(query.slice(15), integration, results);
+      } else if (query.startsWith("/contacts-partial ")) {
+          await this.contactsPartial(query.slice(18), integration, results, lastResponse);
+      } else if (query.startsWith("/contacts ")) {
+          await this.contactsAsync(query.slice(10), integration, results, lastResponse);
+      }
+
+      return {
+          results
+      };
   }
 
   /**
@@ -203,30 +208,27 @@
    * @param results The result list to populate.
    */
   private async contactsSync(query: string, integration: Integration<AsyncSettings>, results: HomeSearchResult[]) {
-    const wildcard = query.trim().toLowerCase();
-
-    if (wildcard.length > 0) {
-      try {
-        const response = await fetch(`${integration.data?.rootUrl}index.json`);
-
-        const json: ContactsResult = await response.json();
-
-        for (const contact of json.data) {
-          if (contact.firstName.toLowerCase().includes(wildcard) || contact.lastName.toLowerCase().includes(wildcard)) {
-            const contactResponse = await fetch(`${integration.data?.rootUrl}${contact.id}.json`);
-
-            const contactFull: ContactFull = await contactResponse.json();
-
-            results.push(this.createResult(contactFull));
-          }
-        }
-
-        // Add an artificial pause to simulate slow retrieval
-        await new Promise((r) => setTimeout(r, 3000));
-      } catch (err) {
-        console.error(err);
-      }
-    }
+      const wildcard = query.trim().toLowerCase();
+
+      if (wildcard.length > 0) {
+          try {
+              const response = await fetch(`${integration.data?.rootUrl}index.json`);
+
+              const json: ContactsResult = await response.json();
+
+              for (const contact of json.data) {
+                  if (contact.firstName.toLowerCase().includes(wildcard) || contact.lastName.toLowerCase().includes(wildcard)) {
+                      const contactResponse = await fetch(`${integration.data?.rootUrl}${contact.id}.json`);
+
+                      const contactFull: ContactFull = await contactResponse.json();
+
+                      results.push(this.createResult(contactFull));
+                  }
+              }
+          } catch (err) {
+              console.error(err);
+          }
+      }
   }
 
   /**
@@ -236,94 +238,37 @@
    * @param results The result list to populate.
    * @param lastResponse The last response to use for updating results.
    */
-  private async contactsPartial(
-    query: string,
-    integration: Integration<AsyncSettings>,
-    results: HomeSearchResult[],
-    lastResponse: HomeSearchListenerResponse
-  ) {
-    const wildcard = query.trim().toLowerCase();
-
-    if (wildcard.length > 0) {
-      try {
-        const response = await fetch(`${integration.data?.rootUrl}index.json`);
-
-        const json: ContactsResult = await response.json();
-        const finalContacts = [];
-
-        for (const contact of json.data) {
-          if (contact.firstName.toLowerCase().includes(wildcard) || contact.lastName.toLowerCase().includes(wildcard)) {
-            finalContacts.push(contact);
-            results.push(this.createResult(contact));
-          }
-        }
-
-        setTimeout(async () => {
-          for (const contact of finalContacts) {
-            const contactResponse = await fetch(`${integration.data?.rootUrl}${contact.id}.json`);
-
-<<<<<<< HEAD
-            const contactFull: ContactFull = await contactResponse.json();
-
-            lastResponse.respond([this.createResult(contactFull)]);
-
-            // Add an artificial pause to simulate slow retrieval
-            await new Promise((r) => setTimeout(r, 1000));
-          }
-        }, 0);
-      } catch (err) {
-        console.error(err);
-      }
-=======
-                        results.push(this.createResult(contactFull));
-                    }
-                }
-            } catch (err) {
-                console.error(err);
-            }
-        }
-    }
-
-    /**
-     * Retrieve the contacts in a partially asynchronous manner.
-     * @param query The query to search for
-     * @param integration The integration details.
-     * @param results The result list to populate.
-     * @param lastResponse The last response to use for updating results.
-     */
-    private async contactsPartial(query: string, integration: Integration<AsyncSettings>, results: HomeSearchResult[], lastResponse: HomeSearchListenerResponse) {
-        const wildcard = query.trim().toLowerCase();
-
-        if (wildcard.length > 0) {
-            try {
-                const response = await fetch(`${integration.data?.rootUrl}index.json`);
-
-                const json: ContactsResult = await response.json();
-                const finalContacts = [];
-
-                for (const contact of json.data) {
-                    if (contact.firstName.toLowerCase().includes(wildcard) || contact.lastName.toLowerCase().includes(wildcard)) {
-                        finalContacts.push(contact);
-                        results.push(this.createResult(contact));
-                    }
-                }
-
-                setTimeout(async () => {
-                    for (const contact of finalContacts) {
-                        const contactResponse = await fetch(`${integration.data?.rootUrl}${contact.id}.json`);
-
-                        const contactFull: ContactFull = await contactResponse.json();
-
-                        lastResponse.respond([this.createResult(contactFull)]);
-                    }
-
-                }, 0);
-            } catch (err) {
-                console.error(err);
-            }
-        }
->>>>>>> 70baeb74
-    }
+  private async contactsPartial(query: string, integration: Integration<AsyncSettings>, results: HomeSearchResult[], lastResponse: HomeSearchListenerResponse) {
+      const wildcard = query.trim().toLowerCase();
+
+      if (wildcard.length > 0) {
+          try {
+              const response = await fetch(`${integration.data?.rootUrl}index.json`);
+
+              const json: ContactsResult = await response.json();
+              const finalContacts = [];
+
+              for (const contact of json.data) {
+                  if (contact.firstName.toLowerCase().includes(wildcard) || contact.lastName.toLowerCase().includes(wildcard)) {
+                      finalContacts.push(contact);
+                      results.push(this.createResult(contact));
+                  }
+              }
+
+              setTimeout(async () => {
+                  for (const contact of finalContacts) {
+                      const contactResponse = await fetch(`${integration.data?.rootUrl}${contact.id}.json`);
+
+                      const contactFull: ContactFull = await contactResponse.json();
+
+                      lastResponse.respond([this.createResult(contactFull)]);
+                  }
+
+              }, 0);
+          } catch (err) {
+              console.error(err);
+          }
+      }
   }
 
   /**
@@ -333,36 +278,31 @@
    * @param results The result list to populate.
    * @param lastResponse The last response to use for updating results.
    */
-  private async contactsAsync(
-    query: string,
-    integration: Integration<AsyncSettings>,
-    results: HomeSearchResult[],
-    lastResponse: HomeSearchListenerResponse
-  ) {
-    const wildcard = query.trim().toLowerCase();
-
-    if (wildcard.length > 0) {
-      try {
-        const response = await fetch(`${integration.data?.rootUrl}index.json`);
-
-        const json: ContactsResult = await response.json();
-        const finalContacts = [];
-
-        for (const contact of json.data) {
-          if (contact.firstName.toLowerCase().includes(wildcard) || contact.lastName.toLowerCase().includes(wildcard)) {
-            finalContacts.push(contact);
-            // If a contact starts with E show it in errored state
-            if (contact.firstName.startsWith("E")) {
-              results.push(this.createResultErrored(contact));
-            } else {
-              results.push(this.createResultLoading(contact));
-            }
-          }
-        }
-      } catch (err) {
-        console.error(err);
-      }
-    }
+  private async contactsAsync(query: string, integration: Integration<AsyncSettings>, results: HomeSearchResult[], lastResponse: HomeSearchListenerResponse) {
+      const wildcard = query.trim().toLowerCase();
+
+      if (wildcard.length > 0) {
+          try {
+              const response = await fetch(`${integration.data?.rootUrl}index.json`);
+
+              const json: ContactsResult = await response.json();
+              const finalContacts = [];
+
+              for (const contact of json.data) {
+                  if (contact.firstName.toLowerCase().includes(wildcard) || contact.lastName.toLowerCase().includes(wildcard)) {
+                      finalContacts.push(contact);
+                      // If a contact starts with E show it in errored state
+                      if (contact.firstName.startsWith("E")) {
+                          results.push(this.createResultErrored(contact));
+                      } else {
+                          results.push(this.createResultLoading(contact));
+                      }
+                  }
+              }
+          } catch (err) {
+              console.error(err);
+          }
+      }
   }
 
   /**
@@ -371,26 +311,27 @@
    * @returns The search result.
    */
   private createResult(contact: Partial<ContactFull>): HomeSearchResult {
-    const fullName = `${contact.firstName} ${contact.lastName}`;
-    const details = [];
-    if (contact.email) {
-      details.push(["E-mail", contact.email]);
-    }
-    return {
-      key: `contact-${contact.id}`,
-      title: fullName,
-      label: "Information",
-      actions: [],
-      data: {
-        providerId: AsyncIntegrationProvider._PROVIDER_ID,
-        contact
-      },
-      template: CLITemplate.Contact,
-      templateContent: {
-        name: fullName,
-        details: [details]
-      }
-    };
+      const fullName = `${contact.firstName} ${contact.lastName}`;
+      const details = [];
+      if (contact.email) {
+          details.push(["E-mail", contact.email]);
+      }
+      return {
+          key: `contact-${contact.id}`,
+          title: fullName,
+          label: "Information",
+          actions: [
+          ],
+          data: {
+              providerId: AsyncIntegrationProvider._PROVIDER_ID,
+              contact
+          },
+          template: CLITemplate.Contact,
+          templateContent: {
+              name: fullName,
+              details: [details]
+          }
+      };
   }
 
   /**
@@ -399,20 +340,21 @@
    * @returns The search result.
    */
   private createResultLoading(contact: Contact): HomeSearchResult {
-    const fullName = `${contact.firstName} ${contact.lastName}`;
-    return {
-      key: `contact-${contact.id}`,
-      title: fullName,
-      label: "Information",
-      actions: [],
-      data: {
-        providerId: AsyncIntegrationProvider._PROVIDER_ID,
-        contact,
-        state: "loading"
-      },
-      template: CLITemplate.Loading,
-      templateContent: undefined
-    };
+      const fullName = `${contact.firstName} ${contact.lastName}`;
+      return {
+          key: `contact-${contact.id}`,
+          title: fullName,
+          label: "Information",
+          actions: [
+          ],
+          data: {
+              providerId: AsyncIntegrationProvider._PROVIDER_ID,
+              contact,
+              state: "loading"
+          },
+          template: CLITemplate.Loading,
+          templateContent: undefined
+      };
   }
 
   /**
@@ -421,19 +363,20 @@
    * @returns The search result.
    */
   private createResultErrored(contact: Contact): HomeSearchResult {
-    const fullName = `${contact.firstName} ${contact.lastName}`;
-    return {
-      key: `contact-${contact.id}`,
-      title: fullName,
-      label: "Information",
-      actions: [],
-      data: {
-        providerId: AsyncIntegrationProvider._PROVIDER_ID,
-        contact,
-        state: "error"
-      },
-      template: CLITemplate.Error,
-      templateContent: "Unable to load data"
-    };
+      const fullName = `${contact.firstName} ${contact.lastName}`;
+      return {
+          key: `contact-${contact.id}`,
+          title: fullName,
+          label: "Information",
+          actions: [
+          ],
+          data: {
+              providerId: AsyncIntegrationProvider._PROVIDER_ID,
+              contact,
+              state: "error"
+          },
+          template: CLITemplate.Error,
+          templateContent: "Unable to load data"
+      };
   }
 }