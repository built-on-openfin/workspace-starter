import {
  ButtonStyle,
  ButtonTemplateFragment,
  ImageTemplateFragment,
  PlainContainerTemplateFragment,
  TemplateFragment,
  TemplateFragmentTypes,
  TextTemplateFragment
} from "@openfin/workspace";
import * as CSS from "csstype";

<<<<<<< HEAD
export function createContainer(
  containerType: "column" | "row",
  children: TemplateFragment[],
  style?: CSS.Properties
): PlainContainerTemplateFragment {
  return {
    type: TemplateFragmentTypes.Container,
    style: {
      display: "flex",
      flexDirection: containerType,
      ...style
    },
    children
  };
=======
export function createHelp(title: string, description: string[], examples: string[]): { layout: PlainContainerTemplateFragment, data: any } {
    const additionalData = {};
    const fragments = [];
    for (let i = 0; i < description.length; i++) {
        const descriptionKey = `desc-${i}`;
        additionalData[descriptionKey] = description[i];
        fragments.push(createText(descriptionKey, 12, {
            padding: "6px 0px"
        }))
    }
    const exampleFragments = [];
    for (let i = 0; i < examples.length; i++) {
        const exampleKey = `line-${i}`;
        additionalData[exampleKey] = examples[i];
        exampleFragments.push(createText(exampleKey, 12, {
            fontFamily: "monospace"
        }))
    }
    if (exampleFragments.length > 0) {
        fragments.push(createContainer("column", exampleFragments, { 
            padding: "10px", 
            marginTop: "6px",
            backgroundColor: "var(--openfin-ui-inputBackground)", 
            color: "var(--openfin-ui-inputColor)",
            borderRadius: "5px"
        }));
    }
    return {
        layout: createContainer("column", [
            createText("title", 16, { color: "var(--openfin-ui-brandPrimary)", fontWeight: "bold" }),
            ...fragments
        ], {
            padding: "10px"
        }),
        data: {
            title,
            ...additionalData
        }
    };
}

export function createContainer(containerType: "column" | "row", children: TemplateFragment[], style?: CSS.Properties): PlainContainerTemplateFragment {
    return {
        type: TemplateFragmentTypes.Container,
        style: {
            display: "flex",
            flexDirection: containerType,
            ...style
        },
        children
    }
>>>>>>> bde8009b
}

export function createText(dataKey: string, fontSize: number = 14, style?: CSS.Properties): TextTemplateFragment {
  return {
    type: TemplateFragmentTypes.Text,
    dataKey,
    style: {
      fontSize: `${fontSize ?? 14}px`,
      ...style
    }
  };
}

export function createImage(dataKey: string, alternativeText: string, style?: CSS.Properties): ImageTemplateFragment {
  return {
    type: TemplateFragmentTypes.Image,
    dataKey,
    alternativeText,
    style: {
      ...style
    }
  };
}

export function createButton(
  buttonStyle: ButtonStyle,
  titleKey: string,
  action: string,
  style?: CSS.Properties
): ButtonTemplateFragment {
  return {
    type: TemplateFragmentTypes.Button,
    buttonStyle,
    children: [createText(titleKey, 12)],
    action,
    style: {
      ...style
    }
  };
}<|MERGE_RESOLUTION|>--- conflicted
+++ resolved
@@ -9,7 +9,59 @@
 } from "@openfin/workspace";
 import * as CSS from "csstype";
 
-<<<<<<< HEAD
+export function createHelp(
+  title: string,
+  description: string[],
+  examples: string[]
+  // eslint-disable-next-line @typescript-eslint/no-explicit-any
+): { layout: PlainContainerTemplateFragment; data: any } {
+  const additionalData = {};
+  const fragments: TemplateFragment[] = [];
+  for (let i = 0; i < description.length; i++) {
+    const descriptionKey = `desc-${i}`;
+    additionalData[descriptionKey] = description[i];
+    fragments.push(
+      createText(descriptionKey, 12, {
+        padding: "6px 0px"
+      })
+    );
+  }
+  const exampleFragments: TemplateFragment[] = [];
+  for (let i = 0; i < examples.length; i++) {
+    const exampleKey = `line-${i}`;
+    additionalData[exampleKey] = examples[i];
+    exampleFragments.push(
+      createText(exampleKey, 12, {
+        fontFamily: "monospace"
+      })
+    );
+  }
+  if (exampleFragments.length > 0) {
+    fragments.push(
+      createContainer("column", exampleFragments, {
+        padding: "10px",
+        marginTop: "6px",
+        backgroundColor: "var(--openfin-ui-inputBackground)",
+        color: "var(--openfin-ui-inputColor)",
+        borderRadius: "5px"
+      })
+    );
+  }
+  return {
+    layout: createContainer(
+      "column",
+      [createText("title", 16, { color: "var(--openfin-ui-brandPrimary)", fontWeight: "bold" }), ...fragments],
+      {
+        padding: "10px"
+      }
+    ),
+    data: {
+      title,
+      ...additionalData
+    }
+  };
+}
+
 export function createContainer(
   containerType: "column" | "row",
   children: TemplateFragment[],
@@ -24,59 +76,6 @@
     },
     children
   };
-=======
-export function createHelp(title: string, description: string[], examples: string[]): { layout: PlainContainerTemplateFragment, data: any } {
-    const additionalData = {};
-    const fragments = [];
-    for (let i = 0; i < description.length; i++) {
-        const descriptionKey = `desc-${i}`;
-        additionalData[descriptionKey] = description[i];
-        fragments.push(createText(descriptionKey, 12, {
-            padding: "6px 0px"
-        }))
-    }
-    const exampleFragments = [];
-    for (let i = 0; i < examples.length; i++) {
-        const exampleKey = `line-${i}`;
-        additionalData[exampleKey] = examples[i];
-        exampleFragments.push(createText(exampleKey, 12, {
-            fontFamily: "monospace"
-        }))
-    }
-    if (exampleFragments.length > 0) {
-        fragments.push(createContainer("column", exampleFragments, { 
-            padding: "10px", 
-            marginTop: "6px",
-            backgroundColor: "var(--openfin-ui-inputBackground)", 
-            color: "var(--openfin-ui-inputColor)",
-            borderRadius: "5px"
-        }));
-    }
-    return {
-        layout: createContainer("column", [
-            createText("title", 16, { color: "var(--openfin-ui-brandPrimary)", fontWeight: "bold" }),
-            ...fragments
-        ], {
-            padding: "10px"
-        }),
-        data: {
-            title,
-            ...additionalData
-        }
-    };
-}
-
-export function createContainer(containerType: "column" | "row", children: TemplateFragment[], style?: CSS.Properties): PlainContainerTemplateFragment {
-    return {
-        type: TemplateFragmentTypes.Container,
-        style: {
-            display: "flex",
-            flexDirection: containerType,
-            ...style
-        },
-        children
-    }
->>>>>>> bde8009b
 }
 
 export function createText(dataKey: string, fontSize: number = 14, style?: CSS.Properties): TextTemplateFragment {
