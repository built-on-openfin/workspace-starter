{
  "devtools_port": 9090,
  "licenseKey": "openfin-demo-license-key",
  "runtime": {
    "arguments": "--v=1 --inspect",
<<<<<<< HEAD
    "version": "24.98.69.7"
=======
    "version":"26.102.70.16"
>>>>>>> bde8009b
  },
  "platform": {
    "uuid": "customize-home-templates",
    "icon": "http://localhost:8080/favicon.ico",
    "autoShow": false,
    "providerUrl": "http://localhost:8080/platform/provider.html",
    "preventQuitOnLastWindowClosed": true,
    "permissions": {
      "System": {
        "openUrlWithBrowser": {
          "enabled": true,
          "protocols": ["mailto"]
        }
      }
    },
    "defaultWindowOptions": {
      "permissions": {
        "System": {
          "openUrlWithBrowser": {
            "enabled": true,
            "protocols": ["mailto"]
          }
        }
      }
    }
  },
  "snapshot": {
    "windows": []
  },
  "shortcut": {
    "company": "OpenFin",
    "description": "An way of showing examples of what OpenFin can do.",
    "icon": "http://localhost:8080/favicon.ico",
    "name": "Customize Home Templates - v8.0",
    "target": ["desktop", "start-menu"]
  },
  "customSettings": {
    "homeProvider": {
      "id": "customize-home-templates",
      "title": "Customize Home Templates",
      "icon": "http://localhost:8080/favicon.ico"
    },
    "integrationProvider": {
      "integrations": [
        {
          "id": "quote",
          "icon": "http://localhost:8080/favicon.ico",
          "title": "Quote Provider",
          "enabled": true,
          "moduleUrl": "http://localhost:8080/js/integrations/quote.bundle.js",
          "data": {
            "rootUrl": "http://localhost:8080/quotes/"
          }
        },
        {
          "id": "emoji",
          "icon": "http://localhost:8080/favicon.ico",
          "title": "Emoji Provider",
          "enabled": true,
          "moduleUrl": "http://localhost:8080/js/integrations/emoji.bundle.js",
<<<<<<< HEAD
          "data": {}
=======
          "data": {
          }
        },
        {
          "id": "async",
          "icon": "http://localhost:8080/favicon.ico",
          "title": "Async Provider",
          "enabled": true,
          "moduleUrl": "http://localhost:8080/js/integrations/async.bundle.js",
          "data": {
            "rootUrl": "http://localhost:8080/contacts/"
          }
>>>>>>> bde8009b
        }
      ]
    }
  }
}<|MERGE_RESOLUTION|>--- conflicted
+++ resolved
@@ -3,11 +3,7 @@
   "licenseKey": "openfin-demo-license-key",
   "runtime": {
     "arguments": "--v=1 --inspect",
-<<<<<<< HEAD
-    "version": "24.98.69.7"
-=======
-    "version":"26.102.70.16"
->>>>>>> bde8009b
+    "version": "26.102.70.16"
   },
   "platform": {
     "uuid": "customize-home-templates",
@@ -68,11 +64,7 @@
           "title": "Emoji Provider",
           "enabled": true,
           "moduleUrl": "http://localhost:8080/js/integrations/emoji.bundle.js",
-<<<<<<< HEAD
           "data": {}
-=======
-          "data": {
-          }
         },
         {
           "id": "async",
@@ -83,7 +75,6 @@
           "data": {
             "rootUrl": "http://localhost:8080/contacts/"
           }
->>>>>>> bde8009b
         }
       ]
     }
