{
	"name": "openfin-workspace--customize-home-templates",
	"version": "11.0.0",
	"description": "OpenFin Workspace -- Register with Home",
	"main": "index.js",
	"scripts": {
		"dos": "npm --prefix ../common/ run dos",
		"build": "npm run build-server & npm run build-client",
		"build-server": "tsc --project ./server",
		"build-client": "webpack build --config ./client/webpack.config.js --mode=development",
		"build-client-prod": "webpack build --config ./client/webpack.config.js --mode=production",
		"start": "npm run server",
		"client": "npm --prefix ../common/ run client",
		"server": "node ./server/build/index.js",
		"kill": "npm --prefix ../common/ run kill",
		"setup": "cd ../../ && npm install && cd how-to/customize-home-templates && npm run build && npm --prefix ../common/ run build",
		"validate": "npm --prefix ../../ run validate"
	},
	"author": "martyn.janes@openfin.co",
	"contributors": [
		"john.mandia@openfin.co"
	],
	"license": "SEE LICENSE IN LICENSE.MD",
	"dependencies": {
<<<<<<< HEAD
		"@openfin/core": "^29.73.14",
		"@openfin/workspace": "11.0.6",
		"@openfin/workspace-platform": "11.0.6",
		"chart.js": "^4.0.1",
=======
		"@openfin/core": "^28.72.17",
		"@openfin/workspace": "10.3.10",
		"@openfin/workspace-platform": "10.3.10",
		"chart.js": "^4.2.1",
>>>>>>> b6106548
		"csstype": "^3.1.1",
		"luxon": "^3.2.1",
		"node-emoji": "^1.11.0"
	},
	"devDependencies": {
		"@types/express": "^4.17.17",
		"@types/luxon": "^3.2.0",
		"@types/node": "^18.13.0",
		"@types/node-emoji": "^1.8.2",
		"express": "^4.18.2",
		"ts-loader": "^9.4.2",
		"typescript": "^4.9.5",
		"webpack": "^5.75.0",
		"webpack-cli": "^5.0.1"
	}
}<|MERGE_RESOLUTION|>--- conflicted
+++ resolved
@@ -22,17 +22,10 @@
 	],
 	"license": "SEE LICENSE IN LICENSE.MD",
 	"dependencies": {
-<<<<<<< HEAD
 		"@openfin/core": "^29.73.14",
-		"@openfin/workspace": "11.0.6",
-		"@openfin/workspace-platform": "11.0.6",
-		"chart.js": "^4.0.1",
-=======
-		"@openfin/core": "^28.72.17",
 		"@openfin/workspace": "10.3.10",
 		"@openfin/workspace-platform": "10.3.10",
 		"chart.js": "^4.2.1",
->>>>>>> b6106548
 		"csstype": "^3.1.1",
 		"luxon": "^3.2.1",
 		"node-emoji": "^1.11.0"
