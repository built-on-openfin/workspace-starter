{
	"name": "openfin-workspace--customize-home-templates",
	"version": "12.6.0",
	"description": "OpenFin Workspace -- Register with Home",
	"main": "index.js",
	"scripts": {
		"dos": "node ./scripts/dos.mjs && node ./scripts/kill.mjs",
		"kill": "node ./scripts/kill.mjs",
		"client": "node ./scripts/launch.mjs",
		"build-client": "webpack build --config ./client/webpack.config.js --mode=development",
		"build": "npm run build-client",
		"start": "npx --yes http-server ./public -p 8080 -c-1",
		"setup": "cd ../../ && npm install && cd how-to/customize-home-templates && npm run build"
	},
	"author": "martyn.janes@openfin.co",
	"contributors": [
		"john.mandia@openfin.co"
	],
	"license": "SEE LICENSE IN LICENSE.MD",
	"dependencies": {
		"@openfin/workspace": "12.6.7",
		"@openfin/workspace-platform": "12.6.7",
		"chart.js": "^4.3.0",
		"csstype": "^3.1.2",
		"luxon": "^3.3.0",
		"node-emoji": "^1.11.0"
	},
	"devDependencies": {
<<<<<<< HEAD
		"@openfin/core": "30.74.13",
=======
		"@openfin/core": "30.74.16",
		"@types/express": "^4.17.17",
>>>>>>> 9b5e0385
		"@types/luxon": "^3.3.0",
		"@types/node": "^20.1.3",
		"@types/node-emoji": "^1.8.2",
		"openfin-adapter": "30.74.13",
		"ts-loader": "^9.4.2",
		"typescript": "^4.9.5",
		"webpack": "^5.82.1",
		"webpack-cli": "^5.1.1"
	}
}<|MERGE_RESOLUTION|>--- conflicted
+++ resolved
@@ -26,19 +26,14 @@
 		"node-emoji": "^1.11.0"
 	},
 	"devDependencies": {
-<<<<<<< HEAD
-		"@openfin/core": "30.74.13",
-=======
 		"@openfin/core": "30.74.16",
-		"@types/express": "^4.17.17",
->>>>>>> 9b5e0385
 		"@types/luxon": "^3.3.0",
-		"@types/node": "^20.1.3",
+		"@types/node": "^20.2.4",
 		"@types/node-emoji": "^1.8.2",
-		"openfin-adapter": "30.74.13",
-		"ts-loader": "^9.4.2",
+		"openfin-adapter": "30.74.16",
+		"ts-loader": "^9.4.3",
 		"typescript": "^4.9.5",
-		"webpack": "^5.82.1",
+		"webpack": "^5.84.1",
 		"webpack-cli": "^5.1.1"
 	}
 }