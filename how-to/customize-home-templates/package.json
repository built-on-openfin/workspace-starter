--- conflicted
+++ resolved
@@ -22,28 +22,23 @@
 	],
 	"license": "SEE LICENSE IN LICENSE.MD",
 	"dependencies": {
-<<<<<<< HEAD
-		"@openfin/workspace": "12.6.1",
-		"@openfin/workspace-platform": "12.6.1",
-=======
-		"@openfin/workspace": "12.1.5",
-		"@openfin/workspace-platform": "12.1.5",
->>>>>>> a710301c
+		"@openfin/workspace": "12.6.6",
+		"@openfin/workspace-platform": "12.6.6",
 		"chart.js": "^4.2.1",
-		"csstype": "^3.1.1",
+		"csstype": "^3.1.2",
 		"luxon": "^3.3.0",
 		"node-emoji": "^1.11.0"
 	},
 	"devDependencies": {
 		"@openfin/core": "30.74.13",
 		"@types/express": "^4.17.17",
-		"@types/luxon": "^3.2.0",
+		"@types/luxon": "^3.3.0",
 		"@types/node": "^18.15.11",
 		"@types/node-emoji": "^1.8.2",
 		"express": "^4.18.2",
 		"ts-loader": "^9.4.2",
 		"typescript": "^4.9.5",
-		"webpack": "^5.77.0",
+		"webpack": "^5.79.0",
 		"webpack-cli": "^5.0.1"
 	}
 }