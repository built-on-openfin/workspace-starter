{
	"name": "openfin-workspace--customize-home-templates",
	"version": "15.0.0",
	"description": "OpenFin Workspace -- Register with Home",
	"main": "index.js",
	"scripts": {
		"dos": "node ./scripts/dos.mjs && node ./scripts/kill.mjs",
		"kill": "node ./scripts/kill.mjs",
		"client": "node ./scripts/launch.mjs",
		"build-client": "webpack build --config ./client/webpack.config.js --mode=development",
		"build": "npm run build-client",
		"start": "npx --yes http-server ./public -p 8080 -c-1",
		"setup": "npm install && npm run build"
	},
	"author": "martyn.janes@openfin.co",
	"contributors": [
		"john.mandia@openfin.co"
	],
	"license": "SEE LICENSE IN LICENSE.MD",
	"dependencies": {
<<<<<<< HEAD
		"@openfin/workspace": "15.0.8",
		"@openfin/workspace-platform": "15.0.8",
=======
		"@openfin/workspace": "15.0.11",
		"@openfin/workspace-platform": "15.0.11",
>>>>>>> e39154d6
		"chart.js": "^4.4.0",
		"csstype": "^3.1.2",
		"luxon": "^3.4.3",
		"node-emoji": "1.11.0"
	},
	"devDependencies": {
		"@openfin/core": "32.76.20",
<<<<<<< HEAD
		"@types/luxon": "^3.3.3",
=======
		"@types/luxon": "^3.3.4",
>>>>>>> e39154d6
		"@types/node-emoji": "^1.8.2",
		"openfin-adapter": "32.76.10",
		"ts-loader": "^9.5.0",
		"typescript": "^5.2.2",
		"webpack": "^5.89.0",
		"webpack-cli": "^5.1.4"
	}
}<|MERGE_RESOLUTION|>--- conflicted
+++ resolved
@@ -18,13 +18,8 @@
 	],
 	"license": "SEE LICENSE IN LICENSE.MD",
 	"dependencies": {
-<<<<<<< HEAD
-		"@openfin/workspace": "15.0.8",
-		"@openfin/workspace-platform": "15.0.8",
-=======
 		"@openfin/workspace": "15.0.11",
 		"@openfin/workspace-platform": "15.0.11",
->>>>>>> e39154d6
 		"chart.js": "^4.4.0",
 		"csstype": "^3.1.2",
 		"luxon": "^3.4.3",
@@ -32,11 +27,7 @@
 	},
 	"devDependencies": {
 		"@openfin/core": "32.76.20",
-<<<<<<< HEAD
-		"@types/luxon": "^3.3.3",
-=======
 		"@types/luxon": "^3.3.4",
->>>>>>> e39154d6
 		"@types/node-emoji": "^1.8.2",
 		"openfin-adapter": "32.76.10",
 		"ts-loader": "^9.5.0",
