--- conflicted
+++ resolved
@@ -1,6 +1,6 @@
 {
 	"name": "openfin-workspace--customize-home-templates",
-	"version": "14.0.11",
+	"version": "14.0.16",
 	"description": "OpenFin Workspace -- Register with Home",
 	"main": "index.js",
 	"scripts": {
@@ -18,27 +18,16 @@
 	],
 	"license": "SEE LICENSE IN LICENSE.MD",
 	"dependencies": {
-<<<<<<< HEAD
 		"@openfin/workspace": "next",
 		"@openfin/workspace-platform": "next",
-		"chart.js": "^4.3.0",
-=======
-		"@openfin/workspace": "13.1.5",
-		"@openfin/workspace-platform": "13.1.5",
 		"chart.js": "^4.3.3",
->>>>>>> 8ef2cf4d
 		"csstype": "^3.1.2",
 		"luxon": "^3.3.0",
 		"node-emoji": "1.11.0"
 	},
 	"devDependencies": {
-<<<<<<< HEAD
 		"@openfin/core": "32.76.10",
-		"@types/luxon": "^3.3.0",
-=======
-		"@openfin/core": "31.75.4",
 		"@types/luxon": "^3.3.1",
->>>>>>> 8ef2cf4d
 		"@types/node-emoji": "^1.8.2",
 		"openfin-adapter": "32.76.10",
 		"ts-loader": "^9.4.4",
