{
	"name": "openfin-workspace--customize-home-templates",
	"version": "17.0.0",
	"description": "OpenFin Workspace -- Register with Home",
	"main": "index.js",
	"scripts": {
		"dos": "node ./scripts/dos.mjs && node ./scripts/kill.mjs",
		"kill": "node ./scripts/kill.mjs",
		"client": "node ./scripts/launch.mjs",
		"build-client": "webpack build --config ./client/webpack.config.js --mode=development",
		"build": "npm run build-client",
		"start": "npx --yes http-server ./public -p 8080 -c-1",
		"setup": "npm install && npm run build",
		"prettier": "prettier --config .prettierrc --write .",
		"prettier-check": "prettier --config .prettierrc --check .",
		"eslint": "eslint . --ext .js,.mjs,.ts",
		"markdownlint": "markdownlint **/*.md --ignore **/node_modules/**",
		"validate": "npm run prettier && npm run eslint && npm run markdownlint"
	},
	"author": "martyn.janes@openfin.co",
	"contributors": [
		"john.mandia@openfin.co"
	],
	"license": "SEE LICENSE IN LICENSE.MD",
	"dependencies": {
<<<<<<< HEAD
		"@openfin/workspace": "17.0.12",
		"@openfin/workspace-platform": "17.0.12",
=======
		"@openfin/workspace": "17.0.14",
		"@openfin/workspace-platform": "17.0.14",
>>>>>>> 62f293e8
		"chart.js": "^4.4.1",
		"csstype": "^3.1.3",
		"luxon": "^3.4.4",
		"node-emoji": "1.11.0"
	},
	"devDependencies": {
<<<<<<< HEAD
		"@openfin/core": "34.78.79",
		"@openfin/node-adapter": "34.78.79",
=======
		"@openfin/core": "34.78.80",
		"@openfin/node-adapter": "34.78.80",
>>>>>>> 62f293e8
		"@types/luxon": "^3.3.8",
		"@types/node-emoji": "^1.8.2",
		"eslint": "8.56.0",
		"eslint-config-airbnb": "19.0.4",
		"eslint-config-airbnb-typescript": "17.1.0",
		"eslint-config-prettier": "9.1.0",
		"eslint-plugin-import": "2.26.0",
		"eslint-plugin-jsdoc": "48.0.2",
		"eslint-plugin-prettier": "5.1.2",
		"eslint-plugin-promise": "6.1.1",
		"eslint-plugin-simple-import-sort": "10.0.0",
		"eslint-plugin-unicorn": "50.0.1",
		"eslint-plugin-unused-imports": "3.0.0",
		"markdownlint-cli": "0.38.0",
		"prettier": "3.1.1",
		"ts-loader": "^9.5.1",
		"typescript": "^5.3.3",
		"webpack": "^5.89.0",
		"webpack-cli": "^5.1.4"
	}
}<|MERGE_RESOLUTION|>--- conflicted
+++ resolved
@@ -23,26 +23,16 @@
 	],
 	"license": "SEE LICENSE IN LICENSE.MD",
 	"dependencies": {
-<<<<<<< HEAD
-		"@openfin/workspace": "17.0.12",
-		"@openfin/workspace-platform": "17.0.12",
-=======
 		"@openfin/workspace": "17.0.14",
 		"@openfin/workspace-platform": "17.0.14",
->>>>>>> 62f293e8
 		"chart.js": "^4.4.1",
 		"csstype": "^3.1.3",
 		"luxon": "^3.4.4",
 		"node-emoji": "1.11.0"
 	},
 	"devDependencies": {
-<<<<<<< HEAD
-		"@openfin/core": "34.78.79",
-		"@openfin/node-adapter": "34.78.79",
-=======
 		"@openfin/core": "34.78.80",
 		"@openfin/node-adapter": "34.78.80",
->>>>>>> 62f293e8
 		"@types/luxon": "^3.3.8",
 		"@types/node-emoji": "^1.8.2",
 		"eslint": "8.56.0",
