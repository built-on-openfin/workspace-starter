{
	"name": "openfin-workspace--customize-home-templates",
	"version": "16.0.0",
	"description": "OpenFin Workspace -- Register with Home",
	"main": "index.js",
	"scripts": {
		"dos": "node ./scripts/dos.mjs && node ./scripts/kill.mjs",
		"kill": "node ./scripts/kill.mjs",
		"client": "node ./scripts/launch.mjs",
		"build-client": "webpack build --config ./client/webpack.config.js --mode=development",
		"build": "npm run build-client",
		"start": "npx --yes http-server ./public -p 8080 -c-1",
		"setup": "npm install && npm run build"
	},
	"author": "martyn.janes@openfin.co",
	"contributors": [
		"john.mandia@openfin.co"
	],
	"license": "SEE LICENSE IN LICENSE.MD",
	"dependencies": {
<<<<<<< HEAD
		"@openfin/workspace": "15.0.11",
		"@openfin/workspace-platform": "15.0.11",
=======
		"@openfin/workspace": "16.0.4",
		"@openfin/workspace-platform": "16.0.4",
>>>>>>> cfa80f69
		"chart.js": "^4.4.0",
		"csstype": "^3.1.2",
		"luxon": "^3.4.3",
		"node-emoji": "1.11.0"
	},
	"devDependencies": {
<<<<<<< HEAD
		"@openfin/core": "32.76.20",
=======
		"@openfin/core": "33.77.11",
		"@openfin/node-adapter": "33.77.11",
>>>>>>> cfa80f69
		"@types/luxon": "^3.3.4",
		"@types/node-emoji": "^1.8.2",
		"ts-loader": "^9.5.0",
		"typescript": "^5.2.2",
		"webpack": "^5.89.0",
		"webpack-cli": "^5.1.4"
	}
}<|MERGE_RESOLUTION|>--- conflicted
+++ resolved
@@ -18,25 +18,16 @@
 	],
 	"license": "SEE LICENSE IN LICENSE.MD",
 	"dependencies": {
-<<<<<<< HEAD
-		"@openfin/workspace": "15.0.11",
-		"@openfin/workspace-platform": "15.0.11",
-=======
 		"@openfin/workspace": "16.0.4",
 		"@openfin/workspace-platform": "16.0.4",
->>>>>>> cfa80f69
 		"chart.js": "^4.4.0",
 		"csstype": "^3.1.2",
 		"luxon": "^3.4.3",
 		"node-emoji": "1.11.0"
 	},
 	"devDependencies": {
-<<<<<<< HEAD
-		"@openfin/core": "32.76.20",
-=======
 		"@openfin/core": "33.77.11",
 		"@openfin/node-adapter": "33.77.11",
->>>>>>> cfa80f69
 		"@types/luxon": "^3.3.4",
 		"@types/node-emoji": "^1.8.2",
 		"ts-loader": "^9.5.0",
