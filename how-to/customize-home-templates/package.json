--- conflicted
+++ resolved
@@ -23,26 +23,16 @@
 	],
 	"license": "SEE LICENSE IN LICENSE.MD",
 	"dependencies": {
-<<<<<<< HEAD
-		"@openfin/workspace": "19.0.3",
-		"@openfin/workspace-platform": "19.0.3",
-=======
 		"@openfin/workspace": "19.0.4",
 		"@openfin/workspace-platform": "19.0.4",
->>>>>>> b9ebb785
 		"chart.js": "^4.4.2",
 		"csstype": "^3.1.3",
 		"luxon": "^3.4.4",
 		"node-emoji": "1.11.0"
 	},
 	"devDependencies": {
-<<<<<<< HEAD
-		"@openfin/core": "38.82.61",
-		"@openfin/node-adapter": "38.82.61",
-=======
 		"@openfin/core": "38.82.69",
 		"@openfin/node-adapter": "38.82.69",
->>>>>>> b9ebb785
 		"@types/luxon": "^3.4.2",
 		"@types/node-emoji": "^1.8.2",
 		"eslint": "8.57.0",
