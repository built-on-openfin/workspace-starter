--- conflicted
+++ resolved
@@ -38,13 +38,8 @@
 $ npm run setup
 ```
 
-<<<<<<< HEAD
-3. Optional (if you wish to pin the version of OpenFin Workspace to version 7.0.0) - Set Windows registry key for [Desktop Owner Settings](https://developers.openfin.co/docs/desktop-owner-settings).
-   This example includes a utility (`desktop-owner-settings.bat`) that adds the Windows registry key for you, pointing to a local desktop owner
-=======
 2. Optional (if you wish to pin the version of OpenFin Workspace to version 8.0.0 and you are on Windows) - Set Windows registry key for [Desktop Owner Settings](https://developers.openfin.co/docs/desktop-owner-settings).
-   This example runs a utility [desktop-owner-settings.bat](../common/desktop-owner-settings.bat) that adds the Windows registry key for you, pointing to a local desktop owner 
->>>>>>> bde8009b
+   This example runs a utility [desktop-owner-settings.bat](../common/desktop-owner-settings.bat) that adds the Windows registry key for you, pointing to a local desktop owner
    settings file so you can test these settings. If you already have a desktop owner settings file, this script prompts to overwrite the location. Be sure to capture the existing location so you can update the key when you are done using this example.
 
    (**WARNING**: This script kills all open OpenFin processes. **This is not something you should do in production to close apps as force killing processes could kill an application while it's trying to save state/perform an action**).
@@ -68,18 +63,14 @@
 5. Type any character into the search box to show the default list of Applications.
    You can now use the custom commands e.g. `/price MSFT.
 
-6. If you modify the project and wish to rebuild you can run setup again or the build command below: 
+6. If you modify the project and wish to rebuild you can run setup again or the build command below:
 
-<<<<<<< HEAD
-## ![](openfin-register-with-store-basic.gif)
-
-=======
 ```bash
 $ npm run build
 ```
-![](openfin-register-with-store-basic.gif)
----
->>>>>>> bde8009b
+
+## ![](openfin-register-with-store-basic.gif)
+
 **NOTE ABOUT THE IDs**
 
 In the hard-coded store configuration you will see a number of id entries. In a real application these ids would need to be unique (e.g. a GUID) and idempotent (if you re-request a section/navigation item then the contents can change e.g. title but the id shouldn't).
