--- conflicted
+++ resolved
@@ -36,11 +36,7 @@
 		"company": "OpenFin",
 		"description": "A way of showing examples of what OpenFin can do.",
 		"icon": "http://localhost:8080/favicon.ico",
-<<<<<<< HEAD
-		"name": "Register With Store Basic - vnext",
-=======
 		"name": "Register With Store Basic - v15.0.0",
->>>>>>> 437a01a9
 		"target": ["desktop", "start-menu"]
 	},
 	"supportInformation": {
