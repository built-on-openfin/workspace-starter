--- conflicted
+++ resolved
@@ -6,58 +6,27 @@
     <title>Basic Store Example</title>
     <meta name="description" content="" />
     <meta name="viewport" content="width=device-width, initial-scale=1" />
-    <link rel="stylesheet"
-    href="../common/style/app.css" />
+    <link rel="stylesheet" href="../common/style/app.css" />
     <script src="../js/provider.bundle.js"></script>
-<<<<<<< HEAD
-    <style>
-      body {
-        padding: 25px;
-        color: white;
-        background-color: #24262b;
-        font: 12px/1.5 Inter, -apple-system, BlinkMacSystemFont, Segoe UI, Roboto, Oxygen-Sans, Ubuntu, Cantarell,
-          Helvetica Neue, sans-serif;
-      }
-
-      button {
-        background-color: #6965ff;
-        color: white;
-        font-weight: bold;
-      }
-    </style>
   </head>
   <body>
     <div>
-      <p>
-        <image src="/images/icon-blue.png" alt="OpenFin" style="float: right"></image>
-      </p>
+      <div>
+        <image src="/common/images/icon-blue.png" alt="OpenFin" style="float: right"></image>
+      </div>
       <h1>Basic Store Example</h1>
-      <p>
+      <div>
         Please click the register button to add a store to Storefront (it will start up Storefront and OpenFin Workspace
         if it isn't already running). Once a store is registered the show/hide buttons will appear. Use show to show the
         store you just created. Deregister will remove your store entry from OpenFin Workspace.
-      </p>
-      <p>This is a simple example showing how you can hand code a store.</p>
-      <p>
+      </div>
+      <div>This is a simple example showing how you can hand code a store.</div>
+      <div>
         <button id="register">Register A Basic Store</button>
         <button id="deregister" style="display: none">Deregister A Basic Store</button>
         <button id="show" style="display: none">Show Store</button>
         <button id="hide" style="display: none">Hide Store</button>
-      </p>
-=======
-  </head>
-  <body>
-    <div>
-      <div>
-        <image src="/common/images/icon-blue.png" alt="OpenFin" style="float: right;"></image>
       </div>
-      <h1>Basic Store Example</h1>
-      <div>Please click the register button to add a store to Storefront (it will start up Storefront and OpenFin Workspace if it isn't already running). Once a store is registered the show/hide buttons will appear. Use show to show the store you just created. Deregister will remove your store entry from OpenFin Workspace.</div>
-      <div>This is a simple example showing how you can hand code a store.</div>
-      <div>
-        <button id="register">Register A Basic Store</button> <button id="deregister" style="display: none;">Deregister A Basic Store</button> <button id="show" style="display: none;">Show Store</button> <button id="hide" style="display: none;">Hide Store</button>
-      </div>
->>>>>>> bde8009b
     </div>
   </body>
 </html>