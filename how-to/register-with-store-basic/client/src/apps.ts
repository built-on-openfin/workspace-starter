import { App } from "@openfin/workspace";

export async function getApps(): Promise<App[]> {
  return [experoApp, notificationStudio, processManager, developerContent];
}

<<<<<<< HEAD
export const experoApp: App = {
  appId: "expero-company-news",
  title: "Gateway - Company News",
  manifest: "https://openfin-iex.experolabs.com/openfin/manifests/company-news.json",
  manifestType: "view",
  icons: [
    {
      src: "https://openfin-iex.experolabs.com/favicon.ico"
    }
  ],
  contactEmail: "contact@example.com",
  supportEmail: "support@example.com",
  publisher: "Expero",
  intents: [],
  images: [
    {
      src: "http://localhost:8080/images/previews/expero-news-view.png"
    }
  ],
  tags: ["expero", "view", "interop"]
};

export const notificationStudio: App = {
  appId: "notifications-generator",
  title: "OpenFin Notifications Studio",
  manifestType: "manifest",
  description:
    "Notifications Studio: This is OpenFin's tool for demonstrating the power of our Notification Center. Use it to create local notifications or use some of the examples shown in our Catalog. Experiment with our features and see the power that OpenFin Notification Center can bring to your applications.",
  manifest: "https://cdn.openfin.co/studio/notification/app.json",
  icons: [{ src: "https://cdn.openfin.co/demos/notifications/generator/images/icon-blue.png" }],
  contactEmail: "contact@example.com",
  supportEmail: "support@example.com",
  publisher: "OpenFin",
  intents: [],
  images: [
    {
      src: "http://localhost:8080/images/previews/openfin-notification-studio.png"
    }
  ],
  tags: ["hero", "manifest", "tools"]
};

export const processManager: App = {
  appId: "openfin-process-manager",
  title: "OpenFin Process Manager",
  manifestType: "manifest",
  description:
    "Process Manager: This is OpenFin's tool for helping developers build OpenFin Applications. It lets you see the OpenFin applications that are running, the performance of the applications (memory and cpu) and easy access to the dev tools for the Windows of your application.",
  manifest: "https://cdn.openfin.co/process-manager/app.json",
  icons: [{ src: "https://cdn.openfin.co/process-manager/img/proc-mgr-icon.png" }],
  contactEmail: "contact@example.com",
  supportEmail: "support@example.com",
  publisher: "OpenFin",
  intents: [],
  images: [
    {
      src: "http://localhost:8080/images/previews/openfin-process-manager.png"
    }
  ],
  tags: ["hero", "manifest", "tools"]
};

export const developerContent: App = {
  appId: "openfin-developer-page",
  title: "OpenFin Developer Docs",
  manifestType: "snapshot",
  description:
    "Shows a collection of OpenFin developer pages and provides an example of how you can present a pre-built page as a launch target in OpenFin Home. This entry has a manifest type of 'snapshot'.",
  manifest: "http://localhost:8080/snapshot.json",
  icons: [{ src: "http://localhost:8080/images/icon-blue.png" }],
  contactEmail: "contact@example.com",
  supportEmail: "support@example.com",
  publisher: "OpenFin",
  intents: [],
  images: [
    {
      src: "http://localhost:8080/images/previews/openfin-page-docs.png"
    }
  ],
  tags: ["page"]
};
=======
export const experoApp:App = {
    appId: "expero-company-news",
    title: "Gateway - Company News",
    manifest: "https://openfin-iex.experolabs.com/openfin/manifests/company-news.json",
    manifestType: "view",
    icons: [
      {
        src: "https://openfin-iex.experolabs.com/favicon.ico"
      }
    ],
    contactEmail: "contact@example.com",
    supportEmail: "support@example.com",
    publisher: "Expero",
    intents: [],
    images: [{
      src:"http://localhost:8080/common/images/previews/expero-news-view.png"
    }],
    tags:["expero", "view", "interop"]
  };

  export const notificationStudio:App =  {
    appId: "notifications-generator",
    title: "OpenFin Notifications Studio",
    manifestType: "manifest",
    description: "Notifications Studio: This is OpenFin's tool for demonstrating the power of our Notification Center. Use it to create local notifications or use some of the examples shown in our Catalog. Experiment with our features and see the power that OpenFin Notification Center can bring to your applications.",
    manifest: "https://cdn.openfin.co/studio/notification/app.json",
    icons: [
      { src: "https://cdn.openfin.co/demos/notifications/generator/images/icon-blue.png"}
    ],
    contactEmail: "contact@example.com",
    supportEmail: "support@example.com",
    publisher: "OpenFin",
    intents: [],
    images: [{
      src:"http://localhost:8080/common/images/previews/openfin-notification-studio.png"
    }],
    tags:["hero", "manifest", "tools"]
  };

  export const processManager:App = {
    appId: "openfin-process-manager",
    title: "OpenFin Process Manager",
    manifestType: "manifest",
    description: "Process Manager: This is OpenFin's tool for helping developers build OpenFin Applications. It lets you see the OpenFin applications that are running, the performance of the applications (memory and cpu) and easy access to the dev tools for the Windows of your application.",
    manifest: "https://cdn.openfin.co/process-manager/app.json",
    icons: [
      { src: "https://cdn.openfin.co/process-manager/img/proc-mgr-icon.png" }
    ],
    contactEmail: "contact@example.com",
    supportEmail: "support@example.com",
    publisher: "OpenFin",
    intents: [],
    images: [{
      src:"http://localhost:8080/common/images/previews/openfin-process-manager.png"
    }],
    tags:["hero", "manifest", "tools"]
  };

  export const developerContent: App = {
    appId: "openfin-developer-page",
    title: "OpenFin Developer Docs",
    manifestType: "snapshot",
    description: "Shows a collection of OpenFin developer pages and provides an example of how you can present a pre-built page as a launch target in OpenFin Home. This entry has a manifest type of 'snapshot'.",
    manifest: "http://localhost:8080/common/snapshots/snapshot.json",
    icons: [
      { src: "http://localhost:8080/common/images/icon-blue.png" }
    ],
    contactEmail: "contact@example.com",
    supportEmail: "support@example.com",
    publisher: "OpenFin",
    intents: [],
    images: [{
      src:"http://localhost:8080/common/images/previews/openfin-page-docs.png"
    }],
    tags:["page"]
  };
>>>>>>> bde8009b
<|MERGE_RESOLUTION|>--- conflicted
+++ resolved
@@ -4,7 +4,6 @@
   return [experoApp, notificationStudio, processManager, developerContent];
 }
 
-<<<<<<< HEAD
 export const experoApp: App = {
   appId: "expero-company-news",
   title: "Gateway - Company News",
@@ -21,7 +20,7 @@
   intents: [],
   images: [
     {
-      src: "http://localhost:8080/images/previews/expero-news-view.png"
+      src: "http://localhost:8080/common/images/previews/expero-news-view.png"
     }
   ],
   tags: ["expero", "view", "interop"]
@@ -41,7 +40,7 @@
   intents: [],
   images: [
     {
-      src: "http://localhost:8080/images/previews/openfin-notification-studio.png"
+      src: "http://localhost:8080/common/images/previews/openfin-notification-studio.png"
     }
   ],
   tags: ["hero", "manifest", "tools"]
@@ -61,7 +60,7 @@
   intents: [],
   images: [
     {
-      src: "http://localhost:8080/images/previews/openfin-process-manager.png"
+      src: "http://localhost:8080/common/images/previews/openfin-process-manager.png"
     }
   ],
   tags: ["hero", "manifest", "tools"]
@@ -73,94 +72,16 @@
   manifestType: "snapshot",
   description:
     "Shows a collection of OpenFin developer pages and provides an example of how you can present a pre-built page as a launch target in OpenFin Home. This entry has a manifest type of 'snapshot'.",
-  manifest: "http://localhost:8080/snapshot.json",
-  icons: [{ src: "http://localhost:8080/images/icon-blue.png" }],
+  manifest: "http://localhost:8080/common/snapshots/snapshot.json",
+  icons: [{ src: "http://localhost:8080/common/images/icon-blue.png" }],
   contactEmail: "contact@example.com",
   supportEmail: "support@example.com",
   publisher: "OpenFin",
   intents: [],
   images: [
     {
-      src: "http://localhost:8080/images/previews/openfin-page-docs.png"
+      src: "http://localhost:8080/common/images/previews/openfin-page-docs.png"
     }
   ],
   tags: ["page"]
-};
-=======
-export const experoApp:App = {
-    appId: "expero-company-news",
-    title: "Gateway - Company News",
-    manifest: "https://openfin-iex.experolabs.com/openfin/manifests/company-news.json",
-    manifestType: "view",
-    icons: [
-      {
-        src: "https://openfin-iex.experolabs.com/favicon.ico"
-      }
-    ],
-    contactEmail: "contact@example.com",
-    supportEmail: "support@example.com",
-    publisher: "Expero",
-    intents: [],
-    images: [{
-      src:"http://localhost:8080/common/images/previews/expero-news-view.png"
-    }],
-    tags:["expero", "view", "interop"]
-  };
-
-  export const notificationStudio:App =  {
-    appId: "notifications-generator",
-    title: "OpenFin Notifications Studio",
-    manifestType: "manifest",
-    description: "Notifications Studio: This is OpenFin's tool for demonstrating the power of our Notification Center. Use it to create local notifications or use some of the examples shown in our Catalog. Experiment with our features and see the power that OpenFin Notification Center can bring to your applications.",
-    manifest: "https://cdn.openfin.co/studio/notification/app.json",
-    icons: [
-      { src: "https://cdn.openfin.co/demos/notifications/generator/images/icon-blue.png"}
-    ],
-    contactEmail: "contact@example.com",
-    supportEmail: "support@example.com",
-    publisher: "OpenFin",
-    intents: [],
-    images: [{
-      src:"http://localhost:8080/common/images/previews/openfin-notification-studio.png"
-    }],
-    tags:["hero", "manifest", "tools"]
-  };
-
-  export const processManager:App = {
-    appId: "openfin-process-manager",
-    title: "OpenFin Process Manager",
-    manifestType: "manifest",
-    description: "Process Manager: This is OpenFin's tool for helping developers build OpenFin Applications. It lets you see the OpenFin applications that are running, the performance of the applications (memory and cpu) and easy access to the dev tools for the Windows of your application.",
-    manifest: "https://cdn.openfin.co/process-manager/app.json",
-    icons: [
-      { src: "https://cdn.openfin.co/process-manager/img/proc-mgr-icon.png" }
-    ],
-    contactEmail: "contact@example.com",
-    supportEmail: "support@example.com",
-    publisher: "OpenFin",
-    intents: [],
-    images: [{
-      src:"http://localhost:8080/common/images/previews/openfin-process-manager.png"
-    }],
-    tags:["hero", "manifest", "tools"]
-  };
-
-  export const developerContent: App = {
-    appId: "openfin-developer-page",
-    title: "OpenFin Developer Docs",
-    manifestType: "snapshot",
-    description: "Shows a collection of OpenFin developer pages and provides an example of how you can present a pre-built page as a launch target in OpenFin Home. This entry has a manifest type of 'snapshot'.",
-    manifest: "http://localhost:8080/common/snapshots/snapshot.json",
-    icons: [
-      { src: "http://localhost:8080/common/images/icon-blue.png" }
-    ],
-    contactEmail: "contact@example.com",
-    supportEmail: "support@example.com",
-    publisher: "OpenFin",
-    intents: [],
-    images: [{
-      src:"http://localhost:8080/common/images/previews/openfin-page-docs.png"
-    }],
-    tags:["page"]
-  };
->>>>>>> bde8009b
+};