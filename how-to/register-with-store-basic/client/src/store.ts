import {
  Storefront,
  App,
  StorefrontLandingPage,
  StorefrontNavigationSection,
  StorefrontFooter,
  StorefrontProvider,
  StorefrontTemplate
} from "@openfin/workspace";
import { getCurrentSync } from "@openfin/workspace-platform";
import { getApps, experoApp, notificationStudio, processManager, developerContent } from "./apps";

const providerId = "register-with-store-basic";

export async function register() {
  console.log("Initialising the storefront provider.");
  const provider = await getStoreProvider();
  try {
    await Storefront.register(provider);
    console.log("Storefront provider initialised.");
  } catch (err) {
    console.error("An error was encountered while trying to register the content store provider", err);
  }
}

export async function deregister() {
  return Storefront.deregister(providerId);
}

export async function show() {
  console.log("Showing the store.");
  return Storefront.show();
}

export async function hide() {
  console.log("Hiding the store.");
  return Storefront.hide();
}

async function getStoreProvider(): Promise<StorefrontProvider> {
  console.log("Getting the store provider.");

  return {
    id: providerId,
    title: "Basic Store",
    icon: "http://localhost:8080/favicon.ico",
    getNavigation,
    getLandingPage,
    getFooter,
    getApps,
    launchApp: async (app: App) => {
      const platform = getCurrentSync();
      await platform.launchApp({ app });
    }
  };
}

async function getNavigation(): Promise<[StorefrontNavigationSection?, StorefrontNavigationSection?]> {
  console.log("Showing the store navigation.");

  const navigationSections: [StorefrontNavigationSection?, StorefrontNavigationSection?] = [
    {
      id: "apps",
      title: "Apps",
      items: [
        {
          id: "view",
          title: "Views",
          templateId: StorefrontTemplate.AppGrid,
          templateData: {
            apps: [experoApp]
          }
        },
        {
          id: "page",
          title: "Pages",
          templateId: StorefrontTemplate.AppGrid,
          templateData: {
            apps: [developerContent]
          }
        },
        {
          id: "manifest",
          title: "Web Apps",
          templateId: StorefrontTemplate.AppGrid,
          templateData: {
            apps: [notificationStudio, processManager]
          }
        }
      ]
    }
  ];

  return navigationSections;
}

async function getLandingPage(): Promise<StorefrontLandingPage> {
  console.log("Getting the store landing page.");

  const landingPage: StorefrontLandingPage = {
    hero: {
      title: "Custom Hero Title",
      description: "This is a demonstration of the hero section that you can configure for your store.",
      cta: {
        id: "hero-1",
        title: "Hero Apps!",
        templateId: StorefrontTemplate.AppGrid,
        templateData: {
          apps: [notificationStudio, processManager]
        }
      },
      image: {
<<<<<<< HEAD
        src: "http://localhost:8080/images/superhero-unsplash.jpg"
      }
=======
        src: "http://localhost:8080/common/images/superhero-unsplash.jpg",
      },
>>>>>>> bde8009b
    },
    topRow: {
      title: "Custom Top Row Content",
      items: [
        {
          id: "top-row-item-1",
          title: "Expero",
          description: "A collection of example views from Expero showing the power of interop and context sharing.",
          image: {
<<<<<<< HEAD
            src: "http://localhost:8080/images/coding-1-unsplash.jpg"
=======
            src: "http://localhost:8080/common/images/coding-1-unsplash.jpg",
>>>>>>> bde8009b
          },
          templateId: StorefrontTemplate.AppGrid,
          templateData: {
            apps: [experoApp]
          }
        },
        {
          id: "top-row-item-2",
          title: "Dev Tools",
          description: "A collection of developer tools that can aid with building and debugging OpenFin applications.",
          image: {
<<<<<<< HEAD
            src: "http://localhost:8080/images/coding-2-unsplash.jpg"
=======
            src: "http://localhost:8080/common/images/coding-2-unsplash.jpg",
>>>>>>> bde8009b
          },
          templateId: StorefrontTemplate.AppGrid,
          templateData: {
            apps: [notificationStudio, processManager]
          }
        }
      ]
    },
    middleRow: {
      title: "A collection of simple views that show how to share context using the Interop API.",
      apps: [experoApp]
    },
    bottomRow: {
      title: "Quick Access",
      items: [
        {
          id: "bottom-row-item-1",
          title: "Views",
          description: "A collection of views made available through our catalog.",
          image: {
<<<<<<< HEAD
            src: "http://localhost:8080/images/coding-4-unsplash.jpg"
=======
            src: "http://localhost:8080/common/images/coding-4-unsplash.jpg",
>>>>>>> bde8009b
          },
          templateId: StorefrontTemplate.AppGrid,
          templateData: {
            apps: [experoApp]
          }
        },
        {
          id: "bottom-row-item-2",
          title: "Web Apps",
          description: "A collection of web apps built using OpenFin.",
          image: {
<<<<<<< HEAD
            src: "http://localhost:8080/images/coding-5-unsplash.jpg"
=======
            src: "http://localhost:8080/common/images/coding-5-unsplash.jpg",
>>>>>>> bde8009b
          },
          templateId: StorefrontTemplate.AppGrid,
          templateData: {
            apps: [notificationStudio, processManager]
          }
        }
      ]
    }
  };

  return landingPage;
}

async function getFooter(): Promise<StorefrontFooter> {
  console.log("Getting the store footer.");
  return {
    logo: { src: "http://localhost:8080/favicon.ico", size: "32" },
    text: "Welcome to the OpenFin Sample Footer",
    links: [
      {
        title: "Github",
        url: "https://github.com/built-on-openfin/workspace-starter"
      },
      {
        title: "YouTube",
        url: "https://www.youtube.com/user/OpenFinTech"
      }
    ]
  };
}<|MERGE_RESOLUTION|>--- conflicted
+++ resolved
@@ -110,13 +110,8 @@
         }
       },
       image: {
-<<<<<<< HEAD
-        src: "http://localhost:8080/images/superhero-unsplash.jpg"
+        src: "http://localhost:8080/common/images/superhero-unsplash.jpg"
       }
-=======
-        src: "http://localhost:8080/common/images/superhero-unsplash.jpg",
-      },
->>>>>>> bde8009b
     },
     topRow: {
       title: "Custom Top Row Content",
@@ -126,11 +121,7 @@
           title: "Expero",
           description: "A collection of example views from Expero showing the power of interop and context sharing.",
           image: {
-<<<<<<< HEAD
-            src: "http://localhost:8080/images/coding-1-unsplash.jpg"
-=======
-            src: "http://localhost:8080/common/images/coding-1-unsplash.jpg",
->>>>>>> bde8009b
+            src: "http://localhost:8080/common/images/coding-1-unsplash.jpg"
           },
           templateId: StorefrontTemplate.AppGrid,
           templateData: {
@@ -142,11 +133,7 @@
           title: "Dev Tools",
           description: "A collection of developer tools that can aid with building and debugging OpenFin applications.",
           image: {
-<<<<<<< HEAD
-            src: "http://localhost:8080/images/coding-2-unsplash.jpg"
-=======
-            src: "http://localhost:8080/common/images/coding-2-unsplash.jpg",
->>>>>>> bde8009b
+            src: "http://localhost:8080/common/images/coding-2-unsplash.jpg"
           },
           templateId: StorefrontTemplate.AppGrid,
           templateData: {
@@ -167,11 +154,7 @@
           title: "Views",
           description: "A collection of views made available through our catalog.",
           image: {
-<<<<<<< HEAD
-            src: "http://localhost:8080/images/coding-4-unsplash.jpg"
-=======
-            src: "http://localhost:8080/common/images/coding-4-unsplash.jpg",
->>>>>>> bde8009b
+            src: "http://localhost:8080/common/images/coding-4-unsplash.jpg"
           },
           templateId: StorefrontTemplate.AppGrid,
           templateData: {
@@ -183,11 +166,7 @@
           title: "Web Apps",
           description: "A collection of web apps built using OpenFin.",
           image: {
-<<<<<<< HEAD
-            src: "http://localhost:8080/images/coding-5-unsplash.jpg"
-=======
-            src: "http://localhost:8080/common/images/coding-5-unsplash.jpg",
->>>>>>> bde8009b
+            src: "http://localhost:8080/common/images/coding-5-unsplash.jpg"
           },
           templateId: StorefrontTemplate.AppGrid,
           templateData: {
