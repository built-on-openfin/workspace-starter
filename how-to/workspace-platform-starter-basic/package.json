--- conflicted
+++ resolved
@@ -15,13 +15,8 @@
 	"author": "martyn.janes@openfin.co",
 	"license": "SEE LICENSE IN LICENSE.MD",
 	"dependencies": {
-<<<<<<< HEAD
-		"@openfin/workspace": "15.0.8",
-		"@openfin/workspace-platform": "15.0.8"
-=======
 		"@openfin/workspace": "15.0.11",
 		"@openfin/workspace-platform": "15.0.11"
->>>>>>> e39154d6
 	},
 	"devDependencies": {
 		"@openfin/core": "32.76.20",
