![OpenFin Workspace Example Application -- Integrate With Bloomberg Basic](../../assets/OpenFin-Workspace-Starter.png)

> **_:information_source: OpenFin Workspace:_** [OpenFin Workspace](https://www.openfin.co/workspace/) is a commercial product and this repo is for evaluation purposes (See [LICENSE.MD](LICENSE.MD)). Use of the OpenFin Container and OpenFin Workspace components is only granted pursuant to a license from OpenFin (see [manifest](public/manifest.fin.json)). Please [**contact us**](https://www.openfin.co/workspace/poc/) if you would like to request a developer evaluation key or to discuss a production license.
> OpenFin Workspace is currently **only supported on Windows** although you can run the sample on a Mac for development purposes.

# Integrate With Bloomberg (Basic)

> **_:information_source: Bloomberg:_** The Bloomberg Terminal Connect API is subject to Bloomberg’s licensing terms. Check with your Bloomberg account manager for more information..

## Pre-requisites

- Bloomberg Terminal software installed, running and with a user logged in. Software can be acquired from here: <https://www.bloomberg.com/professional/support/software-updates/>
- A domain that is set up with Bloomberg IT so that the BBG terminal will accept requests originating from that domain
- Please see the documentation online for more information - <https://developers.openfin.co/of-docs/docs/integration-with-terminal-connect>

## Notes about this sample

This application you are about to install is a simple example of connecting to a Bloomberg Terminal.  
 When a connection is established between your OpenFin app and the Bloomberg Terminal, the Terminal reacts to Interop events and shares the appropriate context. The reaction depends on the type of context. You can configure contexts and intents, but we provide a default configuration for the most common contexts and intents.  
 The default configuration always directs interop actions to Terminal panel 1 and maps context types and intents to Terminal functions as follows:

| Intent Name    | ContentType     | Terminal Function |
| -------------- | --------------- | ----------------- |
| ViewChart      | fdc3.instrument | GP                |
| ViewContact    | fdc3.contact    | BIO               |
| ViewInstrument | fdc3.instrument | DES               |
| ViewQuote      | fdc3.instrument | Q                 |

This example assumes you have already [set up your development environment](https://developers.openfin.co/of-docs/docs/set-up-your-dev-environment)

## Running the Sample

To run this sample you can:

- Clone this repo and follow the instructions below. This will let you customize the sample to learn more about our APIs.

## Getting Started

1. Install dependencies and build the code. Note that these examples assume you are in the sub-directory for the example.

```shell
npm run setup
```

2. Optional (if you wish to pin the version of OpenFin Workspace to version 13.0.0 and you are on Windows) - Set Windows registry key for [Desktop Owner Settings](https://developers.openfin.co/docs/desktop-owner-settings).
   This example runs a utility [desktop-owner-settings.bat](../common/desktop-owner-settings.bat) that adds the Windows registry key for you, pointing to a local desktop owner
   settings file so you can test these settings. If you already have a desktop owner settings file, this script prompts to overwrite the location. Be sure to capture the existing location so you can update the key when you are done using this example.

   (**WARNING**: This script kills all open OpenFin processes. **This is not something you should do in production to close apps as force killing processes could kill an application while it's trying to save state/perform an action**).

```shell
npm run dos
```

3. Start the test server in a new window.

```shell
npm run start
```

4. Start the demonstration application.

```shell
npm run client

```

### Please note: In the manifest.json file, please change `http://localhost:8080` under snapshot/windows/layout/content to point to your domain

<<<<<<< HEAD
```json
"url": "http://localhost:8080/platform/bbgtest.html",
```
=======
`"url": "http://localhost:8080/platform/bbgtest.html"`
>>>>>>> b80449df

### Please also note that you must establish a connection to the Bloomberg Terminal and verify that you receive the "connected" message prior to raising any intents. You may connect to the Bloomberg Terminal via the "Connect to Bloomberg Terminal" button

5. If you modify and want to build the code you can run the build command.

```shell
npm run build
```

![Integrate With Bloomberg Basic](integrate-wth-bloomberg-basic.gif)

---

### Read more about [working with Workspace](https://developers.openfin.co/of-docs/docs/overview-of-workspace)<|MERGE_RESOLUTION|>--- conflicted
+++ resolved
@@ -67,13 +67,7 @@
 
 ### Please note: In the manifest.json file, please change `http://localhost:8080` under snapshot/windows/layout/content to point to your domain
 
-<<<<<<< HEAD
-```json
-"url": "http://localhost:8080/platform/bbgtest.html",
-```
-=======
 `"url": "http://localhost:8080/platform/bbgtest.html"`
->>>>>>> b80449df
 
 ### Please also note that you must establish a connection to the Bloomberg Terminal and verify that you receive the "connected" message prior to raising any intents. You may connect to the Bloomberg Terminal via the "Connect to Bloomberg Terminal" button
 
