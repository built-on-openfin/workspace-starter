--- conflicted
+++ resolved
@@ -1,10 +1,6 @@
 {
 	"name": "integrate-with-bloomberg-basic",
-<<<<<<< HEAD
 	"version": "16.0.0",
-=======
-	"version": "15.0.0",
->>>>>>> a1683169
 	"description": "OpenFin Workspace - Example shows how to connect to a Bloomberg terminal and issue basic commands to drive it",
 	"main": "index.js",
 	"scripts": {
@@ -24,21 +20,12 @@
 	"license": "SEE LICENSE IN LICENSE.MD",
 	"dependencies": {
 		"@openfin/bloomberg": "^1.2.0",
-<<<<<<< HEAD
 		"@openfin/core": "33.77.11",
-		"@openfin/workspace": "16.0.3",
-		"@openfin/workspace-platform": "16.0.3"
+		"@openfin/workspace": "16.0.4",
+		"@openfin/workspace-platform": "16.0.4"
 	},
 	"devDependencies": {
 		"@openfin/node-adapter": "33.77.11",
-=======
-		"@openfin/core": "32.76.20",
-		"@openfin/workspace": "15.0.8",
-		"@openfin/workspace-platform": "15.0.8"
-	},
-	"devDependencies": {
-		"openfin-adapter": "32.76.10",
->>>>>>> a1683169
 		"ts-loader": "^9.5.0",
 		"typescript": "^5.2.2",
 		"webpack": "^5.89.0",
