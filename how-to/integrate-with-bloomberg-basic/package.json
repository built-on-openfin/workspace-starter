{
	"name": "integrate-with-bloomberg-basic",
	"version": "16.0.0",
	"description": "OpenFin Workspace - Example shows how to connect to a Bloomberg terminal and issue basic commands to drive it",
	"main": "index.js",
	"scripts": {
		"dos": "node ./scripts/dos.mjs && node ./scripts/kill.mjs",
		"kill": "node ./scripts/kill.mjs",
		"client": "node ./scripts/launch.mjs",
		"build-client": "webpack build --config ./client/webpack.config.js --mode=development",
		"build": "npm run build-client",
		"start": "npx --yes http-server ./public -p 8080 -c-1",
		"setup": "npm install && npm run build"
	},
	"keywords": [
		"bloomberg",
		"integration"
	],
	"author": "ameet.jayawant@openfin.co",
	"license": "SEE LICENSE IN LICENSE.MD",
	"dependencies": {
		"@openfin/bloomberg": "^1.2.0",
<<<<<<< HEAD
		"@openfin/core": "32.76.20",
		"@openfin/workspace": "15.0.11",
		"@openfin/workspace-platform": "15.0.11"
=======
		"@openfin/core": "33.77.11",
		"@openfin/workspace": "16.0.4",
		"@openfin/workspace-platform": "16.0.4"
>>>>>>> cfa80f69
	},
	"devDependencies": {
		"@openfin/node-adapter": "33.77.11",
		"ts-loader": "^9.5.0",
		"typescript": "^5.2.2",
		"webpack": "^5.89.0",
		"webpack-cli": "^5.1.4"
	}
}<|MERGE_RESOLUTION|>--- conflicted
+++ resolved
@@ -20,15 +20,9 @@
 	"license": "SEE LICENSE IN LICENSE.MD",
 	"dependencies": {
 		"@openfin/bloomberg": "^1.2.0",
-<<<<<<< HEAD
-		"@openfin/core": "32.76.20",
-		"@openfin/workspace": "15.0.11",
-		"@openfin/workspace-platform": "15.0.11"
-=======
 		"@openfin/core": "33.77.11",
 		"@openfin/workspace": "16.0.4",
 		"@openfin/workspace-platform": "16.0.4"
->>>>>>> cfa80f69
 	},
 	"devDependencies": {
 		"@openfin/node-adapter": "33.77.11",
