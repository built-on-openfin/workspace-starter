![OpenFin Workspace Example Application -- Adding your application to Storefront](../../assets/OpenFin-Workspace-Starter.png)

> **_:information_source: OpenFin Workspace:_** [OpenFin Workspace](https://www.openfin.co/workspace/) is a commercial product and this repo is for evaluation purposes. Use of the OpenFin Container and OpenFin Workspace components is only granted pursuant to a license from OpenFin. Please [**contact us**](https://www.openfin.co/workspace/poc/) if you would like to request a developer evaluation key or to discuss a production license.
> OpenFin Workspace is currently **only supported on Windows**.

## Migrate from a previous version - From v19 to v19.1

- [Please see the v19.1 Release Notes](https://developer.openfin.co/versions/?product=Workspace#19.1.20)

## Migrate from a previous version - From v18 to v19.0

- [Please see the v19.0 Release Notes](https://developer.openfin.co/versions/?product=Workspace#19.0.3)

## Migrate from a previous version - From v17.2 to v18.0

<<<<<<< HEAD
- [Please see the v18.0 Release Notes](https://developer.openfin.co/versions/#/?product=Workspace&sub-product=Workspace&version=19.1.9)
=======
- [Please see the v18.0 Release Notes](https://developer.openfin.co/versions/?product=Workspace#18.0.10)
>>>>>>> 8d46d0d5

## Migrate from a previous version - From v17.0 to v17.2

- [Please see the v17.0 Release Notes](https://developer.openfin.co/versions/?product=Workspace#17.2.14)

## Migrate from a previous version - From v16.1 to v17.0

- [Please see the v17.0 Release Notes](https://developer.openfin.co/versions/?product=Workspace#17.0.15)

## Migrate from a previous version - From v16.0 to v16.1

- [Please see the v16.1 Release Notes](https://developer.openfin.co/versions/?product=Workspace#16.1.7)

## Migrate from a previous version - From v15.0 to v16

- [Please see the v16 Release Notes](https://developer.openfin.co/versions/?product=Workspace#16.0.9)

## Migrate from a previous version - From v14.0 to v15

v15 introduces a number of new features:

- Download Manager (Beta)
- Browser Windows and Platform Windows Can Coexist in a Workspace Platform
- New Registration Method for Notification Center -> You must now call register in order for the notification center to startup if it isn't already running.

## Migrate from a previous version - From v13.1 to v14

This release supports updatable filters in Home.

## Migrate from a previous version - From v13 to v13.1

This release contains new features such as LowCode (please see release notes), printing and the ability add customData when saving/reading a page object.

There are no breaking changes.

## Migrate from a previous version - From v12.6 to v13

The dock `WorkspaceComponentButtonOptions` have been deprecated, use `WorkspaceButtonsConfig` instead.

## Migrate from a previous version - From v12.0.0 to v12.6

### @openfin/workspace-platform Updates

The layout types `LayoutComponentExtended` that were export from `@openfin/workspace-platform/client-api/src` have been removed, use OpenFin.LayoutItemConfig instead.

### @openfin/workspace Updates

The layout types `LayoutComponentExtended`, `LayoutComponentStateExtended`, `LayoutContentExtended` that were export from `@openfin/workspace` have been removed, use OpenFin.LayoutItemConfig instead.

## Migrate from a previous version - From v11 to v12

### @openfin/core Updates

The Openfin runtime core types have been updated. When you move to the matching types for the runtime you may get a number of TypeScript errors:

#### OpenFin Error

```shell
TS2503: Cannot find namespace 'OpenFin'.
```

#### OpenFin Error Resolution

OpenFin is no longer made globally available by default. import the OpenFin type to resolve the issue.

```javascript
import type OpenFin from '@openfin/core';
```

#### Interop Broker Constructor Error

```shell
 TS2322: Type '(InteropBroker: Constructor<InteropBroker>, provider?: ChannelProvider, options?: InteropBrokerOptions, ...args: unknown[]) => InteropBroker' is not assignable to type 'OverrideCallback<InteropBroker, InteropBroker>'.
```

#### Interop Broker Constructor Error Resolution

The constructor has changed and you no longer pass down options. Previously we had:

```javascript
export function interopOverride(
 InteropBroker: OpenFin.Constructor<OpenFin.InteropBroker>,
 provider?: OpenFin.ChannelProvider,
 options?: OpenFin.InteropBrokerOptions,
 ...args: unknown[]
): OpenFin.InteropBroker {
 class InteropOverride extends InteropBroker {
  ....
 }
 return new InteropOverride(provider, options, ...args);
}
```

And this has now become:

```javascript
export function interopOverride(
 InteropBroker: OpenFin.Constructor<OpenFin.InteropBroker>
): OpenFin.InteropBroker {
 class InteropOverride extends InteropBroker {
  ....
 }
 return new InteropOverride();
}
```

### Use of BrowserOverrideCallback Error

```shell
 TS2322: Type '(WorkspacePlatformProvider: Constructor<WorkspacePlatformProvider>) => Promise<Override>' is not assignable to type 'WorkspacePlatformOverrideCallback'.
```

You may get an error similar to the one above. Your Platform Override should use the updated Workspace type:

#### Old WorkspacePlatformProvider approach

```javascript
import type { BrowserOverrideCallback } from "@openfin/workspace-platform";

export const overrideCallback: BrowserOverrideCallback = async (WorkspacePlatformProvider) => {
 class Override extends WorkspacePlatformProvider {
    ...
  }
  return new Override();
};
```

#### New WorkspacePlatformProvider approach

```javascript
import type { WorkspacePlatformOverrideCallback } from "@openfin/workspace-platform";

export const overrideCallback: WorkspacePlatformOverrideCallback = async (WorkspacePlatformProvider) => {
 class Override extends WorkspacePlatformProvider {
    ...
  }
  return new Override();
};
```

### Mixed Core Types Error

If you have dependencies that bring in an earlier version of @openfin/core and you have TypeScript errors as shown above then you may see some additional errors relating to a type conflict. Resolve the other TypeScript errors first and this error should go away (TypeScript is trying to resolve issues and finds the additional copies of the @openfin/core types).

Here is an example of what the error might say:

```shell
 TS2345: Argument of type 'import("/YOUR_PATH/node_modules/@openfin/core/src/api/view/Instance").View' is not assignable to parameter of type 'import("/YOUR_PATH/node_modules/OTHER_DEPENDENCY/node_modules/@openfin/core/src/api/view/Instance").View'.
  Property '#private' in type 'View' refers to a different member that cannot be accessed from within type 'View'.
```

This should not be an issue if the other TypeScript errors have been resolved.

### Workspace 12 Enhancements

- Version Fallback Mechanism.
  OpenFin Workspace now leverages the Fallback Manifest functionality which was recently introduced with RVM 9 (Stable). With Workspace 12, if an end-user is unable to retrieve the necessary assets for an upgrade to Workspace 13 and beyond, the end-user will remain on their current Workspace version. RVM 9 required.

### Notification 1.21.0 Enhancements

#### New UI to view Notifications

Notification Center now provides end-users the ability to choose how notifications are viewed.

Available options are:

- All
- Needs Attention (“persistent notifications”)
- Grouped by Sender
- Sort by Priority or Date continue to be available.

#### View All Persistent Notifications

End-users can now view or dismiss all persistent Notifications on their desktop with a single mouse click.

### Workspace Subdomain

OpenFin Workspace and Notifications assets are now delivered from the Workspace subdomain (workspace.openfin.co) by default.

### Resolved Issues

- Updated Store APIs can now make updates to Store buttons in real-time.
- Resolved issue where queries with a lot of leading spaces calculated suggestion text positions incorrectly

## What dependencies will I need for v12

You will need the following dependencies

```javascript
"dependencies": {
                    "@openfin/workspace": "^12.1.5",
                    "@openfin/workspace-platform": "^12.1.5"
                }
```

You should update your dev dependencies

```javascript
"devDependencies": {
<<<<<<< HEAD
                    "@openfin/core": "38.82.58"
=======
                    "@openfin/core": "38.82.61"
>>>>>>> 8d46d0d5
                   }
```

## Migrate from a previous version - From v10 to v11

### Workspace 11 Enhancements

- Fixed Panels for Pages - Workspace Platform and content providers can configure fixed panels on any side of a Browser Page. Developers can programmatically control the size, contents, and options of these panels. The panels are configured at the Page level and saved/restored with snapshots. End-user cannot rearrange, move, or remove these panels.
- Custom Buttons and Landing Page in Store - An Application’s buttons and text in OpenFin Store are now fully customizable. Each application can have both a primary button and a set of secondary buttons. The Landing Page can display either an application or navigation item in any row.

### Notification 1.20.0 Enhancements

- Custom Toast Location - End-users can now set a specific location within a monitor for where their Notifications will display.

These are enhancements to the Workspace Components that can be picked up. To upgrade please update your package.json references (and DOS setting if you have it locked to a specific workspace version).

## What dependencies will I need for v11

You will need the following dependencies

```javascript
"dependencies": {
                    "@openfin/workspace": "^11.0.0",
                    "@openfin/workspace-platform": "^11.0.0"
                }
```

### Interop Broker Constructor Changes

The constructor has changed and you no longer pass down options. Previously we had:

```javascript
export function interopOverride(
 InteropBroker: OpenFin.Constructor<OpenFin.InteropBroker>,
 provider?: OpenFin.ChannelProvider,
 options?: OpenFin.InteropBrokerOptions,
 ...args: unknown[]
): OpenFin.InteropBroker {
 class InteropOverride extends InteropBroker {
  ....
 }
 return new InteropOverride(provider, options, ...args);
}
```

And this has now become:

```javascript
export function interopOverride(
 InteropBroker: OpenFin.Constructor<OpenFin.InteropBroker>
): OpenFin.InteropBroker {
 class InteropOverride extends InteropBroker {
  ....
 }
 return new InteropOverride();
}
```

Your broker can still override functions related to context groups and manifest configured context groups will still be used by the base implementation of the broker.

## Migrate from a previous version - From v9.2 to v10

### Workspace 10 Enhancements

- Light Mode, Dark Mode, and Sync with OS Setting. You can now specify a light and dark palette with your theme and Workspace Browser will provide you with a menu to toggle between them or use the OS Preference to decide. You can also trigger the change via an api and listen to a change event. The workspace-platform-starter example shows how this can be done alongside the documentation on the OpenFin developer docs. Your old theme definition will continue to work so this isn't a breaking change.
- New Actions Available in Context Menus - Defined via ViewOptions and WindowOptions. You can now specify additional options such as Print, Back and Forward.
- API Control Over Home Search String - You can now trigger an update to the text shown in the Home Search Box. We provide examples of this in the customize-home-templates example (where the help search entry can update the search box when selected).
- Content Renders when Resizing Views - In Browser when you resize a view using the layout controls, the view content remains visible.
- Workspace Analytics - In your platform override you can now add a function that will receive analytic events. The workspace-platform-starter sample gives an example of this.

### Notification 1.19.2 Enhancements

- We now expose a show/hide API similar to the other workspace components (the toggle api still works)

These are enhancements to the Workspace Components that can be picked up. To upgrade please update your package.json references (and DOS setting if you have it locked to a specific workspace version).

## What dependencies will I need for v10

You will need the following dependencies

```javascript
"dependencies": {
                    "@openfin/workspace": "^10.0.0",
                    "@openfin/workspace-platform": "^10.0.0"
                }
```

## Migrate from a previous version - From v9.1 to v9.2

### Store Enhancement

Added Custom Background Color for Hero Section in Store.

The background color of the hero section of the store by specifying **contentBackground1** in your palette.

### UI Enhancements

- Updated Workspace Store icon throughout OpenFin Workspace to be consistent and intuitive to end-users.
- Updated Layout splitters in the Workspace Browser to inherit colors from the theme object. Previously, splitters were always black, regardless of the theme.
- Updated the appearance of the minimize, maximize, close buttons in Workspace Store and the close button in Notifications to match the rest of Workspace components.

## Migrate from a previous version - From v9.0 to v9.1

The main focus of this release is:

### Browser Enhancements

You have the ability to hide favicons from the view tabs if you don't wish them to show.

### 9.1 Notification Enhancements

#### Improved formatting of timestamps in Notifications

The format of timestamps on notifications has improved. A notification that is at least 1 hour old will now display the absolute timestamp (e.g., “Jun 3, 11:59 PM”) of creation to users. A notification that is less than 1 hour old will continue showing the relative timestamp of creation (e.g., “36 min ago”) to users.

#### Monitor Selection

End-users can now select a specific monitor for Notification Toasts and the Notification Center to appear on.

#### Default dismiss behavior for notifications changed

We are changing the default behavior of notifications so that clicking on the body of a notification does nothing, rather than dismissing it; the user must click on the icon in the top right corner of a notification to dismiss or clear it. Notification providers can override this behavior so that clicking does dismiss (the previous behavior).

## Migrate from a previous version - From v8.0 to v9.0

The main focus of this release is:

### New and improved Dock

OpenFin has introduced the ability for developers to register a Workspace Platform with the Dock component. This enables end-users to access multiple Workspace Platforms in a single, unified Dock component.

In addition, Dock is fully themable by Workspace Platforms, to deliver a branded experience whilst being part of a shared experience.

Developers of Workspace Platform can also fully customize the buttons in Dock. For example, they can add, remove and reorder buttons in Dock.

### Change of Behavior - Home doesn't automatically appear on registration

Home no longer appears when a Workspace Platform first registers the Home component. For Home to show automatically, developers of Workspace Platforms must add `Home.show()` right after registering the Home component. This is the pattern followed in the starters so if you have been following the starters you have already been doing this.

### Version Information upon registration

When you register a component you will be returned information that will tell you the version of Workspace you have registered against as well as the version of the npm module that was used for the registration.

```javascript
{
  clientAPIVersion: string;
  workspaceVersion: string;
}
```

## What dependencies will I need for v9

You will need the following dependencies

```javascript
"dependencies": {
                    "@openfin/workspace": "^9.0.0",
                    "@openfin/workspace-platform": "^9.0.0"
                }
```

## Other Changes?

We have introduced new starters:

- use-theming - this starter is focused on giving you an easy way of trying out different theme palettes. You can change and apply them to the workspace to find the right combination of colors for your platform.
- register-with-dock-basic - a starter that gives you an easy introduction to Dock and how you can customize it.
- integrate-with-rss - a few people have asked us about providing a feed for notifications and opening the result in a window. We've used rss as an example and created a starter you can experiment with.
- common - we have an updated Winform app that demonstrates context sharing and we now point to our brand new Process Manager to help you in debugging your application.
- workspace-platform-starter - workspace platform starter continues to be the main example that shows a way of combining all the workspace components and some patterns as suggestions. The following changes have been applied:

  - DockProvider - Dock support has been added and is configurable through the manifest file
  - An additional example endpoint has been added. This one lets you expose an endpoint that wraps a channel api.
  - InitOptionsProvider - More module types supported. You can now create a module for handling init option params and we include an example that allows external apps to raise an intent or pass context via querystring parameters that target a platform.
  - ConnectionProvider - The concept of connections has been added to workspace-platform-starter. How do you support other applications e.g. Native C# apps to provide listing for their child views? How do they get launched when selected and how can the child views be captured in a snapshot (by becoming a snapshot source).

## Migrate from a previous version - From v7.0 to v8.0

The main focus of this release is:

### Support Platform Windows

For developers of existing applications that use the Platform API, you now have the option to use OpenFin Workspace components while continuing to use your existing custom platform windows. This provides additional flexibility on deciding when to adopt our out-of-the box Browser component, easing your transition to Workspace.

- We have a sample [how-to/register-with-platform-windows](../register-with-platform-windows)
- [https://developers.openfin.co/of-docs/docs/integrate-platform-apps-with-workspace](https://developers.openfin.co/of-docs/docs/integrate-platform-apps-with-workspace)

### Asynchronous Search Results in Home

Platform Providers can now configure search results to display only on-demand, after the end-user selects a result. This can significantly improve performance for queries that can have numerous results. For example, your Home Provider can fetch only the top-level search results in the initial query and then display the details of a particular result only after a user clicks on it, deferring the lookup of additional rich information to your backend services only when that information is required. Templates to indicate result loading or failure to the user are included.

- The [how-to/customize-home-templates](../customize-home-templates) sample has been updated with examples.
- [https://developers.openfin.co/of-docs/docs/provide-search-results-async](https://developers.openfin.co/of-docs/docs/provide-search-results-async)

### Content Locking

Platform Providers can now lock Browser Windows and/or Pages to offer fixed, repeatable experiences for end-users. End-users can also manually lock and unlock Pages themselves in Workspace Browser, if that feature is enabled through a Platform Provider’s configuration.

- The [how-to/register-with-browser](../register-with-browser) samples shows a page with browser lock/unlock enabled.
- [https://developers.openfin.co/of-docs/docs/lock-content-in-browser](https://developers.openfin.co/of-docs/docs/lock-content-in-browser)

### Improved Designs of Home Filters

The visual designs of filters in Workspace Home have been improved, so end-users can quickly and easily zero in on the content that they are searching for and quickly clear out selected filters

## What dependencies will I need for v8

You will need the following dependencies

```javascript
"dependencies": {
                    "@openfin/workspace": "^8.0.0",
                    "@openfin/workspace-platform": "^8.0.0"
                }
```

## Other Changes

The structure of the how-to samples has been updated. The views (content) and some of the common scripts to setup dos, start and kill the project and the apps.json file have been moved to a [how-to/common](../common) folder. The express.js code has been simplified so it most cases you just have an index.ts file. And the server now maps the sample folder and /common to the common how-to.

A new npm command **"npm run setup"** has also been introduced that takes advantage of our npm workspaces support and installs from the root directory and then builds the sample you are currently in and the common directory.

Samples that used the apps.json file can still do so but most will be updated to point to the apps.json file in common (so there is consistency across samples). The manifest for samples that point to the common/apps.json have a new setting in the manifest appProvider section. This tells the sample which manifestTypes from within the apps.json file you wish to support (e.g. only workspace-platform-starter supports inline-view as a manifestType as it is supported by the sample and will not be recognized by the workspace api).

# Migrate from a previous version - From v6.0 to v7.0

The main focus of this release is on introducing support for Workspace Management APIs and adding a UI for Workspace Management to the Browser.

If you have customized the main browser menu you may want to change the way the menu is constructed so that it inherits the default menu options instead of being a list of specific menu options (the workspace-platform-starter example shows this change between the move from v6 to v7) or you can extend that custom menu to include the new options that are available as seen in the following documentation:

- [https://developers.openfin.co/of-docs/docs/workspace-management](https://developers.openfin.co/of-docs/docs/workspace-management)

## What dependencies will I need for v7?

You will need the following dependencies

```javascript
"dependencies": {
                    "@openfin/workspace": "^7.0.0",
                    "@openfin/workspace-platform": "^7.0.0"
                }
```

# Migrate from a previous version - From v5.5 to v6.0

With Workspace 6.0, OpenFin has added additional options when it comes to customization. You can now customize:

- The browser controls and menu [(https://developers.openfin.co/of-docs/docs/customize-browser-features)](https://developers.openfin.co/of-docs/docs/customize-browser-features)
- Customize the template displayed as part of a search result entry in home [(https://developers.openfin.co/of-docs/docs/customize-search-results-in-home)](https://developers.openfin.co/of-docs/docs/customize-search-results-in-home)
- Register your workspace platform with Notification Center so that your theming is taken into account.[(https://developers.openfin.co/of-docs/docs/connect-a-workspace-platform-to-notification-center)](https://developers.openfin.co/of-docs/docs/connect-a-workspace-platform-to-notification-center)

## What dependencies will I need v5?

You will need the following dependencies

```javascript
"dependencies": {
                    "@openfin/workspace": "^6.0.0",
                    "@openfin/workspace-platform": "^6.0.0"
                }
```

## What changes will I need to do if I want the simplest move from v5.5 to v6?

There are no breaking changes in this release (just fixes and the new features mentioned above). If you have pinned your workspace version you will need to update your desktop owner setting to point to version 6.3.6 (if you have not pinned it then you will get the latest version of workspace on your next launch). If you are running a sample from this branch then running the npm command "npm run dos" update your desktop owner settings to point to the local dos file that specifies version 6.3.6.

# Migrate from a previous version - From v5 to v5.5

With Workspace 5.5, OpenFin has continued extended theme support so that the provided palette now applies to the OpenFin Home and Store Components.

## What dependencies will I need for v6?

You will need the following dependencies

```javascript
"dependencies": {
                    "@openfin/workspace": "^5.5.0",
                    "@openfin/workspace-platform": "^5.5.0"
                }
```

## What changes will I need to do if I want the simplest move from v5 to v5.5?

There are no breaking changes and this release just includes fixes and extends theming support to OpenFin Home and Store (no api changes are required). If you have pinned your workspace version you will need to update your desktop owner setting to point to version 5.5.0 (if you have not pinned it then you will get the latest version of workspace on your next launch). If you are running a sample from this branch then running the npm command "npm run dos" update your desktop owner settings to point to the local dos file that specifies version 5.5.0.

# Migrate from a previous version - From v4 to v5

With Workspace 5.0, OpenFin has extended the ability for Workspace customers to have more granular control of their Workspace implementation. The **@openfin/workspace** module adds additional capabilities such as an improved ability to theme components. We have also introduced a new npm module **@openfin/workspace-platform** which lets you instantiate a workspace platform instead of the existing platform api. This lets you application launch OpenFin Browser Windows (with pages) under your own application instead of under Workspace giving you greater control and flexibility.

## What dependencies will I need for v5?

You will need the following dependencies

```javascript
"dependencies": {
                    "@openfin/workspace": "^5.0.0",
                    "@openfin/workspace-platform": "^5.0.0"
                }
```

## What changes will I need to do if I want the simplest move from v4 to v5?

Using the register-with-store example as a guide:

- Update your npm dependencies as shown above
- Update your manifest
- Do a few api updates (show below)

### Manifest updates

You will need to do a few manifest updates as you are now responsible for launching views, snapshots and native apps (if you decide to support that).

- Update the runtime version in your manifest to at least: **23.96.67.7**
- Add the following setting to your platform configuration in your manifest: **"preventQuitOnLastWindowClosed":true**
- Permissions: You need to add a **openUrlWithBrowser** permission (OpenFin Browser gives the option of opening a view using the system browser via right click). Optional: permissions for launching external processes (**launchExternalProcess**) if you wish to enable the launching of native apps and **downloadAsset** (if you want to version and deploy your native app through OpenFin). An example of the platform section of the register-with-store manifest is shown below:

```javascript
 "platform": {
    "uuid": "register-with-store",
    "icon": "http://localhost:8080/favicon.ico",
    "autoShow": false,
    "providerUrl": "http://localhost:8080/platform/provider.html",
    "preventQuitOnLastWindowClosed":true,
    "permissions": {
      "System": {
        "launchExternalProcess": true,
        "downloadAsset": true,
        "openUrlWithBrowser": {
            "enabled": true,
            "protocols": ["mailto"]
        }
      }
    },
    "defaultWindowOptions": {
      "permissions": {
        "System": {
            "openUrlWithBrowser": {
                "enabled": true,
                "protocols": ["mailto"]
            }
        }
      }
    }
  }
```

### Search related filters now need an id

File: [home.ts](../register-with-store/client/src/home.ts)

To make it easier to determine which filter was selected we have added an id so you don't have to rely on 'title' when determining what logic to apply.

So this:

```javascript
let tagFilter: CLIFilter = {
  title: 'Tags',
  type: CLIFilterOptionType.MultiSelect,
  options: []
};
```

becomes:

```javascript
let tagFilter: CLIFilter = {
  id: 'tags',
  title: 'Tags',
  type: CLIFilterOptionType.MultiSelect,
  options: []
};
```

### Store registration now requires an icon (similar to Home registration)

File: [store.ts](../register-with-store/client/src/store.ts)

You now need to specify an icon with your registration. This icon will show in the store dropdown alongside your store name.

So this:

```javascript
return {
  id: settings.storefrontProvider.id,
  title: settings.storefrontProvider.title,
  getNavigation: getNavigation.bind(this),
  getLandingPage: getLandingPage.bind(this),
  getFooter: getFooter.bind(this),
  getApps,
  launchApp: launch
};
```

becomes:

```javascript
return {
  id: settings.storefrontProvider.id,
  title: settings.storefrontProvider.title,
  icon: settings.storefrontProvider.icon,
  getNavigation: getNavigation.bind(this),
  getLandingPage: getLandingPage.bind(this),
  getFooter: getFooter.bind(this),
  getApps,
  launchApp: launch
};
```

settings.storefrontProvider.icon is just a setting in the manifest.fin.json file of the sample that provides a string to an icon url.

### TS2305: Module '"@openfin/workspace"' has no exported member 'launchApp'

Launching an app is now a platform responsibility and has moved from @openfin/workspace to @openfin/workspace-platform.

This requires two changes:

File: [platform.ts](../register-with-store/client/src/platform.ts)

Instead of initializing an OpenFin Platform you will be initializing an OpenFin Workspace Platform.

So this:

```javascript
import { fin } from 'openfin-adapter/src/mock';

export async function init() {
  console.log('Initializing platform');
  await fin.Platform.init({});
}
```

becomes:

```javascript
import { init as workspacePlatformInit, BrowserInitConfig } from '@openfin/workspace-platform';

export async function init() {
  console.log('Initializing platform');
  let browser: BrowserInitConfig = {};
  await workspacePlatformInit({
    browser
  });
}
```

Once you know your app has initialized a workspace platform you can now safely reference it and use the launchApp function it provides. The platform.ts file in the sample shows an example of configuring the icons and window title but it was excluded from the snippet above to keep things simple.

File: [launch.ts](../register-with-store/client/src/launch.ts)

The following snippet replaces common code with **...** to highlight the changes.

So this:

```javascript
import { launchApp } from "@openfin/workspace";
...

export async function launch(appEntry: App) {
    console.log("Application launch requested: ", appEntry);
    if(appEntry.manifestType === "external") {
        ...
    } else {
        await launchApp(appEntry);
    }
    console.log("Finished application launch request");
}
```

becomes:

```javascript
import { getCurrentSync } from '@openfin/workspace-platform';
...

export async function launch(appEntry: App) {
    console.log("Application launch requested: ", appEntry);
    if(appEntry.manifestType === "external") {
        ...
    } else {
        let platform = getCurrentSync();
        await platform.launchApp({app: appEntry});
    }
    console.log("Finished application launch request");
}
```

### Hand Crafted Snapshots might fail to load correctly

In the store sample there is a [developer.snapshot.fin.json](../register-with-store/public/developer.snapshot.fin.json) file that includes two views showing OpenFin related documentation. The snapshot had the following:

```javascript
...

"workstacks": [
                {
                    "name": "Developer Docs"
                }
            ],
```

It shouldn't have that. It is an incomplete workstacks definition and this has now been renamed to pages. If you have this, remove it from your snapshot and it will load correctly.

## Do I still need Desktop Owner Settings (DOS)?

Desktop Owner Settings are still needed for two things:

- Pinning the version of workspace (we still provide the dos command so you can pin your workspace to version 5.0.0 to run the 5.0.0 sample). Without this the latest version of Workspace will be used.
- Specifying an icon - this is only used by the dock now as everything else is configured using APIs.

## How do I configure the logo and title for the browser?

This is now done when you initialize your workspace platform. You can specify Default Window Options for your Browser Windows. Example taken from the store example: [platform.ts](../register-with-store/client/src/platform.ts)

```javascript
import { init as workspacePlatformInit, BrowserInitConfig } from '@openfin/workspace-platform';
import { getSettings } from './settings';

export async function init() {
  console.log('Initializing platform');
  let settings = await getSettings();
  let browser: BrowserInitConfig = {};

  if (settings.browserProvider !== undefined) {
    browser.defaultWindowOptions = {
      icon: settings.browserProvider.windowOptions?.icon,
      workspacePlatform: {
        pages: null,
        title: settings.browserProvider.windowOptions?.title,
        favicon: settings.browserProvider.windowOptions?.icon
      }
    };
  }
  await workspacePlatformInit({
    browser
  });
}
```

## Behavior Changes

So now that your code is working what else has changed from a user perspective?

### Workspaces & Pages

Workspaces & Pages are no longer shown by default in the Home UI - We now provide APIs to be able to fetch saved pages and return them in the search results yourself. If you want to implement workspaces then you will need to do that through your workspace platform.

The save icon is present on your browser's window and by default it will save your page to indexedDB. Version 5 provides APIs to get these pages. You can also specify a different storage location (e.g. you may decide you want to save them to a rest endpoint).

If you have existing pages from version 1-4 that you need to migrate please contact [support@openfin.co](mailto:support@openfin.co) who can either help or put you in touch with a solution engineer. Documentation on migration approaches will also be available on the OpenFin site.

### The share capability is gone

The ability to share content will come back but has been removed in order to plan an approach that suits the SDK first approach that we have in place.

Please contact [support@openfin.co](mailto:support@openfin.co) who can put you in contact with one of our Solution Engineers if you currently use this feature and want to talk about options.

### The Add New Page/View button (and right click context menu option) is hidden by default and needs to be configured

In versions 1-4 you would see a + button next to the page tab (the visibility of this button could be configured through DOS).

This button is now missing by default and needs to be configured. Configuring this option lets you specify the page that should be loaded into the Add New View view.

## New Features

The new features for this release will be covered is covered in our release notes but this section will give a brief overview.

### @openfin/workspace-platform

There is a new npm module available that continues to empower you as the workspace platform developer.

This module lets you initialize a workspace platform instead of a standard OpenFin platform and in doing so gives you the following:

- An API to launch OpenFin Browser windows and Pages (that fall under your platform and not OpenFin Workspace).
- The ability to specify custom urls for the "Add Page" and "Add View" views.
- The ability to specify default window options so that you can customize the logo shown in the menu and taskbar as well as the Window Title without needing Desktop Owner Settings.
- An API for the retrieval and saving of Pages with a local store as default but with the option of overriding and providing your own logic for where pages should be saved and retrieved.
- The initial introduction of theming support.

### Specifying custom add (view/page) urls and custom title/icon

This is best done through default window options.

```javascript
import { init as workspacePlatformInit, BrowserInitConfig } from '@openfin/workspace-platform';

export async function init() {
  console.log('Initializing platform');
  let browser: BrowserInitConfig = {};

  browser.defaultWindowOptions = {
    icon: 'http path to icon',
    workspacePlatform: {
      pages: null,
      title: 'Title for windows',
      favicon: 'http path to favicon',
      newTabUrl: 'http url of page to load when someone selects adds a new view',
      newPageUrl: 'http url of page to load when someone selects add a page'
    }
  };

  await workspacePlatformInit({
    browser
  });
}
```

### Initial theme support

This is done when you initialize your platform:

```javascript
import { init as workspacePlatformInit, CustomThemeOptions } from '@openfin/workspace-platform';

export async function init() {
  console.log('Initializing platform');
  const theme: CustomThemeOptions[] = [
    {
      label: 'Starter Theme',
      logoUrl: 'http://localhost:8080/favicon.ico',
      palette: {
        brandPrimary: '#0A76D3',
        brandSecondary: '#383A40',
        backgroundPrimary: '#111214'
      }
    }
  ];
  await workspacePlatformInit({
    theme
  });
}
```

### The api to get, delete and save pages as well as launching a page or a view under your own platform

This is taken from the **browser.ts** file (assuming the platform has been initialized) in the how-to register-store as (well as home) examples.

File: [browser.ts](../register-with-store/client/src/browser.ts)

```javascript
import { getCurrentSync, Page } from '@openfin/workspace-platform';

export async function getPage(pageId: string) {
  let platform = getCurrentSync();
  return platform.Storage.getPage(pageId);
}

export async function getPages() {
  let platform = getCurrentSync();
  return platform.Storage.getPages();
}

export async function deletePage(pageId: string) {
  let platform = getCurrentSync();
  return platform.Storage.deletePage(pageId);
}

export async function launchPage(page: Page) {
  let platform = getCurrentSync();
  return platform.Browser.createWindow({
    workspacePlatform: {
      pages: [page]
    }
  });
}

export async function launchView(
  view: OpenFin.PlatformViewCreationOptions | string,
  targetIdentity?: OpenFin.Identity
) {
  let platform = getCurrentSync();
  let viewOptions;
  if (typeof view === 'string') {
    viewOptions = { url: view };
  } else {
    viewOptions = view;
  }
  return platform.createView(viewOptions, targetIdentity);
}
```

### Focus - the ability to show/hide tabs to make it easier to focus on the content within a browser window

The following new feature has been added for your end users:

#### Tabs Showing - Click on the focus icon

![Ability to bring a view into focus by removing tabs](workspace-hide-tabs.png)

#### Tabs Hidden - Click on the focus icon again

![Ability to bring a view out of focus by adding tabs](workspace-show-tabs.png)

# Migrate from a previous version - From v1-v3 to v4

With Workspace 4.0, OpenFin has introduced the ability for Workspace customers to have more granular control of their Workspace implementation. This control is enabled through Workspace by exposing an API that allows for Provider Apps to perform the function of a CLI Provider. This approach allows Provider Apps to register with the Home API and then perform such actions as:

Manage the application, view and workspaces content available in Workspace
Provide an async (aka “lazy”) Search
Provide in-memory auto-complete Search
Display icons for all registered Providers in the Home/Search UI
Selecting a given CLI provider icon to show the results from that provider
Apply icons/ logos

With the addition of the CLI Provider concept, OpenFin has deprecated Workspace Desktop Owner Setting overrides (customConfig options ) that pertain to apps and workspaces REST URLs in favor of this programmatic API approach.

## Behavior Changes v4

- The fins link or desktop icon to start workspace components is no longer supported. These must be started by a workspace platform or CLI provider. The system will now return an error if the fins link is used to start a workspace component.
- The “/W” entry point into the Workspaces directory has been removed.
- The command buttons (Storefront, Notifications etc) no longer show on the Home UI. They are available as root commands by typing /.
- You can no longer specify a Content Discovery Service (CDS). An example is available for how to mimic this functionality using the new APIs available in the howto.
- Home and Store are now enabled by default. However, they will not show unless a platform has registered with them.
- Workspace service is no longer supported. Any saved workspaces are only saved locally. Additional workspace related APIs will be released in upcoming releases.
- Unlike the v1 search API, you must select a CLI provider to see the results from that provider. However, if only one provider is registered then it is automatically selected.

## I used DesktopOwnerSettings to configure the logo. How do I do that now?

The logo setting is still supported for Desktop Owners and is used to specify the default logo for Home, Browser, the Dock and TaskBar Icons:

```javascript
"style": {
            "iconUrl": "https://yourserver/favicon-16x16.png"
         }
```

The new API approach will let you register your logo for Home without the need for DesktopOwnerSettings (configuring the logo for Browser etc will be available in a future release).

You can import Home from @openfin/workspace to register your application against Home. The icon setting lets you specify your logo.

```javascript
const cliProvider: CLIProvider = {
  title: 'title',
  id: 'id',
  icon: 'http://pathto/icon',
  onUserInput: onUserInput,
  onResultDispatch: onResultDispatch
};

await Home.register(cliProvider);
```

The how to samples provide a basic how to example ([how-to/register-with-home-basic](../register-with-home-basic/)) as well as a more complex example ([how-to/register-with-home](../register-with-home/)).

## I used DesktopOwnerSettings to configure the apps. How do I do that now?

Instead of configuring the apps endpoint through DesktopOwnerSettings:

```javascript
 "appDirectoryUrl": "https://yourserver/api/apps"
```

You can now import Home from @openfin/workspace to register your application against Home. The onUserInput and onResultDispatch setting lets you specify functions to determine what results to return based on user queries and the ability to respond to a user selection.

```javascript
const cliProvider: CLIProvider = {
  title: 'title',
  id: 'id',
  icon: 'http://pathto/icon',
  onUserInput: onUserInput,
  onResultDispatch: onResultDispatch
};

await Home.register(cliProvider);
```

We have an example ([how-to/register-with-home](../register-with-home/)) that shows how to register against Home, query a rest endpoint that matches the appDirectoryUrl format and map that to a collection of search results to display in Home.

## I used DesktopOwnerSettings to configure a share url. How do I do that now?

If you have never configured a share url in DesktopOwnerSettings then we recommend not starting that now as we are looking at having an API driven approach. If you already have this configured then it will continue to work in version 4 of OpenFin Workspace.

```javascript
 "shareUrl": "https://yourserver/api/share"
```

## I used DesktopOwnerSettings to configure a workspace url. How do I do that now?

This DesktopOwnerSetting is no longer supported in version 4. Please reach out to support or a Solutions Engineer to go over alternate approaches.

```javascript
 "workspacesUrl": "https://yourserver/api/workspaces"
```

## I used the @openfin/search-api npm module to populate Home with my apps. How do I do that now?

We have examples of using the search api to populate a list of applications in our version 3 branch. The example: [how-to/register-with-home](../register-with-home/) is an updated version of the version 3 [how-to/add-an-application-to-workspace-via-api](https://github.com/built-on-openfin/workspace-starter/tree/workspace/v3.0.0/how-to/add-an-application-to-workspace-via-api) example. You will notice that both examples still follow the same approach. The main difference can be found by comparing search.ts against home.ts. You will see that @openfin/workspace is used instead of @openfin/search-api and that workspace.ts is also no longer needed.

## Will the views that I developed need changing with version 4?

No. Views will continue to behave in the same way.

## Will I lose my saved pages/workspaces?

No. Your pages and workspaces will still be listed in Home.

## I am still on version 3, have the examples gone?

No. There is a version 3 branch configured to help teams who are still on version 3: [https://github.com/built-on-openfin/workspace-starter/tree/workspace/v3.0.0/](https://github.com/built-on-openfin/workspace-starter/tree/workspace/v3.0.0/)

## I am seeing a message when I try to launch OpenFin Workspace. How do I get Workspace running?

![Workspace Dialog](workspace-dialog.png)

Seeing this messages means you are running version 4+ of OpenFin Workspace. From version 4 OpenFin Workspace is an API driven experience and is launched from an application instead of directly. The how-to samples in this repo show you how to build an application that uses our openfin/workspace APIs.

It may be that your existing shortcuts point to the **latest** version of OpenFin Workspace instead of a specific version. To pin to an earlier version of OpenFin Workspace please look at the question below.

## I am not ready to move to OpenFin Workspace v4, how do I stick with version 3?

To stay on version v3 you can do the following:

### Use Version 3 Examples

Clone the [version 3 branch](https://github.com/built-on-openfin/workspace-starter/tree/workspace/v3.0.0/)> and run the npm run dos command on any of the how-to samples. You will need to have the local server running to serve the dos.json file.

#### Create your own dos file and point to it

Create your own dos file:

```javascript
 {
  "desktopSettings": {
    "systemApps": {
      "workspace": {
        "version": "3.0.0"
      }
    }
  }
}
```

To configure Desktop Owner Settings you will need to be able to modify your registry settings. This can be done by scripts, applications or by hand.

You need to add a registry key:

```javascript
Key   :     HKEY_CURRENT_USER\Software\OpenFin\RVM\Settings\DesktopOwnerSettings
Type  :     String
Value :     file:\\\C:\PATH\TO\YOUR\FOLDER\registry_dos_local.json
```

##### Adding/Updating the DesktopOwnerSetting by hand using RegEdit

To add/update this setting we are going to launch RegEdit from the command line (or you can launch it from the Windows Start Bar) by typing regedit and hitting enter.

You will be presented with RegEdit where you can expand the folders until you get to OpenFin\RVM\Settings.
If you see "DesktopOwnerSettings" it means that this has already been set by your organization. Please check with your organization's desktop owner so that configuration can take place with their awareness.

![Registry](registry.png)

If no DesktopOwnerSettings value exists then please add it by right clicking on OpenFin/RVM/Settings and adding a new string value:

![Registry Add Key](registry-add-key.png)

You will provided an entry in the Settings Folder that you can rename to **DesktopOwnerSettings**. Double click on the new entry to set the value to a file path e.g.:

`file:\\\C:\PATH\TO\YOUR\FOLDER\registry_dos_local.json`

or a url (if you have a webserver):

`http://localhost:8080/registry_dos_local.json`

##### Once you have configured DesktopOwnerSettings

Once you have done either of the approaches above you need to:

- Use TaskManager, ProcessExplorer or the command line to close all OpenFin applications (so that the new DesktopOwnerSettings will get picked up).

- Launch OpenFin Workspace using the system apps fins link (this will pick up your version setting and update any desktop shortcuts): [fins://system-apps/workspace](fins://system-apps/workspace)

You should now see version 3 of OpenFin Workspace.

---

### Read more about [working with Workspace](https://developers.openfin.co/of-docs/docs/overview-of-workspace)<|MERGE_RESOLUTION|>--- conflicted
+++ resolved
@@ -13,11 +13,7 @@
 
 ## Migrate from a previous version - From v17.2 to v18.0
 
-<<<<<<< HEAD
-- [Please see the v18.0 Release Notes](https://developer.openfin.co/versions/#/?product=Workspace&sub-product=Workspace&version=19.1.9)
-=======
 - [Please see the v18.0 Release Notes](https://developer.openfin.co/versions/?product=Workspace#18.0.10)
->>>>>>> 8d46d0d5
 
 ## Migrate from a previous version - From v17.0 to v17.2
 
@@ -217,11 +213,7 @@
 
 ```javascript
 "devDependencies": {
-<<<<<<< HEAD
-                    "@openfin/core": "38.82.58"
-=======
                     "@openfin/core": "38.82.61"
->>>>>>> 8d46d0d5
                    }
 ```
 
