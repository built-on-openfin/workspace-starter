![OpenFin Workspace Example Application -- Adding your application to Storefront](../../assets/OpenFin-Workspace-Starter.png)

> **_:information_source: OpenFin Workspace:_** [OpenFin Workspace](https://www.openfin.co/workspace/) is a commercial product and this repo is for evaluation purposes. Use of the OpenFin Container and OpenFin Workspace components is only granted pursuant to a license from OpenFin. Please [**contact us**](https://www.openfin.co/workspace/poc/) if you would like to request a developer evaluation key or to discuss a production license.
> OpenFin Workspace is currently **only supported on Windows**.

<<<<<<< HEAD
## Migrate from a previous version - From v12.0.0 to vnext
=======
## Migrate from a previous version - From v12.0.0 to v12.6.0
>>>>>>> 9de03cb5

### @openfin/workspace-platform Updates

The layout types `LayoutComponentExtended` that were export from `@openfin/workspace-platform/client-api/src` have been removed, use OpenFin.LayoutItemConfig instead.

### @openfin/workspace Updates

The layout types `LayoutComponentExtended`, `LayoutComponentStateExtended`, `LayoutContentExtended` that were export from `@openfin/workspace` have been removed, use OpenFin.LayoutItemConfig instead.

## Migrate from a previous version - From v11 to v12

### @openfin/core Updates

The Openfin runtime core types have been updated. When you move to the matching types for the runtime you may get a number of TypeScript errors:

#### OpenFin Error

```shell
TS2503: Cannot find namespace 'OpenFin'.
```

#### OpenFin Error Resolution

OpenFin is no longer made globally available by default. import the OpenFin type to resolve the issue.

```javascript
import type OpenFin from '@openfin/core';
```

#### Interop Broker Constructor Error

```shell
 TS2322: Type '(InteropBroker: Constructor<InteropBroker>, provider?: ChannelProvider, options?: InteropBrokerOptions, ...args: unknown[]) => InteropBroker' is not assignable to type 'OverrideCallback<InteropBroker, InteropBroker>'.
```

#### Interop Broker Constructor Error Resolution

The constructor has changed and you no longer pass down options. Previously we had:

```javascript
export function interopOverride(
 InteropBroker: OpenFin.Constructor<OpenFin.InteropBroker>,
 provider?: OpenFin.ChannelProvider,
 options?: OpenFin.InteropBrokerOptions,
 ...args: unknown[]
): OpenFin.InteropBroker {
 class InteropOverride extends InteropBroker {
  ....
 }
 return new InteropOverride(provider, options, ...args);
}
```

And this has now become:

```javascript
export function interopOverride(
 InteropBroker: OpenFin.Constructor<OpenFin.InteropBroker>
): OpenFin.InteropBroker {
 class InteropOverride extends InteropBroker {
  ....
 }
 return new InteropOverride();
}
```

### Use of BrowserOverrideCallback Error

```shell
 TS2322: Type '(WorkspacePlatformProvider: Constructor<WorkspacePlatformProvider>) => Promise<Override>' is not assignable to type 'WorkspacePlatformOverrideCallback'.
```

You may get an error similar to the one above. Your Platform Override should use the updated Workspace type:

#### Old WorkspacePlatformProvider approach

```javascript
import type { BrowserOverrideCallback } from "@openfin/workspace-platform";

export const overrideCallback: BrowserOverrideCallback = async (WorkspacePlatformProvider) => {
 class Override extends WorkspacePlatformProvider {
    ...
  }
  return new Override();
};
```

#### New WorkspacePlatformProvider approach

```javascript
import type { WorkspacePlatformOverrideCallback } from "@openfin/workspace-platform";

export const overrideCallback: WorkspacePlatformOverrideCallback = async (WorkspacePlatformProvider) => {
 class Override extends WorkspacePlatformProvider {
    ...
  }
  return new Override();
};
```

### Mixed Core Types Error

If you have dependencies that bring in an earlier version of @openfin/core and you have TypeScript errors as shown above then you may see some additional errors relating to a type conflict. Resolve the other TypeScript errors first and this error should go away (TypeScript is trying to resolve issues and finds the additional copies of the @openfin/core types).

Here is an example of what the error might say:

```shell
 TS2345: Argument of type 'import("/YOUR_PATH/node_modules/@openfin/core/src/api/view/Instance").View' is not assignable to parameter of type 'import("/YOUR_PATH/node_modules/OTHER_DEPENDENCY/node_modules/@openfin/core/src/api/view/Instance").View'.
  Property '#private' in type 'View' refers to a different member that cannot be accessed from within type 'View'.
```

This should not be an issue if the other TypeScript errors have been resolved.

### Workspace 12 Enhancements

- Version Fallback Mechanism.
  OpenFin Workspace now leverages the Fallback Manifest functionality which was recently introduced with RVM 9 (Stable). With Workspace 12, if an end-user is unable to retrieve the necessary assets for an upgrade to Workspace 13 and beyond, the end-user will remain on their current Workspace version. RVM 9 required.

### Notification 1.21.0 Enhancements

#### New UI to view Notifications

Notification Center now provides end-users the ability to choose how notifications are viewed.

Available options are:

- All
- Needs Attention (“persistent notifications”)
- Grouped by Sender
- Sort by Priority or Date continue to be available.

#### View All Persistent Notifications

End-users can now view or dismiss all persistent Notifications on their desktop with a single mouse click.

### Workspace Subdomain

OpenFin Workspace and Notifications assets are now delivered from the Workspace subdomain (workspace.openfin.co) by default.

### Resolved Issues

- Updated Store APIs can now make updates to Store buttons in real-time.
- Resolved issue where queries with a lot of leading spaces calculated suggestion text positions incorrectly

## What dependencies will I need for v12

You will need the following dependencies

```javascript
"dependencies": {
                    "@openfin/workspace": "^12.6.0",
                    "@openfin/workspace-platform": "^12.6.0"
                }
```

You should update your dev dependencies

```javascript
"devDependencies": {
                    "@openfin/core": "30.74.13"
                   }
```

## Migrate from a previous version - From v10 to v11

### Workspace 11 Enhancements

- Fixed Panels for Pages - Workspace Platform and content providers can configure fixed panels on any side of a Browser Page. Developers can programmatically control the size, contents, and options of these panels. The panels are configured at the Page level and saved/restored with snapshots. End-user cannot rearrange, move, or remove these panels.
- Custom Buttons and Landing Page in Store - An Application’s buttons and text in OpenFin Store are now fully customizable. Each application can have both a primary button and a set of secondary buttons. The Landing Page can display either an application or navigation item in any row.

### Notification 1.20.0 Enhancements

- Custom Toast Location - End-users can now set a specific location within a monitor for where their Notifications will display.

These are enhancements to the Workspace Components that can be picked up. To upgrade please update your package.json references (and DOS setting if you have it locked to a specific workspace version).

## What dependencies will I need for v11

You will need the following dependencies

```javascript
"dependencies": {
                    "@openfin/workspace": "^11.0.0",
                    "@openfin/workspace-platform": "^11.0.0"
                }
```

### Interop Broker Constructor Changes

The constructor has changed and you no longer pass down options. Previously we had:

```javascript
export function interopOverride(
 InteropBroker: OpenFin.Constructor<OpenFin.InteropBroker>,
 provider?: OpenFin.ChannelProvider,
 options?: OpenFin.InteropBrokerOptions,
 ...args: unknown[]
): OpenFin.InteropBroker {
 class InteropOverride extends InteropBroker {
  ....
 }
 return new InteropOverride(provider, options, ...args);
}
```

And this has now become:

```javascript
export function interopOverride(
 InteropBroker: OpenFin.Constructor<OpenFin.InteropBroker>
): OpenFin.InteropBroker {
 class InteropOverride extends InteropBroker {
  ....
 }
 return new InteropOverride();
}
```

Your broker can still override functions related to context groups and manifest configured context groups will still be used by the base implementation of the broker.

## Migrate from a previous version - From v9.2 to v10

### Workspace 10 Enhancements

- Light Mode, Dark Mode, and Sync with OS Setting. You can now specify a light and dark palette with your theme and Workspace Browser will provide you with a menu to toggle between them or use the OS Preference to decide. You can also trigger the change via an api and listen to a change event. The customize-workspace example shows how this can be done alongside the documentation on the OpenFin developer docs. Your old theme definition will continue to work so this isn't a breaking change.
- New Actions Available in Context Menus - Defined via ViewOptions and WindowOptions. You can now specify additional options such as Print, Back and Forward.
- API Control Over Home Search String - You can now trigger an update to the text shown in the Home Search Box. We provide examples of this in the customize-home-templates example (where the help search entry can update the search box when selected).
- Content Renders when Resizing Views - In Browser when you resize a view using the layout controls, the view content remains visible.
- Workspace Analytics - In your platform override you can now add a function that will receive analytic events. The customize-workspace sample gives an example of this.

### Notification 1.19.2 Enhancements

- We now expose a show/hide API similar to the other workspace components (the toggle api still works)

These are enhancements to the Workspace Components that can be picked up. To upgrade please update your package.json references (and DOS setting if you have it locked to a specific workspace version).

## What dependencies will I need for v10

You will need the following dependencies

```javascript
"dependencies": {
                    "@openfin/workspace": "^10.0.0",
                    "@openfin/workspace-platform": "^10.0.0"
                }
```

## Migrate from a previous version - From v9.1 to v9.2

### Store Enhancement

Added Custom Background Color for Hero Section in Store.

The background color of the hero section of the store by specifying **contentBackground1** in your palette.

### UI Enhancements

- Updated Workspace Store icon throughout OpenFin Workspace to be consistent and intuitive to end-users.
- Updated Layout splitters in the Workspace Browser to inherit colors from the theme object. Previously, splitters were always black, regardless of the theme.
- Updated the appearance of the minimize, maximize, close buttons in Workspace Store and the close button in Notifications to match the rest of Workspace components.

## Migrate from a previous version - From v9.0 to v9.1

The main focus of this release is:

### Browser Enhancements

You have the ability to hide favicons from the view tabs if you don't wish them to show.

### 9.1 Notification Enhancements

#### Improved formatting of timestamps in Notifications

The format of timestamps on notifications has improved. A notification that is at least 1 hour old will now display the absolute timestamp (e.g., “Jun 3, 11:59 PM”) of creation to users. A notification that is less than 1 hour old will continue showing the relative timestamp of creation (e.g., “36 min ago”) to users.

#### Monitor Selection

End-users can now select a specific monitor for Notification Toasts and the Notification Center to appear on.

#### Default dismiss behavior for notifications changed

We are changing the default behavior of notifications so that clicking on the body of a notification does nothing, rather than dismissing it; the user must click on the icon in the top right corner of a notification to dismiss or clear it. Notification providers can override this behavior so that clicking does dismiss (the previous behavior).

## Migrate from a previous version - From v8.0 to v9.0

The main focus of this release is:

### New and improved Dock

OpenFin has introduced the ability for developers to register a Workspace Platform with the Dock component. This enables end-users to access multiple Workspace Platforms in a single, unified Dock component.

In addition, Dock is fully themable by Workspace Platforms, to deliver a branded experience whilst being part of a shared experience.

Developers of Workspace Platform can also fully customize the buttons in Dock. For example, they can add, remove and reorder buttons in Dock.

### Change of Behavior - Home doesn't automatically appear on registration

Home no longer appears when a Workspace Platform first registers the Home component. For Home to show automatically, developers of Workspace Platforms must add `Home.show()` right after registering the Home component. This is the pattern followed in the starters so if you have been following the starters you have already been doing this.

### Version Information upon registration

When you register a component you will be returned information that will tell you the version of Workspace you have registered against as well as the version of the npm module that was used for the registration.

```javascript
{
  clientAPIVersion: string;
  workspaceVersion: string;
}
```

## What dependencies will I need for v9

You will need the following dependencies

```javascript
"dependencies": {
                    "@openfin/workspace": "^9.0.0",
                    "@openfin/workspace-platform": "^9.0.0"
                }
```

## Other Changes?

We have introduced new starters:

- use-theming - this starter is focused on giving you an easy way of trying out different theme palettes. You can change and apply them to the workspace to find the right combination of colors for your platform.
- register-with-dock-basic - a starter that gives you an easy introduction to Dock and how you can customize it.
- integrate-with-rss - a few people have asked us about providing a feed for notifications and opening the result in a window. We've used rss as an example and created a starter you can experiment with.
- common - we have an updated Winform app that demonstrates context sharing and we now point to our brand new Process Manager to help you in debugging your application.
- customize-workspace - customize workspace continues to be the main example that shows a way of combining all the workspace components and some patterns as suggestions. The following changes have been applied:

  - DockProvider - Dock support has been added and is configurable through the manifest file
  - An additional example endpoint has been added. This one lets you expose an endpoint that wraps a channel api.
  - InitOptionsProvider - More module types supported. You can now create a module for handling init option params and we include an example that allows external apps to raise an intent or pass context via querystring parameters that target a platform.
  - ConnectionProvider - The concept of connections has been added to customize-workspace. How do you support other applications e.g. Native C# apps to provide listing for their child views? How do they get launched when selected and how can the child views be captured in a snapshot (by becoming a snapshot source).

## Migrate from a previous version - From v7.0 to v8.0

The main focus of this release is:

### Support Platform Windows

For developers of existing applications that use the Platform API, you now have the option to use OpenFin Workspace components while continuing to use your existing custom platform windows. This provides additional flexibility on deciding when to adopt our out-of-the box Browser component, easing your transition to Workspace.

- We have a sample [how-to/register-with-platform-windows](../register-with-platform-windows)
- [https://developers.openfin.co/of-docs/docs/integrate-platform-apps-with-workspace](https://developers.openfin.co/of-docs/docs/integrate-platform-apps-with-workspace)

### Asynchronous Search Results in Home

Platform Providers can now configure search results to display only on-demand, after the end-user selects a result. This can significantly improve performance for queries that can have numerous results. For example, your Home Provider can fetch only the top-level search results in the initial query and then display the details of a particular result only after a user clicks on it, deferring the lookup of additional rich information to your backend services only when that information is required. Templates to indicate result loading or failure to the user are included.

- The [how-to/customize-home-templates](../customize-home-templates) sample has been updated with examples.
- [https://developers.openfin.co/of-docs/docs/provide-search-results-async](https://developers.openfin.co/of-docs/docs/provide-search-results-async)

### Content Locking

Platform Providers can now lock Browser Windows and/or Pages to offer fixed, repeatable experiences for end-users. End-users can also manually lock and unlock Pages themselves in Workspace Browser, if that feature is enabled through a Platform Provider’s configuration.

- The [how-to/register-with-browser](../register-with-browser) samples shows a page with browser lock/unlock enabled.
- [https://developers.openfin.co/of-docs/docs/lock-content-in-browser](https://developers.openfin.co/of-docs/docs/lock-content-in-browser)

### Improved Designs of Home Filters

The visual designs of filters in Workspace Home have been improved, so end-users can quickly and easily zero in on the content that they are searching for and quickly clear out selected filters

## What dependencies will I need for v8

You will need the following dependencies

```javascript
"dependencies": {
                    "@openfin/workspace": "^8.0.0",
                    "@openfin/workspace-platform": "^8.0.0"
                }
```

## Other Changes

The structure of the how-to samples has been updated. The views (content) and some of the common scripts to setup dos, start and kill the project and the apps.json file have been moved to a [how-to/common](../common) folder. The express.js code has been simplified so it most cases you just have an index.ts file. And the server now maps the sample folder and /common to the common how-to.

A new npm command **"npm run setup"** has also been introduced that takes advantage of our npm workspaces support and installs from the root directory and then builds the sample you are currently in and the common directory.

Samples that used the apps.json file can still do so but most will be updated to point to the apps.json file in common (so there is consistency across samples). The manifest for samples that point to the common/apps.json have a new setting in the manifest appProvider section. This tells the sample which manifestTypes from within the apps.json file you wish to support (e.g. only customize-workspace supports inline-view as a manifestType as it is supported by the sample and will not be recognized by the workspace api).

# Migrate from a previous version - From v6.0 to v7.0

The main focus of this release is on introducing support for Workspace Management APIs and adding a UI for Workspace Management to the Browser.

If you have customized the main browser menu you may want to change the way the menu is constructed so that it inherits the default menu options instead of being a list of specific menu options (the customize-workspace example shows this change between the move from v6 to v7) or you can extend that custom menu to include the new options that are available as seen in the following documentation:

- [https://developers.openfin.co/of-docs/docs/workspace-management](https://developers.openfin.co/of-docs/docs/workspace-management)

## What dependencies will I need for v7?

You will need the following dependencies

```javascript
"dependencies": {
                    "@openfin/workspace": "^7.0.0",
                    "@openfin/workspace-platform": "^7.0.0"
                }
```

# Migrate from a previous version - From v5.5 to v6.0

With Workspace 6.0, OpenFin has added additional options when it comes to customization. You can now customize:

- The browser controls and menu [(https://developers.openfin.co/of-docs/docs/customize-browser-features)](https://developers.openfin.co/of-docs/docs/customize-browser-features)
- Customize the template displayed as part of a search result entry in home [(https://developers.openfin.co/of-docs/docs/customize-search-results-in-home)](https://developers.openfin.co/of-docs/docs/customize-search-results-in-home)
- Register your workspace platform with Notification Center so that your theming is taken into account.[(https://developers.openfin.co/of-docs/docs/connect-a-workspace-platform-to-notification-center)](https://developers.openfin.co/of-docs/docs/connect-a-workspace-platform-to-notification-center)

## What dependencies will I need v5?

You will need the following dependencies

```javascript
"dependencies": {
                    "@openfin/workspace": "^6.0.0",
                    "@openfin/workspace-platform": "^6.0.0"
                }
```

## What changes will I need to do if I want the simplest move from v5.5 to v6?

There are no breaking changes in this release (just fixes and the new features mentioned above). If you have pinned your workspace version you will need to update your desktop owner setting to point to version 6.3.6 (if you have not pinned it then you will get the latest version of workspace on your next launch). If you are running a sample from this branch then running the npm command "npm run dos" update your desktop owner settings to point to the local dos file that specifies version 6.3.6.

# Migrate from a previous version - From v5 to v5.5

With Workspace 5.5, OpenFin has continued extended theme support so that the provided palette now applies to the OpenFin Home and Store Components.

## What dependencies will I need for v6?

You will need the following dependencies

```javascript
"dependencies": {
                    "@openfin/workspace": "^5.5.0",
                    "@openfin/workspace-platform": "^5.5.0"
                }
```

## What changes will I need to do if I want the simplest move from v5 to v5.5?

There are no breaking changes and this release just includes fixes and extends theming support to OpenFin Home and Store (no api changes are required). If you have pinned your workspace version you will need to update your desktop owner setting to point to version 5.5.0 (if you have not pinned it then you will get the latest version of workspace on your next launch). If you are running a sample from this branch then running the npm command "npm run dos" update your desktop owner settings to point to the local dos file that specifies version 5.5.0.

# Migrate from a previous version - From v4 to v5

With Workspace 5.0, OpenFin has extended the ability for Workspace customers to have more granular control of their Workspace implementation. The **@openfin/workspace** module adds additional capabilities such as an improved ability to theme components. We have also introduced a new npm module **@openfin/workspace-platform** which lets you instantiate a workspace platform instead of the existing platform api. This lets you application launch OpenFin Browser Windows (with pages) under your own application instead of under Workspace giving you greater control and flexibility.

## What dependencies will I need for v5?

You will need the following dependencies

```javascript
"dependencies": {
                    "@openfin/workspace": "^5.0.0",
                    "@openfin/workspace-platform": "^5.0.0"
                }
```

## What changes will I need to do if I want the simplest move from v4 to v5?

Using the register-with-store example as a guide:

- Update your npm dependencies as shown above
- Update your manifest
- Do a few api updates (show below)

### Manifest updates

You will need to do a few manifest updates as you are now responsible for launching views, snapshots and native apps (if you decide to support that).

- Update the runtime version in your manifest to at least: **23.96.67.7**
- Add the following setting to your platform configuration in your manifest: **"preventQuitOnLastWindowClosed":true**
- Permissions: You need to add a **openUrlWithBrowser** permission (OpenFin Browser gives the option of opening a view using the system browser via right click). Optional: permissions for launching external processes (**launchExternalProcess**) if you wish to enable the launching of native apps and **downloadAsset** (if you want to version and deploy your native app through OpenFin). An example of the platform section of the register-with-store manifest is shown below:

```javascript
 "platform": {
    "uuid": "register-with-store",
    "icon": "http://localhost:8080/favicon.ico",
    "autoShow": false,
    "providerUrl": "http://localhost:8080/platform/provider.html",
    "preventQuitOnLastWindowClosed":true,
    "permissions": {
      "System": {
        "launchExternalProcess": true,
        "downloadAsset": true,
        "openUrlWithBrowser": {
            "enabled": true,
            "protocols": ["mailto"]
        }
      }
    },
    "defaultWindowOptions": {
      "permissions": {
        "System": {
            "openUrlWithBrowser": {
                "enabled": true,
                "protocols": ["mailto"]
            }
        }
      }
    }
  }
```

### Search related filters now need an id

File: [home.ts](../register-with-store/client/src/home.ts)

To make it easier to determine which filter was selected we have added an id so you don't have to rely on 'title' when determining what logic to apply.

So this:

```javascript
let tagFilter: CLIFilter = {
  title: 'Tags',
  type: CLIFilterOptionType.MultiSelect,
  options: []
};
```

becomes:

```javascript
let tagFilter: CLIFilter = {
  id: 'tags',
  title: 'Tags',
  type: CLIFilterOptionType.MultiSelect,
  options: []
};
```

### Store registration now requires an icon (similar to Home registration)

File: [store.ts](../register-with-store/client/src/store.ts)

You now need to specify an icon with your registration. This icon will show in the store dropdown alongside your store name.

So this:

```javascript
return {
  id: settings.storefrontProvider.id,
  title: settings.storefrontProvider.title,
  getNavigation: getNavigation.bind(this),
  getLandingPage: getLandingPage.bind(this),
  getFooter: getFooter.bind(this),
  getApps,
  launchApp: launch
};
```

becomes:

```javascript
return {
  id: settings.storefrontProvider.id,
  title: settings.storefrontProvider.title,
  icon: settings.storefrontProvider.icon,
  getNavigation: getNavigation.bind(this),
  getLandingPage: getLandingPage.bind(this),
  getFooter: getFooter.bind(this),
  getApps,
  launchApp: launch
};
```

settings.storefrontProvider.icon is just a setting in the manifest.fin.json file of the sample that provides a string to an icon url.

### TS2305: Module '"@openfin/workspace"' has no exported member 'launchApp'

Launching an app is now a platform responsibility and has moved from @openfin/workspace to @openfin/workspace-platform.

This requires two changes:

File: [platform.ts](../register-with-store/client/src/platform.ts)

Instead of initializing an OpenFin Platform you will be initializing an OpenFin Workspace Platform.

So this:

```javascript
import { fin } from 'openfin-adapter/src/mock';

export async function init() {
  console.log('Initialising platform');
  await fin.Platform.init({});
}
```

becomes:

```javascript
import { init as workspacePlatformInit, BrowserInitConfig } from '@openfin/workspace-platform';

export async function init() {
  console.log('Initialising platform');
  let browser: BrowserInitConfig = {};
  await workspacePlatformInit({
    browser
  });
}
```

Once you know your app has initialized a workspace platform you can now safely reference it and use the launchApp function it provides. The platform.ts file in the sample shows an example of configuring the icons and window title but it was excluded from the snippet above to keep things simple.

File: [launch.ts](../register-with-store/client/src/launch.ts)

The following snippet replaces common code with **...** to highlight the changes.

So this:

```javascript
import { launchApp } from "@openfin/workspace";
...

export async function launch(appEntry: App) {
    console.log("Application launch requested: ", appEntry);
    if(appEntry.manifestType === "external") {
        ...
    } else {
        await launchApp(appEntry);
    }
    console.log("Finished application launch request");
}
```

becomes:

```javascript
import { getCurrentSync } from '@openfin/workspace-platform';
...

export async function launch(appEntry: App) {
    console.log("Application launch requested: ", appEntry);
    if(appEntry.manifestType === "external") {
        ...
    } else {
        let platform = getCurrentSync();
        await platform.launchApp({app: appEntry});
    }
    console.log("Finished application launch request");
}
```

### Hand Crafted Snapshots might fail to load correctly

In the store sample there is a [snapshot.json](../register-with-store/public/snapshot.json) file that includes two views showing OpenFin related documentation. The snapshot had the following:

```javascript
...

"workstacks": [
                {
                    "name": "Developer Docs"
                }
            ],
```

It shouldn't have that. It is an incomplete workstacks definition and this has now been renamed to pages. If you have this, remove it from your snapshot and it will load correctly.

## Do I still need Desktop Owner Settings (DOS)?

Desktop Owner Settings are still needed for two things:

- Pinning the version of workspace (we still provide the dos command so you can pin your workspace to version 5.0.0 to run the 5.0.0 sample). Without this the latest version of Workspace will be used.
- Specifying an icon - this is only used by the dock now as everything else is configured using APIs.

## How do I configure the logo and title for the browser?

This is now done when you initialize your workspace platform. You can specify Default Window Options for your Browser Windows. Example taken from the store example: [platform.ts](../register-with-store/client/src/platform.ts)

```javascript
import { init as workspacePlatformInit, BrowserInitConfig } from '@openfin/workspace-platform';
import { getSettings } from './settings';

export async function init() {
  console.log('Initialising platform');
  let settings = await getSettings();
  let browser: BrowserInitConfig = {};

  if (settings.browserProvider !== undefined) {
    browser.defaultWindowOptions = {
      icon: settings.browserProvider.windowOptions?.icon,
      workspacePlatform: {
        pages: null,
        title: settings.browserProvider.windowOptions?.title,
        favicon: settings.browserProvider.windowOptions?.icon
      }
    };
  }
  await workspacePlatformInit({
    browser
  });
}
```

## Behavior Changes

So now that your code is working what else has changed from a user perspective?

### Workspaces & Pages

Workspaces & Pages are no longer shown by default in the Home UI - We now provide APIs to be able to fetch saved pages and return them in the search results yourself. If you want to implement workspaces then you will need to do that through your workspace platform.

The save icon is present on your browser's window and by default it will save your page to indexedDB. Version 5 provides APIs to get these pages. You can also specify a different storage location (e.g. you may decide you want to save them to a rest endpoint).

If you have existing pages from version 1-4 that you need to migrate please contact support@openfin.co who can either help or put you in touch with a solution engineer. Documentation on migration approaches will also be available on the OpenFin site.

### The share capability is gone

The ability to share content will come back but has been removed in order to plan an approach that suits the SDK first approach that we have in place.

Please contact support@openfin.co who can put you in contact with one of our Solution Engineers if you currently use this feature and want to talk about options.

### The Add New Page/View button (and right click context menu option) is hidden by default and needs to be configured

In versions 1-4 you would see a + button next to the page tab (the visibility of this button could be configured through DOS).

This button is now missing by default and needs to be configured. Configuring this option lets you specify the page that should be loaded into the Add New View view.

## New Features

The new features for this release will be covered is covered in our release notes but this section will give a brief overview.

### @openfin/workspace-platform

There is a new npm module available that continues to empower you as the workspace platform developer.

This module lets you initialize a workspace platform instead of a standard OpenFin platform and in doing so gives you the following:

- An API to launch OpenFin Browser windows and Pages (that fall under your platform and not OpenFin Workspace).
- The ability to specify custom urls for the "Add Page" and "Add View" views.
- The ability to specify default window options so that you can customize the logo shown in the menu and taskbar as well as the Window Title without needing Desktop Owner Settings.
- An API for the retrieval and saving of Pages with a local store as default but with the option of overriding and providing your own logic for where pages should be saved and retrieved.
- The initial introduction of theming support.

### Specifying custom add (view/page) urls and custom title/icon

This is best done through default window options.

```javascript
import { init as workspacePlatformInit, BrowserInitConfig } from '@openfin/workspace-platform';

export async function init() {
  console.log('Initialising platform');
  let browser: BrowserInitConfig = {};

  browser.defaultWindowOptions = {
    icon: 'http path to icon',
    workspacePlatform: {
      pages: null,
      title: 'Title for windows',
      favicon: 'http path to favicon',
      newTabUrl: 'http url of page to load when someone selects adds a new view',
      newPageUrl: 'http url of page to load when someone selects add a page'
    }
  };

  await workspacePlatformInit({
    browser
  });
}
```

### Initial theme support

This is done when you initialize your platform:

```javascript
import { init as workspacePlatformInit, CustomThemeOptions } from '@openfin/workspace-platform';

export async function init() {
  console.log('Initialising platform');
  const theme: CustomThemeOptions[] = [
    {
      label: 'Starter Theme',
      logoUrl: 'http://localhost:8080/favicon.ico',
      palette: {
        brandPrimary: '#0A76D3',
        brandSecondary: '#383A40',
        backgroundPrimary: '#111214'
      }
    }
  ];
  await workspacePlatformInit({
    theme
  });
}
```

### The api to get, delete and save pages as well as launching a page or a view under your own platform

This is taken from the **browser.ts** file (assuming the platform has been initialized) in the how-to register-store as (well as home) examples.

File: [browser.ts](../register-with-store/client/src/browser.ts)

```javascript
import { getCurrentSync, Page } from '@openfin/workspace-platform';

export async function getPage(pageId: string) {
  let platform = getCurrentSync();
  return platform.Storage.getPage(pageId);
}

export async function getPages() {
  let platform = getCurrentSync();
  return platform.Storage.getPages();
}

export async function deletePage(pageId: string) {
  let platform = getCurrentSync();
  return platform.Storage.deletePage(pageId);
}

export async function launchPage(page: Page) {
  let platform = getCurrentSync();
  return platform.Browser.createWindow({
    workspacePlatform: {
      pages: [page]
    }
  });
}

export async function launchView(
  view: OpenFin.PlatformViewCreationOptions | string,
  targetIdentity?: OpenFin.Identity
) {
  let platform = getCurrentSync();
  let viewOptions;
  if (typeof view === 'string') {
    viewOptions = { url: view };
  } else {
    viewOptions = view;
  }
  return platform.createView(viewOptions, targetIdentity);
}
```

### Focus - the ability to show/hide tabs to make it easier to focus on the content within a browser window

The following new feature has been added for your end users:

#### Tabs Showing - Click on the focus icon

![Ability to bring a view into focus by removing tabs](workspace-hide-tabs.png)

#### Tabs Hidden - Click on the focus icon again

![Ability to bring a view out of focus by adding tabs](workspace-show-tabs.png)

# Migrate from a previous version - From v1-v3 to v4

With Workspace 4.0, OpenFin has introduced the ability for Workspace customers to have more granular control of their Workspace implementation. This control is enabled through Workspace by exposing an API that allows for Provider Apps to perform the function of a CLI Provider. This approach allows Provider Apps to register with the Home API and then perform such actions as:

Manage the application, view and workspaces content available in Workspace
Provide an async (aka “lazy”) Search
Provide in-memory auto-complete Search
Display icons for all registered Providers in the Home/Search UI
Selecting a given CLI provider icon to show the results from that provider
Apply icons/ logos

With the addition of the CLI Provider concept, OpenFin has deprecated Workspace Desktop Owner Setting overrides (customConfig options ) that pertain to apps and workspaces REST URLs in favor of this programmatic API approach.

## Behavior Changes v4

- The fins link or desktop icon to start workspace components is no longer supported. These must be started by a workspace platform or CLI provider. The system will now return an error if the fins link is used to start a workspace component.
- The “/W” entry point into the Workspaces directory has been removed.
- The command buttons (Storefront, Notifications etc) no longer show on the Home UI. They are available as root commands by typing /.
- You can no longer specify a Content Discovery Service (CDS). An example is available for how to mimic this functionality using the new APIs available in the howto.
- Home and Store are now enabled by default. However, they will not show unless a platform has registered with them.
- Workspace service is no longer supported. Any saved workspaces are only saved locally. Additional workspace related APIs will be released in upcoming releases.
- Unlike the v1 search API, you must select a CLI provider to see the results from that provider. However, if only one provider is registered then it is automatically selected.

## I used DesktopOwnerSettings to configure the logo. How do I do that now?

The logo setting is still supported for Desktop Owners and is used to specify the default logo for Home, Browser, the Dock and TaskBar Icons:

```javascript
"style": {
            "iconUrl": "https://yourserver/favicon-16x16.png"
         }
```

The new API approach will let you register your logo for Home without the need for DesktopOwnerSettings (configuring the logo for Browser etc will be available in a future release).

You can import Home from @openfin/workspace to register your application against Home. The icon setting lets you specify your logo.

```javascript
const cliProvider: CLIProvider = {
  title: 'title',
  id: 'id',
  icon: 'http://pathto/icon',
  onUserInput: onUserInput,
  onResultDispatch: onResultDispatch
};

await Home.register(cliProvider);
```

The how to samples provide a basic how to example ([how-to/register-with-home-basic](../register-with-home-basic/)) as well as a more complex example ([how-to/register-with-home](../register-with-home/)).

## I used DesktopOwnerSettings to configure the apps. How do I do that now?

Instead of configuring the apps endpoint through DesktopOwnerSettings:

```javascript
 "appDirectoryUrl": "https://yourserver/api/apps"
```

You can now import Home from @openfin/workspace to register your application against Home. The onUserInput and onResultDispatch setting lets you specify functions to determine what results to return based on user queries and the ability to respond to a user selection.

```javascript
const cliProvider: CLIProvider = {
  title: 'title',
  id: 'id',
  icon: 'http://pathto/icon',
  onUserInput: onUserInput,
  onResultDispatch: onResultDispatch
};

await Home.register(cliProvider);
```

We have an example ([how-to/register-with-home](../register-with-home/)) that shows how to register against Home, query a rest endpoint that matches the appDirectoryUrl format and map that to a collection of search results to display in Home.

## I used DesktopOwnerSettings to configure a share url. How do I do that now?

If you have never configured a share url in DesktopOwnerSettings then we recommend not starting that now as we are looking at having an API driven approach. If you already have this configured then it will continue to work in version 4 of OpenFin Workspace.

```javascript
 "shareUrl": "https://yourserver/api/share"
```

## I used DesktopOwnerSettings to configure a workspace url. How do I do that now?

This DesktopOwnerSetting is no longer supported in version 4. Please reach out to support or a Solutions Engineer to go over alternate approaches.

```javascript
 "workspacesUrl": "https://yourserver/api/workspaces"
```

## I used the @openfin/search-api npm module to populate Home with my apps. How do I do that now?

We have examples of using the search api to populate a list of applications in our version 3 branch. The example: [how-to/register-with-home](../register-with-home/) is an updated version of the version 3 [how-to/add-an-application-to-workspace-via-api](https://github.com/built-on-openfin/workspace-starter/tree/workspace/v3.0.0/how-to/add-an-application-to-workspace-via-api) example. You will notice that both examples still follow the same approach. The main difference can be found by comparing search.ts against home.ts. You will see that @openfin/workspace is used instead of @openfin/search-api and that workspace.ts is also no longer needed.

## Will the views that I developed need changing with version 4?

No. Views will continue to behave in the same way.

## Will I lose my saved pages/workspaces?

No. Your pages and workspaces will still be listed in Home.

## I am still on version 3, have the examples gone?

No. There is a version 3 branch configured to help teams who are still on version 3: [https://github.com/built-on-openfin/workspace-starter/tree/workspace/v3.0.0/](https://github.com/built-on-openfin/workspace-starter/tree/workspace/v3.0.0/)

## I am seeing a message when I try to launch OpenFin Workspace. How do I get Workspace running?

![Workspace Dialog](workspace-dialog.png)

Seeing this messages means you are running version 4+ of OpenFin Workspace. From version 4 OpenFin Workspace is an API driven experience and is launched from an application instead of directly. The how-to samples in this repo show you how to build an application that uses our openfin/workspace APIs.

It may be that your existing shortcuts point to the **latest** version of OpenFin Workspace instead of a specific version. To pin to an earlier version of OpenFin Workspace please look at the question below.

## I am not ready to move to OpenFin Workspace v4, how do I stick with version 3?

To stay on version v3 you can do the following:

### Use Version 3 Examples

Clone the [version 3 branch](https://github.com/built-on-openfin/workspace-starter/tree/workspace/v3.0.0/)> and run the npm run dos command on any of the how-to samples. You will need to have the local server running to serve the dos.json file.

#### Create your own dos file and point to it

Create your own dos file:

```javascript
 {
  "desktopSettings": {
    "systemApps": {
      "workspace": {
        "version": "3.0.0"
      }
    }
  }
}
```

To configure Desktop Owner Settings you will need to be able to modify your registry settings. This can be done by scripts, applications or by hand.

You need to add a registry key:

```javascript
Key   :     HKEY_CURRENT_USER\Software\OpenFin\RVM\Settings\DesktopOwnerSettings
Type  :     String
Value :     file:\\\C:\PATH\TO\YOUR\FOLDER\registry_dos_local.json
```

##### Adding/Updating the DesktopOwnerSetting by hand using RegEdit

To add/update this setting we are going to launch RegEdit from the command line (or you can launch it from the Windows Start Bar) by typing regedit and hitting enter.

You will be presented with RegEdit where you can expand the folders until you get to OpenFin\RVM\Settings.
If you see "DesktopOwnerSettings" it means that this has already been set by your organization. Please check with your organization's desktop owner so that configuration can take place with their awareness.

![Registry](registry.png)

If no DesktopOwnerSettings value exists then please add it by right clicking on OpenFin/RVM/Settings and adding a new string value:

![Registry Add Key](registry-add-key.png)

You will provided an entry in the Settings Folder that you can rename to **DesktopOwnerSettings**. Double click on the new entry to set the value to a file path e.g.:

`file:\\\C:\PATH\TO\YOUR\FOLDER\registry_dos_local.json`

or a url (if you have a webserver):

`http://localhost:8080/registry_dos_local.json`

##### Once you have configured DesktopOwnerSettings

Once you have done either of the approaches above you need to:

- Use TaskManager, ProcessExplorer or the command line to close all OpenFin applications (so that the new DesktopOwnerSettings will get picked up).

- Launch OpenFin Workspace using the system apps fins link (this will pick up your version setting and update any desktop shortcuts): [fins://system-apps/workspace](fins://system-apps/workspace)

You should now see version 3 of OpenFin Workspace.

---

### Read more about [working with Workspace](https://developers.openfin.co/of-docs/docs/overview-of-workspace)<|MERGE_RESOLUTION|>--- conflicted
+++ resolved
@@ -3,11 +3,7 @@
 > **_:information_source: OpenFin Workspace:_** [OpenFin Workspace](https://www.openfin.co/workspace/) is a commercial product and this repo is for evaluation purposes. Use of the OpenFin Container and OpenFin Workspace components is only granted pursuant to a license from OpenFin. Please [**contact us**](https://www.openfin.co/workspace/poc/) if you would like to request a developer evaluation key or to discuss a production license.
 > OpenFin Workspace is currently **only supported on Windows**.
 
-<<<<<<< HEAD
 ## Migrate from a previous version - From v12.0.0 to vnext
-=======
-## Migrate from a previous version - From v12.0.0 to v12.6.0
->>>>>>> 9de03cb5
 
 ### @openfin/workspace-platform Updates
 
@@ -158,8 +154,8 @@
 
 ```javascript
 "dependencies": {
-                    "@openfin/workspace": "^12.6.0",
-                    "@openfin/workspace-platform": "^12.6.0"
+                    "@openfin/workspace": "^next",
+                    "@openfin/workspace-platform": "^next"
                 }
 ```
 
