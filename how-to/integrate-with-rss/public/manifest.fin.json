--- conflicted
+++ resolved
@@ -3,11 +3,7 @@
 	"licenseKey": "openfin-demo-license-key",
 	"runtime": {
 		"arguments": "--v=1 --inspect",
-<<<<<<< HEAD
-		"version": "30.110.74.11"
-=======
 		"version": "30.110.74.13"
->>>>>>> a710301c
 	},
 	"platform": {
 		"uuid": "integrate-with-rss",
