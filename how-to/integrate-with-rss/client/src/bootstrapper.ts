<<<<<<< HEAD
import { fin } from "@openfin/core";
import { findAndActivateView, launchPage, launchView, launchWindow } from "./browser";
=======
import { launchView } from "./browser";
>>>>>>> 4d44b4bf
import { deregister as deregisterHome, register as registerHome, show as showHome } from "./home";
import { deregister as deregisterIntegration, register as registerIntegration } from "./integrations";
import { getSettings } from "./settings";

export async function init() {
	// you can kick off your bootstrapping process here where you may decide to prompt for authentication,
	// gather reference data etc before starting workspace and interacting with it.
	console.log("Initialising the bootstrapper");
	const settings = await getSettings();

	await registerHome();
	await showHome();

	await registerIntegration(
		{
			launchView,
			launchPage,
			launchWindow,
			findAndActivateView
		},
		settings.integrationProvider
	);

	const providerWindow = fin.Window.getCurrentSync();
	await providerWindow.once("close-requested", async (event) => {
		await deregisterIntegration(settings.integrationProvider);
		await deregisterHome();
		await fin.Platform.getCurrentSync().quit();
	});
}<|MERGE_RESOLUTION|>--- conflicted
+++ resolved
@@ -1,9 +1,5 @@
-<<<<<<< HEAD
 import { fin } from "@openfin/core";
-import { findAndActivateView, launchPage, launchView, launchWindow } from "./browser";
-=======
 import { launchView } from "./browser";
->>>>>>> 4d44b4bf
 import { deregister as deregisterHome, register as registerHome, show as showHome } from "./home";
 import { deregister as deregisterIntegration, register as registerIntegration } from "./integrations";
 import { getSettings } from "./settings";
