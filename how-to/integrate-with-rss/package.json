{
	"name": "openfin-workspace--integrate-with-rss",
	"version": "11.0.0",
	"description": "OpenFin Workspace -- Integrate with RSS",
	"main": "index.js",
	"scripts": {
		"dos": "npm --prefix ../common/ run dos",
		"build": "npm run build-server & npm run build-client",
		"build-server": "tsc --project ./server",
		"build-client": "webpack build --config ./client/webpack.config.js --mode=development",
		"build-client-prod": "webpack build --config ./client/webpack.config.js --mode=production",
		"start": "npm run server",
		"client": "npm --prefix ../common/ run client",
		"server": "node ./server/build/index.js",
		"kill": "npm --prefix ../common/ run kill",
		"setup": "cd ../../ && npm install && cd how-to/integrate-with-rss && npm run build && npm --prefix ../common/ run build",
		"validate": "npm --prefix ../../ run validate"
	},
	"author": "martyn.janes@openfin.co",
	"license": "SEE LICENSE IN LICENSE.MD",
	"dependencies": {
		"@openfin/core": "^29.73.14",
<<<<<<< HEAD
		"@openfin/workspace": "10.3.10",
		"@openfin/workspace-platform": "10.3.10",
		"fast-xml-parser": "4.1.1"
=======
		"@openfin/workspace": "11.0.6",
		"@openfin/workspace-platform": "11.0.6",
		"fast-xml-parser": "4.0.12"
>>>>>>> 7eab7fcb
	},
	"devDependencies": {
		"@types/express": "^4.17.14",
		"@types/node": "^18.11.10",
		"@types/node-fetch": "^2.6.2",
		"express": "^4.18.2",
		"node-fetch": "cjs",
		"ts-loader": "^9.4.2",
		"typescript": "^4.9.3",
		"webpack": "^5.75.0",
		"webpack-cli": "^5.0.0"
	}
}<|MERGE_RESOLUTION|>--- conflicted
+++ resolved
@@ -20,15 +20,9 @@
 	"license": "SEE LICENSE IN LICENSE.MD",
 	"dependencies": {
 		"@openfin/core": "^29.73.14",
-<<<<<<< HEAD
-		"@openfin/workspace": "10.3.10",
-		"@openfin/workspace-platform": "10.3.10",
-		"fast-xml-parser": "4.1.1"
-=======
 		"@openfin/workspace": "11.0.6",
 		"@openfin/workspace-platform": "11.0.6",
 		"fast-xml-parser": "4.0.12"
->>>>>>> 7eab7fcb
 	},
 	"devDependencies": {
 		"@types/express": "^4.17.14",
