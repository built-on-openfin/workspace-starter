--- conflicted
+++ resolved
@@ -16,13 +16,8 @@
 	"author": "martyn.janes@openfin.co",
 	"license": "SEE LICENSE IN LICENSE.MD",
 	"dependencies": {
-<<<<<<< HEAD
-		"@openfin/workspace": "16.0.4",
-		"@openfin/workspace-platform": "16.0.4",
-=======
-		"@openfin/workspace": "15.0.12",
-		"@openfin/workspace-platform": "15.0.12",
->>>>>>> fe163efd
+		"@openfin/workspace": "16.0.6",
+		"@openfin/workspace-platform": "16.0.6",
 		"fast-xml-parser": "4.3.2"
 	},
 	"devDependencies": {
@@ -30,13 +25,7 @@
 		"@openfin/node-adapter": "33.77.11",
 		"@types/express": "^4.17.21",
 		"express": "^4.18.2",
-<<<<<<< HEAD
-		"ts-loader": "^9.5.0",
-=======
-		"openfin-adapter": "32.76.10",
-		"node-fetch": "cjs",
 		"ts-loader": "^9.5.1",
->>>>>>> fe163efd
 		"typescript": "^5.2.2",
 		"webpack": "^5.89.0",
 		"webpack-cli": "^5.1.4"
