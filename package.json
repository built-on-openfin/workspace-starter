--- conflicted
+++ resolved
@@ -1,7 +1,6 @@
 {
-<<<<<<< HEAD
   "name": "openfin-workspace-starter",
-  "version": "7.0.0",
+  "version": "8.0.0",
   "description": "OpenFin Workspace Starter",
   "scripts": {
     "package-how-tos": "node ./scripts/package.js --legacy",
@@ -35,39 +34,9 @@
     "eslint-plugin-unicorn": "^42.0.0",
     "eslint-plugin-unused-imports": "^2.0.0",
     "fast-glob": "^3.2.11",
-    "fs-extra": "^10.1.0",
+    "fs-extra": "^10.0.0",
     "prettier": "^2.6.2",
-    "replace-in-file": "^6.3.5",
+    "replace-in-file": "^6.3.2",
     "yargs": "^17.5.1"
   }
-=======
-    "name": "openfin-workspace-starter",
-    "version": "8.0.0",
-    "description": "OpenFin Workspace Starter",
-    "scripts": {
-        "package-how-tos": "node ./scripts/package.js --legacy",
-        "package": "node ./scripts/package.js",
-        "package-for-github": "node ./scripts/package.js --location github",
-        "package-for-aws": "node ./scripts/package.js --location aws"
-    },
-    "workspaces": [
-        "how-to/*"
-    ],
-    "packageExclude": [
-        "how-to/register-with-home-basic",
-        "how-to/register-with-store-basic",
-        "how-to/migrate-from-a-previous-version",
-        "how-to/integrate-with-sso",
-        "how-to/integrate-server-authentication"
-    ],
-    "howToCustomFolder":"",
-    "author": "",
-    "license": "SEE LICENSE IN LICENSE.MD",
-    "devDependencies": {
-        "fast-glob": "^3.2.11",
-        "fs-extra": "^10.0.0",
-        "replace-in-file": "^6.3.2",
-        "yargs": "^17.5.1"
-    }
->>>>>>> bde8009b
 }