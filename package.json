{
    "name": "openfin-workspace-starter",
    "version": "6.0.0",
    "description": "OpenFin Workspace Starter",
    "scripts": {
        "package-how-tos": "node ./scripts/package.js"
    },
    "how-tos": [
        "register-with-home",
        "register-with-store",
        "integrate-with-salesforce",
        "support-context-and-intents",
        "customize-workspace",
<<<<<<< HEAD
        "use-notifications"
=======
        "customize-home-templates"
>>>>>>> 684bae3c
    ],
    "howToCustomFolder":"",
    "author": "",
    "license": "ISC",
    "devDependencies": {
        "fs-extra": "^10.0.0",
        "replace-in-file": "^6.3.2"
    }
}<|MERGE_RESOLUTION|>--- conflicted
+++ resolved
@@ -11,11 +11,8 @@
         "integrate-with-salesforce",
         "support-context-and-intents",
         "customize-workspace",
-<<<<<<< HEAD
+        "customize-home-templates",
         "use-notifications"
-=======
-        "customize-home-templates"
->>>>>>> 684bae3c
     ],
     "howToCustomFolder":"",
     "author": "",
