--- conflicted
+++ resolved
@@ -1,10 +1,6 @@
 {
   "name": "openfin-workspace-starter",
-<<<<<<< HEAD
-  "version": "19.1.20",
-=======
   "version": "19.1.0",
->>>>>>> 8d46d0d5
   "description": "OpenFin Workspace Starter",
   "scripts": {
     "build": "node ./scripts/workspaces.mjs build",
@@ -47,19 +43,11 @@
   ],
   "packageCustomFolder": "",
   "contributors": [
-<<<<<<< HEAD
-    "adam.saland@openfin.co",
-    "ameet.jayawant@openfin.co",
-    "john.mandia@openfin.co",
-    "martyn.janes@openfin.co",
-    "richard.browne@openfin.co"
-=======
     "adam.saland@here.io",
     "ameet.jayawant@here.io",
     "john.mandia@here.io",
     "richard.browne@here.io",
     "joe.ransegnola@here.io"
->>>>>>> 8d46d0d5
   ],
   "license": "SEE LICENSE IN LICENSE.MD",
   "devDependencies": {
