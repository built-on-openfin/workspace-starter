--- conflicted
+++ resolved
@@ -56,11 +56,7 @@
 		"eslint-config-airbnb-typescript": "17.1.0",
 		"eslint-config-prettier": "9.0.0",
 		"eslint-plugin-import": "2.26.0",
-<<<<<<< HEAD
-		"eslint-plugin-jsdoc": "46.8.2",
-=======
 		"eslint-plugin-jsdoc": "46.9.0",
->>>>>>> e39154d6
 		"eslint-plugin-prettier": "5.0.1",
 		"eslint-plugin-promise": "6.1.1",
 		"eslint-plugin-simple-import-sort": "10.0.0",
