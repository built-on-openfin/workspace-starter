--- conflicted
+++ resolved
@@ -1,82 +1,76 @@
-{
-	"name": "openfin-workspace-starter",
-	"version": "13.0.0",
-	"description": "OpenFin Workspace Starter",
-	"scripts": {
-		"build": "npm run build --workspaces",
-		"package-how-tos": "node ./scripts/package.js --legacy",
-		"package": "node ./scripts/package.js",
-		"package-for-github": "node ./scripts/package.js --location github",
-		"package-for-aws": "node ./scripts/package.js --location aws",
-		"prettier": "prettier --config .prettierrc --write .",
-		"eslint": "eslint . --ext .js,.mjs,.ts",
-		"markdownlint": "markdownlint **/*.md --ignore **/node_modules/**",
-		"validate": "npm run prettier & npm run eslint & npm run markdownlint",
-<<<<<<< HEAD
-		"list-update-packages": "npx --yes npm-check-updates --deep -x chromedriver,fkill*,node-fetch,@openfin/core,openfin-adapter > updatable-packages.txt",
-		"update-packages": "npx --yes npm-check-updates --upgrade --deep -x chromedriver,fkill*,node-fetch,node-emoji,@openfin/core,openfin-adapter,@openfin/workspace,@openfin/workspace-platform,eslint-plugin-import,typescript",
-		"remove-packages": "npx --yes rimraf --glob **/node_modules && npx rimraf ./package-lock.json",
-		"common-update": "node ./scripts/common-update.mjs"
-=======
-		"list-update-packages": "npx --yes npm-check-updates --deep > updatable-packages.txt",
-		"update-packages": "npx --yes npm-check-updates --upgrade --deep -x chromedriver,fkill*,node-fetch,node-emoji,@openfin/core,openfin-adapter,@openfin/workspace,@openfin/workspace-platform,eslint-plugin-import",
-		"remove-packages": "npx --yes rimraf --glob **/node_modules && npx rimraf ./package-lock.json"
->>>>>>> ff4129ac
-	},
-	"workspaces": [
-		"how-to/*",
-		"how-to/automation-testing/*",
-		"how-to/integrate-with-sso/*"
-	],
-	"packageExclude": [
-		"how-to/hints-and-tips",
-		"how-to/integrate-server-authentication",
-		"how-to/integrate-with-ms365-basic",
-		"how-to/integrate-with-rss",
-		"how-to/integrate-with-salesforce-basic",
-		"how-to/integrate-with-sso",
-		"how-to/integrate-with-sso/integrate-with-auth0",
-		"how-to/integrate-with-sso/integrate-with-okta",
-		"how-to/migrate-from-a-previous-version",
-		"how-to/automation-testing",
-		"how-to/automation-testing/register-with-home-js",
-		"how-to/automation-testing/register-with-home-ts",
-		"how-to/automation-testing/register-with-store-js",
-		"how-to/automation-testing/selenium",
-		"how-to/automation-testing/wdio"
-	],
-	"packageCustomFolder": "",
-	"contributors": [
-		"adam.saland@openfin.co",
-		"ameet.jayawant@openfin.co",
-		"john.mandia@openfin.co",
-		"martyn.janes@openfin.co",
-		"pj.singh@openfin.co",
-		"richard.browne@openfin.co"
-	],
-	"license": "SEE LICENSE IN LICENSE.MD",
-	"devDependencies": {
-		"eslint": "8.41.0",
-		"eslint-config-airbnb": "19.0.4",
-		"eslint-config-airbnb-typescript": "17.0.0",
-		"eslint-config-prettier": "8.8.0",
-		"eslint-plugin-import": "2.26.0",
-		"eslint-plugin-jsdoc": "44.2.4",
-		"eslint-plugin-prettier": "4.2.1",
-		"eslint-plugin-promise": "6.1.1",
-		"eslint-plugin-simple-import-sort": "10.0.0",
-		"eslint-plugin-unicorn": "47.0.0",
-		"eslint-plugin-unused-imports": "2.0.0",
-		"fast-glob": "3.2.12",
-		"fs-extra": "11.1.1",
-		"markdownlint-cli": "0.34.0",
-		"prettier": "2.8.8",
-		"replace-in-file": "7.0.1",
-		"yargs": "17.7.2"
-	},
-	"overrides": {
-		"parse-bmfont-xml": {
-			"xml2js": "0.5.0"
-		}
-	}
-}
+{
+	"name": "openfin-workspace-starter",
+	"version": "13.0.0",
+	"description": "OpenFin Workspace Starter",
+	"scripts": {
+		"build": "npm run build --workspaces",
+		"package-how-tos": "node ./scripts/package.js --legacy",
+		"package": "node ./scripts/package.js",
+		"package-for-github": "node ./scripts/package.js --location github",
+		"package-for-aws": "node ./scripts/package.js --location aws",
+		"prettier": "prettier --config .prettierrc --write .",
+		"eslint": "eslint . --ext .js,.mjs,.ts",
+		"markdownlint": "markdownlint **/*.md --ignore **/node_modules/**",
+		"validate": "npm run prettier & npm run eslint & npm run markdownlint",
+		"list-update-packages": "npx --yes npm-check-updates --deep > updatable-packages.txt",
+		"update-packages": "npx --yes npm-check-updates --upgrade --deep -x chromedriver,fkill*,node-fetch,node-emoji,@openfin/core,openfin-adapter,@openfin/workspace,@openfin/workspace-platform,eslint-plugin-import",
+		"remove-packages": "npx --yes rimraf --glob **/node_modules && npx rimraf ./package-lock.json",
+		"common-update": "node ./scripts/common-update.mjs"
+	},
+	"workspaces": [
+		"how-to/*",
+		"how-to/automation-testing/*",
+		"how-to/integrate-with-sso/*"
+	],
+	"packageExclude": [
+		"how-to/hints-and-tips",
+		"how-to/integrate-server-authentication",
+		"how-to/integrate-with-ms365-basic",
+		"how-to/integrate-with-rss",
+		"how-to/integrate-with-salesforce-basic",
+		"how-to/integrate-with-sso",
+		"how-to/integrate-with-sso/integrate-with-auth0",
+		"how-to/integrate-with-sso/integrate-with-okta",
+		"how-to/migrate-from-a-previous-version",
+		"how-to/automation-testing",
+		"how-to/automation-testing/register-with-home-js",
+		"how-to/automation-testing/register-with-home-ts",
+		"how-to/automation-testing/register-with-store-js",
+		"how-to/automation-testing/selenium",
+		"how-to/automation-testing/wdio"
+	],
+	"packageCustomFolder": "",
+	"contributors": [
+		"adam.saland@openfin.co",
+		"ameet.jayawant@openfin.co",
+		"john.mandia@openfin.co",
+		"martyn.janes@openfin.co",
+		"pj.singh@openfin.co",
+		"richard.browne@openfin.co"
+	],
+	"license": "SEE LICENSE IN LICENSE.MD",
+	"devDependencies": {
+		"eslint": "8.41.0",
+		"eslint-config-airbnb": "19.0.4",
+		"eslint-config-airbnb-typescript": "17.0.0",
+		"eslint-config-prettier": "8.8.0",
+		"eslint-plugin-import": "2.26.0",
+		"eslint-plugin-jsdoc": "46.1.0",
+		"eslint-plugin-prettier": "4.2.1",
+		"eslint-plugin-promise": "6.1.1",
+		"eslint-plugin-simple-import-sort": "10.0.0",
+		"eslint-plugin-unicorn": "47.0.0",
+		"eslint-plugin-unused-imports": "2.0.0",
+		"fast-glob": "3.2.12",
+		"fs-extra": "11.1.1",
+		"markdownlint-cli": "0.34.0",
+		"prettier": "2.8.8",
+		"replace-in-file": "7.0.1",
+		"yargs": "17.7.2"
+	},
+	"overrides": {
+		"parse-bmfont-xml": {
+			"xml2js": "0.5.0"
+		}
+	}
+}