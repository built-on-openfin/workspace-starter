--- conflicted
+++ resolved
@@ -51,11 +51,7 @@
 	],
 	"license": "SEE LICENSE IN LICENSE.MD",
 	"devDependencies": {
-<<<<<<< HEAD
-		"@openfin/node-adapter": "34.78.79",
-=======
 		"@openfin/node-adapter": "34.78.80",
->>>>>>> 62f293e8
 		"fast-glob": "3.3.2",
 		"fs-extra": "11.2.0",
 		"replace-in-file": "7.1.0",
