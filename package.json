--- conflicted
+++ resolved
@@ -8,19 +8,6 @@
         "package-for-github": "node ./scripts/package.js --location github",
         "package-for-aws": "node ./scripts/package.js --location aws"
     },
-<<<<<<< HEAD
-    "how-tos": [
-        "register-with-home",
-        "register-with-store",
-        "integrate-with-excel",
-        "integrate-with-salesforce",
-        "support-context-and-intents",
-        "customize-workspace",
-        "customize-home-templates",
-        "use-notifications",
-        "register-with-browser",
-        "workspace-native-window-integration"
-=======
     "workspaces": [
         "how-to/*"
     ],
@@ -28,7 +15,6 @@
         "how-to/register-with-home-basic",
         "how-to/register-with-store-basic",
         "how-to/migrate-from-a-previous-version"
->>>>>>> 39b0f181
     ],
     "howToCustomFolder":"",
     "author": "",
