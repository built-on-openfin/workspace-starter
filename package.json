--- conflicted
+++ resolved
@@ -1,91 +1,87 @@
-{
-	"name": "openfin-workspace-starter",
-	"version": "12.6.0",
-	"description": "OpenFin Workspace Starter",
-	"scripts": {
-		"build": "npm run build --workspaces",
-		"package-how-tos": "node ./scripts/package.js --legacy",
-		"package": "node ./scripts/package.js",
-		"package-for-github": "node ./scripts/package.js --location github",
-		"package-for-aws": "node ./scripts/package.js --location aws",
-		"prettier": "prettier --config .prettierrc --write .",
-		"eslint": "eslint . --ext .js,.mjs,.ts",
-		"markdownlint": "markdownlint **/*.md --ignore **/node_modules/**",
-		"validate": "npm run prettier & npm run eslint & npm run markdownlint",
-<<<<<<< HEAD
-		"list-update-packages": "npx --yes npm-check-updates --deep > updatable-packages.txt",
-=======
-		"list-update-packages": "npx --yes npm-check-updates --deep -x chromedriver,fkill*,node-fetch,@openfin/core,openfin-adapter > updatable-packages.txt",
->>>>>>> 9de03cb5
-		"update-packages": "npx --yes npm-check-updates --upgrade --deep -x chromedriver,fkill*,node-fetch,@openfin/core,openfin-adapter,@openfin/workspace,@openfin/workspace-platform,eslint-plugin-import,typescript",
-		"remove-packages": "npx --yes rimraf --glob **/node_modules && npx rimraf ./package-lock.json"
-	},
-	"workspaces": [
-		"how-to/*",
-		"how-to/automation-testing/*",
-		"how-to/integrate-with-sso/*"
-	],
-	"packageExclude": [
-		"how-to/register-with-home-basic",
-		"how-to/register-with-store-basic",
-		"how-to/migrate-from-a-previous-version",
-		"how-to/integrate-with-sso",
-		"how-to/integrate-with-sso/integrate-with-auth0",
-		"how-to/integrate-with-sso/integrate-with-okta",
-		"how-to/integrate-with-ms365-basic",
-		"how-to/integrate-server-authentication",
-		"how-to/integrate-with-salesforce-basic",
-		"how-to/hints-and-tips",
-		"how-to/automation-testing",
-		"how-to/automation-testing/register-with-home-js",
-		"how-to/automation-testing/register-with-home-ts",
-		"how-to/automation-testing/register-with-store-js",
-		"how-to/automation-testing/selenium",
-		"how-to/automation-testing/wdio"
-	],
-	"packageCustomFolder": "",
-	"contributors": [
-		"adam.saland@openfin.co",
-		"ameet.jayawant@openfin.co",
-		"john.mandia@openfin.co",
-		"martyn.janes@openfin.co",
-		"pj.singh@openfin.co",
-		"richard.browne@openfin.co"
-	],
-	"license": "SEE LICENSE IN LICENSE.MD",
-	"devDependencies": {
-		"eslint": "8.38.0",
-		"eslint-config-airbnb": "19.0.4",
-		"eslint-config-airbnb-typescript": "17.0.0",
-		"eslint-config-prettier": "8.8.0",
-		"eslint-plugin-import": "2.26.0",
-		"eslint-plugin-prettier": "4.2.1",
-		"eslint-plugin-promise": "6.1.1",
-		"eslint-plugin-simple-import-sort": "10.0.0",
-		"eslint-plugin-unicorn": "46.0.0",
-		"eslint-plugin-unused-imports": "2.0.0",
-		"fast-glob": "3.2.12",
-		"fs-extra": "11.1.1",
-		"markdownlint-cli": "0.33.0",
-		"prettier": "2.8.7",
-		"replace-in-file": "6.3.5",
-		"yargs": "17.7.1"
-	},
-	"overrides": {
-		"tsutils": {
-			"typescript": "4.9.5"
-		},
-		"ts-loader": {
-			"typescript": "4.9.5"
-		},
-		"ts-jest": {
-			"typescript": "4.9.5"
-		},
-		"ts-node": {
-			"typescript": "4.9.5"
-		},
-		"puppeteer-core": {
-			"typescript": "4.9.5"
-		}
-	}
-}
+{
+	"name": "openfin-workspace-starter",
+	"version": "next",
+	"description": "OpenFin Workspace Starter",
+	"scripts": {
+		"build": "npm run build --workspaces",
+		"package-how-tos": "node ./scripts/package.js --legacy",
+		"package": "node ./scripts/package.js",
+		"package-for-github": "node ./scripts/package.js --location github",
+		"package-for-aws": "node ./scripts/package.js --location aws",
+		"prettier": "prettier --config .prettierrc --write .",
+		"eslint": "eslint . --ext .js,.mjs,.ts",
+		"markdownlint": "markdownlint **/*.md --ignore **/node_modules/**",
+		"validate": "npm run prettier & npm run eslint & npm run markdownlint",
+		"list-update-packages": "npx --yes npm-check-updates --deep > updatable-packages.txt",
+		"update-packages": "npx --yes npm-check-updates --upgrade --deep -x chromedriver,fkill*,node-fetch,@openfin/core,openfin-adapter,@openfin/workspace,@openfin/workspace-platform,eslint-plugin-import,typescript",
+		"remove-packages": "npx --yes rimraf --glob **/node_modules && npx rimraf ./package-lock.json"
+	},
+	"workspaces": [
+		"how-to/*",
+		"how-to/automation-testing/*",
+		"how-to/integrate-with-sso/*"
+	],
+	"packageExclude": [
+		"how-to/register-with-home-basic",
+		"how-to/register-with-store-basic",
+		"how-to/migrate-from-a-previous-version",
+		"how-to/integrate-with-sso",
+		"how-to/integrate-with-sso/integrate-with-auth0",
+		"how-to/integrate-with-sso/integrate-with-okta",
+		"how-to/integrate-with-ms365-basic",
+		"how-to/integrate-server-authentication",
+		"how-to/integrate-with-salesforce-basic",
+		"how-to/hints-and-tips",
+		"how-to/automation-testing",
+		"how-to/automation-testing/register-with-home-js",
+		"how-to/automation-testing/register-with-home-ts",
+		"how-to/automation-testing/register-with-store-js",
+		"how-to/automation-testing/selenium",
+		"how-to/automation-testing/wdio"
+	],
+	"packageCustomFolder": "",
+	"contributors": [
+		"adam.saland@openfin.co",
+		"ameet.jayawant@openfin.co",
+		"john.mandia@openfin.co",
+		"martyn.janes@openfin.co",
+		"pj.singh@openfin.co",
+		"richard.browne@openfin.co"
+	],
+	"license": "SEE LICENSE IN LICENSE.MD",
+	"devDependencies": {
+		"eslint": "8.38.0",
+		"eslint-config-airbnb": "19.0.4",
+		"eslint-config-airbnb-typescript": "17.0.0",
+		"eslint-config-prettier": "8.8.0",
+		"eslint-plugin-import": "2.26.0",
+		"eslint-plugin-prettier": "4.2.1",
+		"eslint-plugin-promise": "6.1.1",
+		"eslint-plugin-simple-import-sort": "10.0.0",
+		"eslint-plugin-unicorn": "46.0.0",
+		"eslint-plugin-unused-imports": "2.0.0",
+		"fast-glob": "3.2.12",
+		"fs-extra": "11.1.1",
+		"markdownlint-cli": "0.33.0",
+		"prettier": "2.8.7",
+		"replace-in-file": "6.3.5",
+		"yargs": "17.7.1"
+	},
+	"overrides": {
+		"tsutils": {
+			"typescript": "4.9.5"
+		},
+		"ts-loader": {
+			"typescript": "4.9.5"
+		},
+		"ts-jest": {
+			"typescript": "4.9.5"
+		},
+		"ts-node": {
+			"typescript": "4.9.5"
+		},
+		"puppeteer-core": {
+			"typescript": "4.9.5"
+		}
+	}
+}